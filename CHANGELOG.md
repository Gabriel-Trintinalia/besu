--- conflicted
+++ resolved
@@ -7,6 +7,7 @@
 ### Deprecations
 
 ### Additions and Improvements
+- Implement debug_traceCall [#5885](https://github.com/hyperledger/besu/pull/5885)
 
 ## 23.10.2
 
@@ -98,12 +99,7 @@
 - Layered transaction pool implementation is now stable and enabled by default. If you want still to use the legacy implementation, use `--tx-pool=legacy`. 
   By default, the new transaction pool is capped at using 25MB of memory, this limit can be raised using `--layered-tx-pool-layer-max-capacity` options  [#5772](https://github.com/hyperledger/besu/pull/5772)
 - Tune G1GC to reduce Besu memory footprint, and new `besu-untuned` start scripts to run without any specific G1GC flags [#5879](https://github.com/hyperledger/besu/pull/5879)
-<<<<<<< HEAD
-- Reduce `engine_forkchoiceUpdatedV?` response time by asynchronously process block added events in the transaction pool [#5909](https://github.com/hyperledger/besu/pull/5909) 
-- Implement debug_traceCall [#5885](https://github.com/hyperledger/besu/pull/5885)
-=======
 - Reduce `engine_forkchoiceUpdatedV?` response time by asynchronously process block added events in the transaction pool [#5909](https://github.com/hyperledger/besu/pull/5909)
->>>>>>> 5542730c
 
 ### Bug Fixes
 - do not create ignorable storage on revert storage-variables subcommand [#5830](https://github.com/hyperledger/besu/pull/5830) 
