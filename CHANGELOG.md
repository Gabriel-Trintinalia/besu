# Changelog

<<<<<<< HEAD
## 23.7.3
=======
## Next release

>>>>>>> dc478670
### Breaking Changes
- Removed support for Kotti network (ETC) [#5816](https://github.com/hyperledger/besu/pull/5816)
- Layered transaction pool implementation is now stable and enabled by default, so the following changes to experimental options have been done [#5772](https://github.com/hyperledger/besu):
    - `--Xlayered-tx-pool` is gone, to select the implementation use the new `--tx-pool` option with values `layered` (default) or `legacy`
    - `--Xlayered-tx-pool-layer-max-capacity`, `--Xlayered-tx-pool-max-prioritized` and `--Xlayered-tx-pool-max-future-by-sender` just drop the `X` and keep the same behavior

### Additions and Improvements
- Add access to an immutable world view to start/end transaction hooks in the tracing API[#5836](https://github.com/hyperledger/besu/pull/5836)
- Layered transaction pool implementation is now stable and enabled by default. If you want still to use the legacy implementation, use `--tx-pool=legacy` [#5772](https://github.com/hyperledger/besu)
<<<<<<< HEAD
- Implement debug_traceCall [#5885](https://github.com/hyperledger/besu/pull/5885)
=======
- Tune G1GC to reduce Besu memory footprint, and new `besu-untuned` start scripts to run without any specific G1GC flags [#5879](https://github.com/hyperledger/besu/pull/5879)
- Reduce `engine_forkchoiceUpdatedV?` response time by asynchronously process block added events in the transaction pool [#5909](https://github.com/hyperledger/besu/pull/5909) 
>>>>>>> dc478670

### Bug Fixes
- do not create ignorable storage on revert storage-variables subcommand [#5830](https://github.com/hyperledger/besu/pull/5830) 
- fix duplicate key errors in EthScheduler-Transactions [#5857](https://github.com/hyperledger/besu/pull/5857)
- Don't put control characters, escaped or otherwise, in t8n stacktraces [#5910](https://github.com/hyperledger/besu/pull/5910)

### Download Links


## 23.7.3

### Additions and Improvements
- Update Holešky config for re-launch [#5890](https://github.com/hyperledger/besu/pull/5890)

### Download Links
https://hyperledger.jfrog.io/artifactory/besu-binaries/besu/23.7.3/besu-23.7.3.tar.gz / sha256: c12ca6a9861557e0bf8f27076f8c8afcce6f1564687e5f02bfdc96c2b18846ff
https://hyperledger.jfrog.io/artifactory/besu-binaries/besu/23.7.3/besu-23.7.3.zip / sha256: 136596454f647c706130e3e2983bdbb4a1cbfaf2bbf6e999466754f9213c11f6


## 23.7.2

### Additions and Improvements
- Add new methods to `OperationTracer` to capture contexts enter/exit [#5756](https://github.com/hyperledger/besu/pull/5756)
- Add Holešky as predefined network name [#5797](https://github.com/hyperledger/besu/pull/5797)

### Breaking Changes
- Add ABI-decoded revert reason to `eth_call` and `eth_estimateGas` responses [#5705](https://github.com/hyperledger/besu/issues/5705)

### Additions and Improvements
- Add missing methods to the `Transaction` interface [#5732](https://github.com/hyperledger/besu/pull/5732)
- Add `benchmark` subcommand to `evmtool` [#5754](https://github.com/hyperledger/besu/issues/5754)
- JSON output is now compact by default. This can be overridden by the new `--json-pretty-print-enabled` CLI option. [#5766](https://github.com/hyperledger/besu/pull/5766)
- New `eth_getBlockReceipts` JSON-RPC method to retrieve all transaction receipts for a block in a single call [#5771](https://github.com/hyperledger/besu/pull/5771) 
- Add new methods to `OperationTracer` to capture contexts enter/exit [#5756](https://github.com/hyperledger/besu/pull/5756)

### Bug Fixes
- Make smart contract permissioning features work with london fork [#5727](https://github.com/hyperledger/besu/pull/5727)
- Add type to PendingTransactionDetail, fix eth_subscribe [#5729](https://github.com/hyperledger/besu/pull/5729)
- EvmTool "run" mode did not reflect contracts created within the transaction. [#5755](https://github.com/hyperledger/besu/pull/5755)
- Fixing snapsync issue with forest during the heal step [#5776](https://github.com/hyperledger/besu/pull/5776)

### Download Links
https://hyperledger.jfrog.io/artifactory/besu-binaries/besu/23.7.2/besu-23.7.2.tar.gz / sha256: f74b32c1a343cbad90a88aa59276b4c5eefea4643ee542aba2bbf898f85ae242
https://hyperledger.jfrog.io/artifactory/besu-binaries/besu/23.7.2/besu-23.7.2.zip / sha256: a233c83591fc277e3d1530c84bb5ea896abad717d796b5e3b856c79199132b75

## 23.7.1

### Breaking Changes
- Removed deprecated GoQuorum permissioning interop [#5607](https://github.com/hyperledger/besu/pull/5607)
- Removed support for version 0 of the database as it is no longer used by any active node. [#5698](https://github.com/hyperledger/besu/pull/5698)

### Additions and Improvements
- `evmtool` launcher binaries now ship as part of the standard distribution. [#5701](https://github.com/hyperledger/besu/pull/5701)
- EvmTool now executes the `execution-spec-tests` via the `t8n` and `b11r`. See the [README](ethereum/evmtool/README.md) in EvmTool for more instructions.
- Improve lifecycle management of the transaction pool [#5634](https://github.com/hyperledger/besu/pull/5634)
- Add extension points in AbstractCreateOperation for EVM libraries to react to contract creations [#5656](https://github.com/hyperledger/besu/pull/5656)
- Update to Tuweni 2.4.2. [#5684](https://github.com/hyperledger/besu/pull/5684)
- Decouple data field from Enum JsonRpcError by creating new enum holder RpcErrorType[#5629](https://github.com/hyperledger/besu/pull/5629)
- Update to bouncycastle 1.75 [#5675](https://github.com/hyperledger/besu/pull/5675)
- Extend OperationTracer with new methods [#5662](https://github.com/hyperledger/besu/pull/5662)
- Eip 6780 selfdestruct [#5430](https://github.com/hyperledger/besu/pull/5430)
- Add new debug_getRawTransaction to the DEBUG engine [#5635](https://github.com/hyperledger/besu/pull/5635)

### Bug Fixes
- Use the node's configuration to determine if DNS enode URLs are allowed in calls to `admin_addPeer` and `admin_removePeer` [#5584](https://github.com/hyperledger/besu/pull/5584)
- Align the implementation of Eth/68 `NewPooledTransactionHashes` to other clients, using unsigned int for encoding size. [#5640](https://github.com/hyperledger/besu/pull/5640)
- Failure at startup when enabling layered txpool before initial sync done [#5636](https://github.com/hyperledger/besu/issues/5636)
- Remove miner-related option warnings if the change isn't using Ethash consensus algorithm [#5669](https://github.com/hyperledger/besu/pull/5669)
- Fix for pending transactions reference leak [#5693](https://github.com/hyperledger/besu/pull/5693)
- Address a performance regression observed in import testing [#5734](https://github.com/hyperledger/besu/pull/5734)
- Update native libraries that have JPMS friendly module names [#5749](https://github.com/hyperledger/besu/pull/5749)

### Download Links
https://hyperledger.jfrog.io/artifactory/besu-binaries/besu/23.7.1/besu-23.7.1.tar.gz / sha256: 85dce66c2dbd21b4e5d3310770434dd373018a046b78d5037f6d4955256793cd
https://hyperledger.jfrog.io/artifactory/besu-binaries/besu/23.7.1/besu-23.7.1.zip / sha256: dfac11b2d6d9e8076ab2f86324d48d563badf76fd2a4aadc4469a97aef374ef5


## 23.7.0

- Was not released (failed burn-in test)


## 23.4.4

### Breaking Changes
- Move blockchain related variables in a dedicated storage, to pave the way to future optimizations [#5471](https://github.com/hyperledger/besu/pull/5471). The migration is performed automatically at startup,
and in case a rollback is needed, before installing a previous version, the migration can be reverted, using the subcommand `storage revert-variables` with the same configuration use to run Besu.
- Remove deprecated Rinkeby named network. [#5540](https://github.com/hyperledger/besu/pull/5540)
- Use BlobDB for blockchain storage to reduce initial sync time and write amplification (PR #5475). This PR reduces sync time by 14 hours on m6a.xlarge VM (1 day 8 hours 27 minutes instead of 1 day 22 hours 4 minutes).
### Additions and Improvements
- Allow Ethstats connection url to specify ws:// or wss:// scheme. [#5494](https://github.com/hyperledger/besu/issues/5494)
- Add support for Shanghai changes to the GraphQL service [#5496](https://github.com/hyperledger/besu/pull/5496)
- Unite the tx-pool CLI options under the same Tx Pool Options group in UX. [#5466](https://github.com/hyperledger/besu/issues/5466)
- Tidy DEBUG logs by moving engine API full logging to TRACE [#5529](https://github.com/hyperledger/besu/pull/5529)
- Remove PoW validation if merge is enabled as it is not needed any more [#5538](https://github.com/hyperledger/besu/pull/5538)
- Use BlobDB for blockchain storage to reduce initial sync time and write amplification [#5475](https://github.com/hyperledger/besu/pull/5475)
- Add healing flat db mechanism with early access CLI options `--Xsnapsync-synchronizer-flat-db-healing-enabled=true` [#5319](https://github.com/hyperledger/besu/pull/5319)
- Add debug_getRawTransaction method to the DEBUG suite [#5635](https://github.com/hyperledger/besu/pull/5635)

### Bug Fixes
- Fix backwards sync bug where chain is rolled back too far, especially when restarting Nimbus [#5497](https://github.com/hyperledger/besu/pull/5497)
- Check to ensure storage and transactions are not closed prior to reading/writing [#5527](https://github.com/hyperledger/besu/pull/5527) 
- Fix the unavailability of account code and storage on GraphQL/Bonsai [#5548](https://github.com/hyperledger/besu/pull/5548)

### Download Links
https://hyperledger.jfrog.io/artifactory/besu-binaries/besu/23.4.4/besu-23.4.4.tar.gz / sha256: bd476d235b6fe1f236a62bc709f41c87deb68b72c47bb5b58e56b9d9283af2c4
https://hyperledger.jfrog.io/artifactory/besu-binaries/besu/23.4.4/besu-23.4.4.zip / sha256: 4575000f4fd21d318e7b77340c9281d496bc800bee5b45a13684319e6f28bf27

## 23.4.3

- Was not released (failed burn-in test)

- ## 23.4.2

- Was not released (failed burn-in test)

## 23.4.1

### Breaking Changes
- Add request content length limit for the JSON-RPC API (5MB) [#5467](https://github.com/hyperledger/besu/pull/5467)
- `min-block-occupancy-ratio` options is now ignored on PoS networks [#5491](https://github.com/hyperledger/besu/pull/5491)

### Additions and Improvements
- Set the retention policy for RocksDB log files to maintain only the logs from the last week [#5428](https://github.com/hyperledger/besu/pull/5428)
- "Big-EOF" (the EOF version initially slotted for Shanghai) has been moved from Cancun to FutureEIPs [#5429](https://github.com/hyperledger/besu/pull/5429)
- EIP-4844: Zero blob transactions are invalid [#5425](https://github.com/hyperledger/besu/pull/5425)
- Transaction pool flag to disable specific behaviors for locally submitted transactions [#5418](https://github.com/hyperledger/besu/pull/5418)
- Added In-Protocol Deposit prototype (EIP-6110) in the experimental eip. [#5005](https://github.com/hyperledger/besu/pull/5055) [#5295](https://github.com/hyperledger/besu/pull/5295)
- New optional feature to save the txpool content to file on shutdown and reloading it on startup [#5434](https://github.com/hyperledger/besu/pull/5434)
- New option to send SNI header in TLS ClientHello message [#5439](https://github.com/hyperledger/besu/pull/5439)
- Early access - layered transaction pool implementation [#5290](https://github.com/hyperledger/besu/pull/5290)
- New RPC method `debug_getRawReceipts` [#5476](https://github.com/hyperledger/besu/pull/5476)
- Add TrieLogFactory plugin support [#5440](https://github.com/hyperledger/besu/pull/5440)
- Ignore `min-block-occupancy-ratio` option when on PoS networks, since in some cases, it prevents to have full blocks even if enough transactions are present [#5491](https://github.com/hyperledger/besu/pull/5491) 

### Bug Fixes
- Fix eth_feeHistory response for the case in which blockCount is higher than highestBlock requested. [#5397](https://github.com/hyperledger/besu/pull/5397)
- Fix Besu Docker image failing to start due to NoClassDefFoundError with org.xerial.snappy.Snappy library. [#5462](https://github.com/hyperledger/besu/pull/5462)

### Download Links

https://hyperledger.jfrog.io/hyperledger/besu-binaries/besu/23.4.1/besu-23.4.1.tar.gz / sha256: 49d3a7a069cae307497093d834f873ce7804a46dd59207d5e8321459532d318e
https://hyperledger.jfrog.io/hyperledger/besu-binaries/besu/23.4.1/besu-23.4.1.zip / sha256: 1d82ed83a816968aa9366d9310b275ca6438100f5d3eb1ec03d3474b2a5f5e76

## 23.4.0

### Breaking Changes
- In `evmtool` (an offline EVM executor tool principally used for reference tests), the `--prestate` and `--genesis` options no longer parse genesis files containing IBFT, QBFT, and Clique network definitions. The same genesis files will work with those json entries removed. [#5192](https://github.com/hyperledger/besu/pull/5192)
- In `--ethstats`, if the port is not specified in the URI, it will default to 443 and 80 for ssl and non-ssl connections respectively instead of 3000. [#5301](https://github.com/hyperledger/besu/pull/5301)
- Remove IBFT 1.0 feature [#5302](https://github.com/hyperledger/besu/pull/5302)
- Remove GoQuorum-compatible privacy feature [#5303](https://github.com/hyperledger/besu/pull/5303)
- Remove launcher command line utility [#5355](https://github.com/hyperledger/besu/pull/5355)
- Remove deprecated `tx-pool-future-max-by-account` option, see instead: `tx-pool-limit-by-account-percentage` [#5361](https://github.com/hyperledger/besu/pull/5361)
- Default configuration for the deprecated ECIP-1049 network has been removed from the CLI network list [#5371](https://github.com/hyperledger/besu/pull/5371)
- Besu now requires glibc 2.32 or later to run. Ubuntu 20.04 users will need to update to a newer version of Ubuntu, 22.04 or later to run Besu

### Additions and Improvements
- An alternate build target for the EVM using GraalVM AOT compilation was added.  [#5192](https://github.com/hyperledger/besu/pull/5192)
- To generate the binary install and use GraalVM 23.3.r17 or higher and run `./gradlew nativeCompile`.  The binary will be located in `ethereum/evmtool/build/native/nativeCompile`
- Upgrade RocksDB version from 7.7.3 to 8.0.0. Besu Team [contributed](https://github.com/facebook/rocksdb/pull/11099) to this release to make disabling checksum verification work. 
- Log an error with stacktrace when RPC responds with internal error [#5288](https://github.com/hyperledger/besu/pull/5288)
- `--ethstats-cacert` to specify root CA of ethstats server (useful for non-production environments). [#5301](https://github.com/hyperledger/besu/pull/5301)
- Update most dependencies to latest version [#5269](https://github.com/hyperledger/besu/pull/5269)
- If jemalloc is used, print its version in the configuration overview [#4738](https://github.com/hyperledger/besu/pull/4738)
- Add metrics for accounts and storage reads (Flat database vs Merkle Patricia Trie) [#5315](https://github.com/hyperledger/besu/pull/5315)
- Offload LogBloom cache generation to computation executor, to avoid interfere with other scheduled tasks [#4530](https://github.com/hyperledger/besu/pull/4530)
- Reference tests are upgraded to use v12.1 of the ethereum tests [#5343](https://github.com/hyperledger/besu/pull/5343)
- Add new sepolia bootnodes, which should improve peering in the testnet. [#5352](https://github.com/hyperledger/besu/pull/5352)
- Renamed --bonsai-maximum-back-layers-to-load option to --bonsai-historical-block-limit for clarity. Removed --Xbonsai-use-snapshots option as it is no longer functional [#5337](https://github.com/hyperledger/besu/pull/5337)
- Change Forest to use TransactionDB instead of OptimisticTransactionDB [#5328](https://github.com/hyperledger/besu/pull/5328)
- Performance: Reduced usage of UInt256 in EVM operations [#5331](https://github.com/hyperledger/besu/pull/5331)
- Changed wrong error message "Invalid params" when private tx is reverted to "Execution reverted" with correct revert reason in data. [#5369](https://github.com/hyperledger/besu/pull/5369)
- Changes to the way gas is estimated to provide an exact gas estimate [#5142](https://github.com/hyperledger/besu/pull/5142)
- Add zero reads to Bonsai TrieLogs [#5317](https://github.com/hyperledger/besu/pull/5317) 
- Bonsai TrieLog serialization interface and default implementation [#5372](https://github.com/hyperledger/besu/pull/5372) 

### Bug Fixes
- Fix eth_getBlockByNumber cache error for latest block when called during syncing [#5292](https://github.com/hyperledger/besu/pull/5292)
- Fix QBFT and IBFT unable to propose blocks on London when zeroBaseFee is used [#5276](https://github.com/hyperledger/besu/pull/5276) 
- Make QBFT validator smart contract mode work with london fork [#5249](https://github.com/hyperledger/besu/issues/5249)
- Try to connect to EthStats server by default with ssl followed by non-ssl. [#5301](https://github.com/hyperledger/besu/pull/5301)
- Allow --miner-extra-data to be used in Proof-of-Stake block production [#5291](https://github.com/hyperledger/besu/pull/5291)
- Add withdrawals to payloadId calculation to avoid collisions [#5321](https://github.com/hyperledger/besu/pull/5321) 
- Re-implement trace_block, trace_filter and trace_replayBlockTransactions RPC endpoints to fix memory issues and improve performance [#5131](https://github.com/hyperledger/besu/pull/5131)

### Download Links
https://hyperledger.jfrog.io/hyperledger/besu-binaries/besu/23.4.0/besu-23.4.0.zip / sha256: 023a267ee07ed6e069cb15020c1c0262efc5ea0a3e32adc6596068cff7fd0be5
https://hyperledger.jfrog.io/hyperledger/besu-binaries/besu/23.4.0/besu-23.4.0.tar.gz / sha256: 821695b3255c9f646f4d527e374219c96416f498231520f2eec2bebedc53f5a0

## 23.1.3 - Nimbus Hotfix
This update is strongly recommended for anyone running Nimbus with Besu. Due to the way Nimbus send request data, this can lead to a missed block proposal in certain circumstances.

### Bug Fixes
Add withdrawals to payloadId calculation to avoid collisions #5321
Download Links
https://hyperledger.jfrog.io/hyperledger/besu-binaries/besu/23.1.3/besu-23.1.3.tar.gz / sha256: 36898932a7535c4d126c1980443b33c9a4971f9354112992a18ee134c1777aa3
https://hyperledger.jfrog.io/hyperledger/besu-binaries/besu/23.1.3/besu-23.1.3.zip / sha256: adb3b17e45217f86a56f07f09faba2e5d8a0eb8a585ad5307696d6cc58ee2f73

## 23.1.2
This update is a mainnet-compatible Shanghai/Capella upgrade and is recommended for all Mainnet users.

### Breaking Changes

### Additions and Improvements
- Schedule Shanghai (Shapella) fork for Mainnet [#5230](https://github.com/hyperledger/besu/pull/5230)
- Increase default from 1000 to 5000 for `--rpc-max-logs-range` [#5209](https://github.com/hyperledger/besu/pull/5209)
- Bonsai-safe refactor [#5123](https://github.com/hyperledger/besu/pull/5123)
- Safe tracing [#5197](https://github.com/hyperledger/besu/pull/5197)

### Bug Fixes
- Persist backward sync status to support resuming across restarts [#5182](https://github.com/hyperledger/besu/pull/5182)

### Download Links
https://hyperledger.jfrog.io/hyperledger/besu-binaries/besu/23.1.2/besu-23.1.2.tar.gz / sha256: 3d3a709a3aab993a0801b412a4719d74e319f942ddc13fb0f30b3c4a54d12538
https://hyperledger.jfrog.io/hyperledger/besu-binaries/besu/23.1.2/besu-23.1.2.zip / sha256: 2a9ff091cb4349fc23625a52089400bb6529a831eb22d15d0221cb27039ab203

## 23.1.1
This update is required for the Goerli Shanghai/Capella upgrade and recommended for all Mainnet users. If you use Besu on Goerli, update to 23.1.1. If you previously used 23.1.1-RC1, update to test 23.1.1 on Goerli. 

### Breaking Changes

### Additions and Improvements
- Add support for Shanghai in Sepolia https://github.com/hyperledger/besu/pull/5088
- Add implementation for engine_getPayloadBodiesByRangeV1 and engine_getPayloadBodiesByHashV1 https://github.com/hyperledger/besu/pull/4980
- If a PoS block creation repetition takes less than a configurable duration, then waits before next repetition https://github.com/hyperledger/besu/pull/5048
- Allow other users to read the /opt/besu dir when using docker https://github.com/hyperledger/besu/pull/5092
- Invalid params - add some error detail #5066
- Added the option --kzg-trusted-setup to pass a custom setup file for custom networks or to override the default one for named networks [#5084](https://github.com/hyperledger/besu/pull/5084)
- Gas accounting for EIP-4844 [#4992](https://github.com/hyperledger/besu/pull/4992)
- Goerli configs for shapella [#5151](https://github.com/hyperledger/besu/pull/5151)

### Bug Fixes
- Fix engine_getPayloadV2 block value calculation [#5040](https://github.com/hyperledger/besu/issues/5040)
- Moves check for init code length before balance check [#5077](https://github.com/hyperledger/besu/pull/5077)
- Address concurrency problems with eth_call [#5179](https://github.com/hyperledger/besu/pull/5179)

### Download Links
https://hyperledger.jfrog.io/hyperledger/besu-binaries/besu/23.1.1/besu-23.1.1.tar.gz / sha256: 11c3e5cdbc06df16a690e7ee9f98eefa46848f9fa280824b6e4c896d88f6b975
https://hyperledger.jfrog.io/hyperledger/besu-binaries/besu/23.1.1/besu-23.1.1.zip / sha256: afcf852f193adb8e82d187aa4f02e4669f12cc680270624d37101b94cf37adec

## 23.1.1-RC1
### Sepolia Shanghai Release aka Sepolia Shapella aka Shapolia

This update is **not recommended for mainnet users**.

Besu 23.1.1-RC1 is a **required update for Sepolia users**

Sepolia Shanghai hardfork scheduled for: **Tue Feb 28 2023 04:04:48 UTC**

---

This release has everything from [23.1.0](https://github.com/hyperledger/besu/releases/tag/23.1.0) and in addition the following:

### Additions and Improvements
- Add support for Shanghai in Sepolia https://github.com/hyperledger/besu/pull/5088
- Add implementation for engine_getPayloadBodiesByRangeV1 and engine_getPayloadBodiesByHashV1 https://github.com/hyperledger/besu/pull/4980
- If a PoS block creation repetition takes less than a configurable duration, then waits before next repetition https://github.com/hyperledger/besu/pull/5048
- Allow other users to read the /opt/besu dir when using docker https://github.com/hyperledger/besu/pull/5092
- Invalid params - add some error detail [#5066](https://github.com/hyperledger/besu/pull/5066)

### Bug fixes
- Fix engine_getPayloadV2 block value calculation https://github.com/hyperledger/besu/issues/5040
- Moves check for init code length before balance check https://github.com/hyperledger/besu/pull/5077

### Download Links
https://hyperledger.jfrog.io/hyperledger/besu-binaries/besu/23.1.1-RC1/besu-23.1.1-RC1.tar.gz / sha256: 82cff41f3eace02006b0e670605848e0e77e045892f8fa9aad66cbd84a88221e
https://hyperledger.jfrog.io/hyperledger/besu-binaries/besu/23.1.1-RC1/besu-23.1.1-RC1.zip / sha256: 469c8d6a8ca9d78ee111ff1128d00bf3bcddacbf5b800ef6047717a2da0cc21d

## 23.1.0
Besu 23.1.0 is a recommended update for Mainnet users. Thank you all for your patience as we crafted this quarterly release.

This is a rather large release with some breaking changes, so please be sure to read these notes carefully before you upgrade any Besu instances. We are including a move to Java 17 LTS. To build and run Besu, please make sure you have Java 17 on the host machine. Additionally, there are a host of spec compliance changes that change existing formats, so please check the specific RPC updates. Lastly, this release formalizes a deprecation notice for GoQuorum privacy modes and IBFT1.0 in Besu. These will be removed in the 23.4 series, unless otherwise stated.

From the improvements and fixes side, we have a host of execution performance improvements and fixes for defects with bonsai storage. We have also included an error detection and auto-heal capability for nodes that encounter state issues. This should keep nodes online and validating that may have previously required a resync.

One final note. 23.1.0 is not a Shanghai ready release. If you intend to test Besu on the long-lived testnets like Zhejiang, please [follow the instructions here](https://notes.ethereum.org/@launchpad/zhejiang). We will have more to share on our official Shanghai releases soon.

### Breaking Changes
- Change JsonRpc http service to return the error -32602 (Invalid params) with a 200 http status code
- Besu requires minimum Java 17 and up to build and run [#3320](https://github.com/hyperledger/besu/issues/3320)
- PKCS11 with nss module (PKCS11 based HSM can be used in DevP2P TLS and QBFT PKI) does not work with RSA keys
  in Java 17. SoftHSM is tested manually and working. (Other PKCS11 HSM are not tested). The relevant unit and acceptance
  tests are updated to use EC private keys instead of RSA keys.
- Change eth_feeHistory parameter `blockCount` to accept hexadecimal string (was accepting plain integer) [#5047](https://github.com/hyperledger/besu/pull/5047)
- Default configurations for the deprecated Ropsten, Kiln, Shandong, and Astor networks have been removed from the CLI network list. These networks can currently be accessed but will require a user-provided genesis configuration. [#4869](https://github.com/hyperledger/besu/pull/4869)
- GoQuorum-compatible privacy is deprecated and will be removed in 23.4
- IBFT 1.0 is deprecated and will be removed in 23.4
- Optimize SSTORE Operation execution time (memoize current and original value) [#4836](https://github.com/hyperledger/besu/pull/4836)

### Additions and Improvements
- Default rpc batch request to 1024 [#5104](https://github.com/hyperledger/besu/pull/5104) [#5108](https://github.com/hyperledger/besu/pull/5108)
- Add a new CLI option to limit the number of requests in a single RPC batch request. [#4965](https://github.com/hyperledger/besu/pull/4965)
- Support for new DATAHASH opcode as part of EIP-4844 [#4823](https://github.com/hyperledger/besu/issues/4823)
- Send only hash announcement for blob transaction type [#4940](https://github.com/hyperledger/besu/pull/4940)
- Add `excess_data_gas` field to block header [#4958](https://github.com/hyperledger/besu/pull/4958)
- Add `max_fee_per_data_gas` field to transaction [#4970](https://github.com/hyperledger/besu/pull/4970)
- Added option to evm CLI tool to allow code execution at specific forks [#4913](https://github.com/hyperledger/besu/pull/4913)
- Improve get account performance by using the world state updater cache [#4897](https://github.com/hyperledger/besu/pull/4897)
- Add new KZG precompile and option to override the trusted setup being used [#4822](https://github.com/hyperledger/besu/issues/4822)
- Add implementation for eth_createAccessList RPC method [#4942](https://github.com/hyperledger/besu/pull/4942)
- Updated reference tests to v11.3 [#4996](https://github.com/hyperledger/besu/pull/4996)
- Add DebugGetRawBlock and DebugGetRawHeader RPC methods [#5011](https://github.com/hyperledger/besu/pull/5011)
- Besu requires minimum Java 17 and up to build and run [#3320](https://github.com/hyperledger/besu/issues/3320)
- Add worldstate auto-heal mechanism [#5059](https://github.com/hyperledger/besu/pull/5059)
- Support for EIP-4895 - Withdrawals for Shanghai fork
- Improve SLOAD and SSTORE performance by caching empty slots [#4874](https://github.com/hyperledger/besu/pull/4874)
- RPC methods that lookup block by hash will now return an error response if no block found [#4582](https://github.com/hyperledger/besu/pull/4582)
- Added support for `safe` and `finalized` strings for the RPC methods using defaultBlock parameter [#4902](https://github.com/hyperledger/besu/pull/4902)
- Added post-execution state logging option to EVM Tool [#4709](https://github.com/hyperledger/besu/pull/4709)
- Add access list to Transaction Call Object [#4802](https://github.com/hyperledger/besu/issues/4801)
- Add timestamp fork support, including shanghaiTime and cancunTime forks [#4743](https://github.com/hyperledger/besu/pull/4743)
- Optimization:  Memoize transaction size and hash at the same time [#4812](https://github.com/hyperledger/besu/pull/4812)
- Add chain data pruning feature with three experimental CLI options: `--Xchain-pruning-enabled`, `--Xchain-pruning-blocks-retained` and `--Xchain-pruning-frequency` [#4686](https://github.com/hyperledger/besu/pull/4686)
  - Note that chain pruning is hidden and disabled by default. Once you choose to enable chain pruning, a new column family will be added to the db and you cannot roll back to a previous versi
    on of Besu.

### Bug Fixes
- Mitigation fix for stale bonsai code storage leading to log rolling issues on contract recreates [#4906](https://github.com/hyperledger/besu/pull/4906)
- Ensure latest cached layered worldstate is subscribed to storage, fix problem with RPC calls using 'latest' [#5076](https://github.com/hyperledger/besu/pull/5076)
- Fix for segmentation faults on worldstate truncation, snap-sync starts [#4786](https://github.com/hyperledger/besu/pull/4786)
- Fix for worldstate mismatch on failed forkchoiceUpdate [#4862](https://github.com/hyperledger/besu/pull/4862)

Download Links
https://hyperledger.jfrog.io/hyperledger/besu-binaries/besu/23.1.0/besu-23.1.0.tar.gz / sha256: 9081da04d47c3ff0a6ecc2256d353c7a02212f9b46f2c867a9365e18026c3a6e
https://hyperledger.jfrog.io/hyperledger/besu-binaries/besu/23.1.0/besu-23.1.0.zip / sha256: e037f5c8f976150af40403311d1c81018f4c3dfbef0ad33324d8c3e708d1fdca

## 23.1.0-RC1

### Breaking Changes
- Default configurations for the deprecated Ropsten, Kiln, Shandong, and Astor networks have been removed from the CLI network list. These networks can currently be accessed but will require a user-provided genesis configuration. [#4869](https://github.com/hyperledger/besu/pull/4869)

### Additions and Improvements

- Improve SLOAD and SSTORE performance by caching empty slots [#4874](https://github.com/hyperledger/besu/pull/4874)
- RPC methods that lookup block by hash will now return an error response if no block found [#4582](https://github.com/hyperledger/besu/pull/4582)
- Added support for `safe` and `finalized` strings for the RPC methods using defaultBlock parameter [#4902](https://github.com/hyperledger/besu/pull/4902)

### Bug Fixes

### Download Links
https://hyperledger.jfrog.io/hyperledger/besu-binaries/besu/23.1.0-RC1/besu-23.1.0-RC1.tar.gz / sha256: 30906891e528b3b4e3ce8e2313550a1da066b31ea10b05456dd0ad026792b46d
https://hyperledger.jfrog.io/hyperledger/besu-binaries/besu/23.1.0-RC1/besu-23.1.0-RC1.zip / sha256: 9067d1929079ae4a7c165e6f1e2bae08834939ed191f976d26544dc93352c306

## 23.1.0-beta

### Breaking Changes
- GoQuorum-compatible privacy is deprecated and will be removed in 23.4
- IBFT 1.0 is deprecated and will be removed in 23.4
- Optimize SSTORE Operation execution time (memoize current and original value) [#4836](https://github.com/hyperledger/besu/pull/4836)

### Additions and Improvements
- Added post-execution state logging option to EVM Tool [#4709](https://github.com/hyperledger/besu/pull/4709)
- Add access list to Transaction Call Object [#4802](https://github.com/hyperledger/besu/issues/4801)
- Add timestamp fork support, including shanghaiTime and cancunTime forks [#4743](https://github.com/hyperledger/besu/pull/4743)
- Optimization:  Memoize transaction size and hash at the same time [#4812](https://github.com/hyperledger/besu/pull/4812)
- Add chain data pruning feature with three experimental CLI options: `--Xchain-pruning-enabled`, `--Xchain-pruning-blocks-retained` and `--Xchain-pruning-frequency` [#4686](https://github.com/hyperledger/besu/pull/4686)
  - Note that chain pruning is hidden and disabled by default. Once you choose to enable chain pruning, a new column family will be added to the db and you cannot roll back to a previous version of Besu.

### Bug Fixes
- Fix for segmentation faults on worldstate truncation, snap-sync starts [#4786](https://github.com/hyperledger/besu/pull/4786)
- Fix for worldstate mismatch on failed forkchoiceUpdate [#4862](https://github.com/hyperledger/besu/pull/4862)

### Download Links

## 22.10.3

### Breaking Changes
- Added `--rpc-max-logs-range` CLI option to allow limiting the number of blocks queried by `eth_getLogs` RPC API. Default value: 1000 [#4597](https://github.com/hyperledger/besu/pull/4597)
- The `graalvm` docker variant no longer meets the performance requirements for Ethereum Mainnet.  The `openjdk-11` and `openjdk-latest` variants are recommended in its place.

### Additions and Improvements
- Implement Eth/68 sub-protocol [#4715](https://github.com/hyperledger/besu/issues/4715)
- Increase the speed of modexp gas execution and execution. [#4780](https://github.com/hyperledger/besu/pull/4780)
- Added experimental CLI options `--Xeth-capability-max` and `--Xeth-capability-min` to specify a range of capabilities to be supported by the Eth protocol. [#4752](https://github.com/hyperledger/besu/pull/4752)
- Set the default curve in the EVMTool, like is done in production operations [#4790](https://github.com/hyperledger/besu/pull/4790)

### Bug Fixes
- Fix storage key format for eth_getProof so that it follows the EIP-1474 spec [#4564](https://github.com/hyperledger/besu/pull/4564)

### Download Links
https://hyperledger.jfrog.io/hyperledger/besu-binaries/besu/22.10.3/besu-22.10.3.tar.gz / sha256: 7213f9445a84a196e94ae1877c6fdb1e51d37bfb19615da02ef5121d4f40e38c
https://hyperledger.jfrog.io/hyperledger/besu-binaries/besu/22.10.3/besu-22.10.3.zip / sha256: 0bf6bc98e01b0c1045f1b7d841a390c575bc5203c2a4e543d922fbc1ea0d3d5d

## 22.10.2
This is a hotfix release to resolve a race condition that results in segfaults, introduced in 22.10.1 release.

### Bug Fixes
- bugfix for async operations on Snapshot worldstates [#4767](https://github.com/hyperledger/besu/pull/4767)

### Download Links
https://hyperledger.jfrog.io/hyperledger/besu-binaries/besu/22.10.2/besu-22.10.2.tar.gz  / sha256: cdb36141e3cba6379d35016e0a2de2edba579d4786124b5f7257b1e4a68867a2
https://hyperledger.jfrog.io/hyperledger/besu-binaries/besu/22.10.2/besu-22.10.2.zip / sha256: 4c9208f684762670cb4f2c6ebfb6930e05e339a7c3c586fe8caa9f26462830aa


## 22.10.1

### Breaking Changes
- Fields `publicKey` and `raw` removed from RPC API `Transaction` result object [#4575](https://github.com/hyperledger/besu/pull/4575)

### Additions and Improvements
- Explain and improve price validation for London and local transactions during block proposal selection [#4602](https://github.com/hyperledger/besu/pull/4602)
- Support for ephemeral testnet Shandong, for EOF testing. [#4599](https://github.com/hyperledger/besu/pull/4599)
- Improve performance of block processing by parallelizing some parts during the "commit" step [#4635](https://github.com/hyperledger/besu/pull/4635)
- Upgrade RocksDB version from 7.6.0 to 7.7.3
- Added new RPC endpoints `debug_setHead` & `debug_replayBlock  [#4580](https://github.com/hyperledger/besu/pull/4580)
- Upgrade OpenTelemetry to version 1.19.0 [#3675](https://github.com/hyperledger/besu/pull/3675)
- Implement Eth/67 sub-protocol [#4596](https://github.com/hyperledger/besu/issues/4596)
- Backward sync log UX improvements [#4655](https://github.com/hyperledger/besu/pull/4655)
- Enable RocksDB Bloom filters to improve read performance [#4682](https://github.com/hyperledger/besu/pull/4682)
- Backward sync: use retry switching peer when fetching data from peers [#4656](https://github.com/hyperledger/besu/pull/4656)
- Shanghai implementation of EIP-3651 Warm coinbase [#4620](https://github.com/hyperledger/besu/pull/4620) 
- Shanghai implementation of EIP-3855 Push0 [#4660](https://github.com/hyperledger/besu/pull/4660)
- Shanghai implementation of EIP-3540 and EIP-3670 Ethereum Object Format and Code Validation [#4644](https://github.com/hyperledger/besu/pull/4644)
- Remove some log statements that are keeping some objects live in heap for a long time, to reduce the amount of memory required during initial sync [#4705](https://github.com/hyperledger/besu/pull/4705)
- Add field `type` to Transaction receipt object (eth_getTransactionReceipt) [#4505](https://github.com/hyperledger/besu/issues/4505)
- Print an overview of configuration and system information at startup [#4451](https://github.com/hyperledger/besu/pull/4451)
- Do not send new payloads to backward sync if initial sync is in progress [#4720](https://github.com/hyperledger/besu/issues/4720)
- Improve the way transaction fee cap validation is done on London fee market to not depend on transient network conditions [#4598](https://github.com/hyperledger/besu/pull/4598) 
- Preload and cache account and storage data from RocksDB to improve performance  [#4737](https://github.com/hyperledger/besu/issues/4737)

### Bug Fixes
- Restore updating chain head and finalized block during backward sync [#4718](https://github.com/hyperledger/besu/pull/4718)

### Download Links
https://hyperledger.jfrog.io/hyperledger/besu-binaries/besu/22.10.1/besu-22.10.1.tar.gz  / sha256: b6757b9fc69b782cdabb95b1e784d31b1effcc2e25c6b198b2f9d6b3786c7a8a
https://hyperledger.jfrog.io/hyperledger/besu-binaries/besu/22.10.1/besu-22.10.1.zip / sha256: 0dbee534620c7cc0fac0596e6df0c7f8a74be9df9cecd9d4f1407016f30fb9a1

## 22.10.0

### Breaking Changes
- Internal and interface APIs relating to storage have migrated from `UInt256` to `Bytes32` [#4562](https://github.com/hyperledger/besu/pull/4562)
- Flexible Privacy Groups (early access) support to Tessera's EC encryptor (contracts modified) [#4282](https://github.com/hyperledger/besu/pull/4282)
  * Before this change, the `bytes32` type was used for the enclave public keys, just supporting encryptors with public keys of that length (like the default NaCl)
  * For the EC encryptor, the encoded public key length is 91
- `--tx-pool-hashes-max-size` option removed (deprecated in 22.1.3)
- `--Xmerge-support` option removed (deprecated in 22.4.2) [#4518](https://github.com/hyperledger/besu/pull/4518)
- Breaking API changes in the `OperationTracer` interface to enable performance work.
  * The `traceExecution` method has been replaced with `tracePreExecution` and `tracePostExecution` methods, called just before and just after operation execution.
  * See `DebugOperationTracer` and `StandardJsonTracer` for migration examples.

### Additions and Improvements
- Updated jackson-databind library to version 2.13.4.2 addressing [CVE-2022-42003](https://nvd.nist.gov/vuln/detail/CVE-2022-42003)
- Update snapsync feature to avoid restarting the download of the world state from scratch when restarting Besu [#4381](https://github.com/hyperledger/besu/pull/4381)
- Added worldstate snapshot isolation to improve the stability of bonsai (`--Xbonsai-use-snapshots=true`) [#4351](https://github.com/hyperledger/besu/pull/4531)
- Reduce the number of runtime exceptions (SecurityModuleException) and unnecessary executions during ECIES handshake, by trying to decrypt EIP-8 formatted messages first [#4508](https://github.com/hyperledger/besu/pull/4508).
- Improved RLP processing of zero-length string as 0x80 [#4283](https://github.com/hyperledger/besu/pull/4283) [#4388](https://github.com/hyperledger/besu/issues/4388)
- Increased level of detail in JSON-RPC parameter error log messages [#4510](https://github.com/hyperledger/besu/pull/4510)
- New unstable configuration options to set the maximum time, in milliseconds, a PoS block creation jobs is allowed to run [#4519](https://github.com/hyperledger/besu/pull/4519)
- Tune EthScheduler thread pools to avoid recreating too many threads [#4529](https://github.com/hyperledger/besu/pull/4529)
- RocksDB snapshot based worldstate and plugin-api addition of Snapshot interfaces [#4409](https://github.com/hyperledger/besu/pull/4409)
- Continuously try to build better block proposals until timeout or GetPayload is called [#4516](https://github.com/hyperledger/besu/pull/4516)
- Upgrade RocksDB database version from 6.29.5 to 7.6.0 [#4517](https://github.com/hyperledger/besu/pull/4517)
- Avoid connecting to self when using static-nodes [#4521](https://github.com/hyperledger/besu/pull/4521)
- EVM performance has increased 20%-100% depending on the particulars of the contract. [#4540](https://github.com/hyperledger/besu/pull/4540)
- Improve calculateRootHash method performance during Block processing [#4568](https://github.com/hyperledger/besu/pull/4568)
- Bring GraphQL into compliance with execution-api specs [#4112](https://github.com/hyperledger/besu/pull/4112)
- Refactor unverified forkchoice event [#4487](https://github.com/hyperledger/besu/pull/4487)
- Improve UX of initial sync logs, pushing not relevant logs to debug level [#4486](https://github.com/hyperledger/besu/pull/4486)
- Optimize pivot block selector on PoS networks [#4488](https://github.com/hyperledger/besu/pull/4488)
- Optimize Snap sync on PoS networks [#4462](https://github.com/hyperledger/besu/pull/4462)

### Bug Fixes
- Fixed default fromBlock value and improved parameter interpretation in eth_getLogs RPC handler [#4513](https://github.com/hyperledger/besu/pull/4513)
- Fix for NoSuchElementException for missing invalid reason when rejecting a local sent transaction [#4569](https://github.com/hyperledger/besu/pull/4569)
- Corrects treating a block as bad on internal error during either validation or processing [#4512](https://github.com/hyperledger/besu/issues/4512)
- Corrects emission of blockadded events when rewinding during a re-org. Fix for [#4495](https://github.com/hyperledger/besu/issues/4495)
- Always return a transaction type for pending transactions [#4364](https://github.com/hyperledger/besu/pull/4364)
- Avoid a cyclic reference while printing EngineExchangeTransitionConfigurationParameter [#4357](https://github.com/hyperledger/besu/pull/4357)
- Corrects treating a block as bad on internal error [#4512](https://github.com/hyperledger/besu/issues/4512)
- In GraphQL update scalar parsing to be variable friendly [#4522](https://github.com/hyperledger/besu/pull/4522)
- Initiate connection to maintained peers soon after startup. [#4469](https://github.com/hyperledger/besu/pull/4469)
- Update apache-commons-text to 1.10.0 to address CVE-2022-42889 [#4542](https://github.com/hyperledger/besu/pull/4542)

### Download Links

https://hyperledger.jfrog.io/hyperledger/besu-binaries/besu/22.10.0/besu-22.10.0.tar.gz  / sha256: 88fb5df567e4ec3547d7d2970cfef00debbd020c0da66b19166d43779b3b2b85
https://hyperledger.jfrog.io/hyperledger/besu-binaries/besu/22.10.0/besu-22.10.0.zip / sha256: c8e39f7c879409cb9b47f4d3de5e9c521249083830a8c9a45e8a14a319fe195d

## 22.10.0-RC2

### Breaking Changes
- Flexible Privacy Groups (early access) support to Tessera's EC encryptor (contracts modified) [#4282](https://github.com/hyperledger/besu/pull/4282)
  * Before this change, the `bytes32` type was used for the enclave public keys, just supporting encryptors with public keys of that length (like the default NaCl)
  * For the EC encryptor, the encoded public key length is 91
- `--tx-pool-hashes-max-size` option removed (deprecated in 22.1.3)
- `--Xmerge-support` option remove (deprecated in 22.4.2) [#4518](https://github.com/hyperledger/besu/pull/4518)
- Breaking API changes in the `OperationTracer` interface to enable performance work.
  * The `traceExecution` method has been replaced with `tracePreExecution` and `tracePostExecution` methods, called just before and just after operation execution. 
  * See `DebugOperationTracer` and `StandardJsonTracer` for migration examples.

### Additions and Improvements
- Reduce the number of runtime exceptions (SecurityModuleException) and unnecessary executions during ECIES handshake, by trying to decrypt EIP-8 formatted messages first [#4508](https://github.com/hyperledger/besu/pull/4508).
- Improved RLP processing of zero-length string as 0x80 [#4283](https://github.com/hyperledger/besu/pull/4283) [#4388](https://github.com/hyperledger/besu/issues/4388)
- Increased level of detail in JSON-RPC parameter error log messages [#4510](https://github.com/hyperledger/besu/pull/4510)
- New experimental configuration options to set the maximum time, in milliseconds, a PoS block creation jobs is allowed to run [#4519](https://github.com/hyperledger/besu/pull/4519)
- Tune EthScheduler thread pools to avoid recreating too many threads [#4529](https://github.com/hyperledger/besu/pull/4529)
- RocksDB snapshot based worldstate and plugin-api addition of Snapshot interfaces [#4409](https://github.com/hyperledger/besu/pull/4409)
- Continuously try to build better block proposals until timeout or GetPayload is called [#4516](https://github.com/hyperledger/besu/pull/4516)
- Upgrade RocksDB database version from 6.29.5 to 7.6.0 [#4517](https://github.com/hyperledger/besu/pull/4517)
- Avoid connecting to self when using static-nodes [#4521](https://github.com/hyperledger/besu/pull/4521)
- EVM performance has increased 20%-100% depending on the particulars of the contract. [#4540](https://github.com/hyperledger/besu/pull/4540)
- Improve calculateRootHash method performance during Block processing [#4568](https://github.com/hyperledger/besu/pull/4568)

### Bug Fixes
- Corrects emission of blockadded events when rewinding during a re-org. Fix for [#4495](https://github.com/hyperledger/besu/issues/4495)
- Always return a transaction type for pending transactions [#4364](https://github.com/hyperledger/besu/pull/4364)
- Avoid a cyclic reference while printing EngineExchangeTransitionConfigurationParameter [#4357](https://github.com/hyperledger/besu/pull/4357)
- Corrects treating a block as bad on internal error [#4512](https://github.com/hyperledger/besu/issues/4512)
- In GraphQL update scalar parsing to be variable friendly [#4522](https://github.com/hyperledger/besu/pull/4522)
- Initiate connection to maintained peers soon after startup. [#4469](https://github.com/hyperledger/besu/pull/4469)
- Update apache-commons-text to 1.10.0 to address CVE-2022-42889 [#4542](https://github.com/hyperledger/besu/pull/4542)

### Download Links


## 22.10.0-RC1

### Additions and Improvements
- Bring GraphQL into compliance with execution-api specs [#4112](https://github.com/hyperledger/besu/pull/4112)
- Refactor unverified forkchoice event [#4487](https://github.com/hyperledger/besu/pull/4487)
- Improve UX of initial sync logs, pushing not relevant logs to debug level [#4486](https://github.com/hyperledger/besu/pull/4486)
- Optimize pivot block selector on PoS networks [#4488](https://github.com/hyperledger/besu/pull/4488)
- Optimize Snap sync on PoS networks [#4462](https://github.com/hyperledger/besu/pull/4462)

### Bug Fixes

### Download Links
https://hyperledger.jfrog.io/artifactory/besu-binaries/besu/22.10.0-RC1/besu-22.10.0-RC1.zip / sha256: 16fd47533aa2986491143e5f4a052c0aa4866ebfa415abbf3ca868e4fbeac6ce
https://hyperledger.jfrog.io/artifactory/besu-binaries/besu/22.10.0-RC1/besu-22.10.0-RC1.tar.gz / sha256: 48fd3480e4380580ed9187302be987e9eca2b445935ec6a509e7269898d8a4a8

## 22.7.7

### Additions and Improvements
- Tune EthScheduler thread pools to avoid recreating too many threads [#4529](https://github.com/hyperledger/besu/issues/4529)
- Reduce the number of runtime exceptions (SecurityModuleException) and unnecessary executions during ECIES handshake, by trying to decrypt EIP-8 formatted messages first [#4508](https://github.com/hyperledger/besu/pull/4508).
- The block variable was keeping too much memory while waiting for future to finish [#4489](https://github.com/hyperledger/besu/issues/4489)

### Bug Fixes
- Corrects treating a block as bad on internal error [#4512](https://github.com/hyperledger/besu/issues/4512)
- update appache-commons-text to 1.10.0 to address CVE-2022-42889 [#4542](https://github.com/hyperledger/besu/pull/4542)
- In GraphQL update scalar parsing to be variable friendly [#4522](https://github.com/hyperledger/besu/pull/4522)

### Download Links
https://hyperledger.jfrog.io/hyperledger/besu-binaries/besu/22.7.7/besu-22.7.7.zip / sha256: 79b2b1518605603d8268f873f2576617ca8340d89c045e0eda6896f40defea0d
https://hyperledger.jfrog.io/hyperledger/besu-binaries/besu/22.7.7/besu-22.7.7.tar.gz / sha256: 161c52ba9be8508767e80dbce796b4ad2cc5b649f7ed15387c6359d1e15753f6

## 22.7.6
Hotfix release of the 22.7.x series to address [#4495](https://github.com/hyperledger/besu/issues/4495) which could result in failed block proposals on merge networks.

### Additions and Improvements
- Bring GraphQL into compliance with execution-api specs [#4112](https://github.com/hyperledger/besu/pull/4112)

### Bug Fixes
- Corrects emission of blockadded events when rewinding during a re-org. [#4497](https://github.com/hyperledger/besu/issues/4497)

### Download Links
https://hyperledger.jfrog.io/hyperledger/besu-binaries/besu/22.7.6/besu-22.7.6.zip / sha256: ae05040027b96ba458a08cfee8577dafe1d85a3afce793f00f798cedb3ab547d
https://hyperledger.jfrog.io/hyperledger/besu-binaries/besu/22.7.6/besu-22.7.6.tar.gz / sha256: 9e538852f16fd39b884c4c342beaad813e33ab24890634c01eee3d37dc1da893

## 22.7.5

### Additions and Improvements
- Avoid sending added block events to transaction pool, and processing incoming transactions during initial sync [#4457](https://github.com/hyperledger/besu/pull/4457)
- When building a new proposal, keep the best block built until now instead of the last one [#4455](https://github.com/hyperledger/besu/pull/4455)
- Add Mainnet to merged networks [#4463](https://github.com/hyperledger/besu/pull/4463)

### Bug Fixes
- Fixed logIndex value returned by eth_getLogs RPC call [#4355](https://github.com/hyperledger/besu/pull/4355)

### Download Links
https://hyperledger.jfrog.io/hyperledger/besu-binaries/besu/22.7.5/besu-22.7.5.zip / sha256: b5d7b255b249beea0f46ec397122823c75f2373083a71a9f7b4c98b2b0f94997
https://hyperledger.jfrog.io/hyperledger/besu-binaries/besu/22.7.5/besu-22.7.5.tar.gz / sha256: 91e3cbc16c46c53f7bf55bdd968553d0fb4087bff1e244cb03ac175ac54cf718


## 22.7.4

### Bug Fixes
- Remove records that track transactions by sender when they are empty to same memory in the transaction pool [#4415](https://github.com/hyperledger/besu/pull/4415)
- Add Toml configuration file support for _--Xplugin-rocksdb-high-spec-enabled_ flag [#4438](https://github.com/hyperledger/besu/pull/4438)

### Download Links
- https://hyperledger.jfrog.io/hyperledger/besu-binaries/besu/22.7.4/besu-22.7.4.zip / sha256: 4f2a0c20bee7f266ec1dcb45fa90ae1ca42f4b22e9b21a601b7705357259aea9
- https://hyperledger.jfrog.io/hyperledger/besu-binaries/besu/22.7.4/besu-22.7.4.tar.gz / sha256: a60efc4d515ac94710bbc6d61a24f409b03fcfc02323bee2a2d75c883fc99dce

## 22.7.3

### Additions and Improvements
- Allow free gas networks in the London fee market [#4061](https://github.com/hyperledger/besu/issues/4061)
- Upgrade besu-native to 0.6.0 and use Blake2bf native implementation if available by default [#4264](https://github.com/hyperledger/besu/pull/4264)
- Resets engine QoS timer with every call to the engine API instead of only when ExchangeTransitionConfiguration is called [#4411](https://github.com/hyperledger/besu/issues/4411)
- ExchangeTransitionConfiguration mismatch will only submit a debug log not a warning anymore [#4411](https://github.com/hyperledger/besu/issues/4411)
- Upgrade besu-native to 0.6.1 and include linux arm64 build of bls12-381 [#4416](https://github.com/hyperledger/besu/pull/4416)
- Create a new flag on RocksDB (_--Xplugin-rocksdb-high-spec-enabled_) for high spec hardware to boost performance
- Transaction pool improvements to avoid filling the pool with not executable transactions, that could result in empty or semi-empty block proposals [#4425](https://github.com/hyperledger/besu/pull/4425)
- Limit Transaction pool consumption by sender to a configurable percentage of the pool size [#4417](https://github.com/hyperledger/besu/pull/4417)

### Bug Fixes
- Retry block creation if there is a transient error and we still have time, to mitigate empty block issue [#4407](https://github.com/hyperledger/besu/pull/4407)
- Fix StacklessClosedChannelException in Besu and resulted timeout errors in CL clients ([#4398](https://github.com/hyperledger/besu/issues/4398), [#4400](https://github.com/hyperledger/besu/issues/4400))
- Return JSON-RPC error code instead of INVALID in engine api when certain storage exceptions are encountered ([#4349](https://github.com/hyperledger/besu/issues/4349))

### Download links
- https://hyperledger.jfrog.io/artifactory/besu-binaries/besu/22.7.3/besu-22.7.3.tar.gz / sha256: `b0863fe2406cab57caf8a02f2bf02632cc5198622ac48b69bc63c128703bbd79`
- https://hyperledger.jfrog.io/artifactory/besu-binaries/besu/22.7.3/besu-22.7.3.zip / sha256: `368c6cb86119f8fe30bb12ab8c63b4d95a0fd8baf9c9414307a0a4033756b709`

## 22.7.2
### Besu 22.7.2 is a recommended release for the Merge and Mainnet users. 22.7.1 remains Merge-ready. This release provides additional robustness before the Merge with some fixes and improvements in sync, peering, and logging.

### Additions and Improvements
- Better management of jemalloc presence/absence in startup script [#4237](https://github.com/hyperledger/besu/pull/4237)
- Retry mechanism when getting a broadcasted block fail on all peers [#4271](https://github.com/hyperledger/besu/pull/4271)
- Filter out disconnected peers when fetching available peers [#4269](https://github.com/hyperledger/besu/pull/4269)
- Updated the default value of fast-sync-min-peers post merge [#4298](https://github.com/hyperledger/besu/pull/4298)
- Log imported block info post merge [#4310](https://github.com/hyperledger/besu/pull/4310)
- Transaction pool eviction by sender from tail of transaction list [#4327](https://github.com/hyperledger/besu/pull/4327)
- Transaction pool sender future nonce limits [#4336](https://github.com/hyperledger/besu/pull/4336)
- Pandas! Pandas now appear in 3 phases: The black bear and polar bear that are preparing? Those will appear when
your client has TTD configured (which is setup by default for mainnet), is in sync, and processing Proof of Work blocks. In the second phase you will see them powering up when the Terminal Total Difficulty block is added to the blockchain.
The final form of the Ethereum Panda will appear when the first finalized block is received from the Consensus Layer.

### Bug Fixes
- Accept wit/80 from Nethermind [#4279](https://github.com/hyperledger/besu/pull/4279)
- Properly shutdown the miner executor, to avoid waiting 30 seconds when stopping [#4353](https://github.com/hyperledger/besu/pull/4353)

### Download links
- https://hyperledger.jfrog.io/artifactory/besu-binaries/besu/22.7.2/besu-22.7.2.tar.gz / sha256: `8030a48f824c7bbc138b38a9e84e5531950bc16f6d21cda8b215232cce334214`
- https://hyperledger.jfrog.io/artifactory/besu-binaries/besu/22.7.2/besu-22.7.2.zip / sha256: `72653171b1ddd910e705fc6f616d7f1f4c120ef0d91718f0376f3ee5f2982c11`


## 22.7.1
### Merge Ready Release. Required update for The Merge on ethereum mainnet!
### Additions and Improvements
- Introduce a cap to reputation score increase [#4230](https://github.com/hyperledger/besu/pull/4230)
- Add experimental CLI option for `--Xp2p-peer-lower-bound` [#4200](https://github.com/hyperledger/besu/pull/4200)
- Improve pending blocks retrieval mechanism [#4227](https://github.com/hyperledger/besu/pull/4227)
- Set mainnet terminal total difficulty [#4260](https://github.com/hyperledger/besu/pull/4260)

### Bug Fixes
- Fixes off-by-one error for mainnet TTD fallback [#4223](https://github.com/hyperledger/besu/pull/4223)
- Fix off-by-one error in AbstractRetryingPeerTask [#4254](https://github.com/hyperledger/besu/pull/4254)
- Refactor and fix retrying get block switching peer [#4256](https://github.com/hyperledger/besu/pull/4256)
- Fix encoding of key (short hex) in eth_getProof [#4261](https://github.com/hyperledger/besu/pull/4261)
- Fix for post-merge networks fast-sync [#4224](https://github.com/hyperledger/besu/pull/4224), [#4276](https://github.com/hyperledger/besu/pull/4276)

### Download links
- https://hyperledger.jfrog.io/artifactory/besu-binaries/besu/22.7.1/besu-22.7.1.tar.gz / sha256: `7cca4c11e1d7525c172f2af9fbf456d134ada60e970d8b6abcfcd6c623b5dd36`
- https://hyperledger.jfrog.io/artifactory/besu-binaries/besu/22.7.1/besu-22.7.1.zip / sha256: `ba6e0b9b65ac36d041a5072392f119ff76e8e9f53a3d7b1e1a658ef1e4705d7a`



## 22.7.0

### Additions and Improvements
- Deprecation warning for Ropsten, Rinkeby, Kiln [#4173](https://github.com/hyperledger/besu/pull/4173)

### Bug Fixes

- Fixes previous known issue [#3890](https://github.com/hyperledger/besu/issues/3890)from RC3 requiring a restart post-merge to continue correct transaction handling.
- Stop producing stack traces when a get headers response only contains the range start header [#4189](https://github.com/hyperledger/besu/pull/4189)
- Upgrade Spotless to 6.8.0 [#4195](https://github.com/hyperledger/besu/pull/4195)
- Upgrade Gradle to 7.5 [#4196](https://github.com/hyperledger/besu/pull/4196)

### Download links
- https://hyperledger.jfrog.io/artifactory/besu-binaries/besu/22.7.0/besu-22.7.0.tar.gz / sha256: `af21104a880c37706b660aa816e1c38b2b3f603a97420ddcbc889324b71aa50e`
- https://hyperledger.jfrog.io/artifactory/besu-binaries/besu/22.7.0/besu-22.7.0.zip / sha256: `5b1586362e6e739c206c25224bb753a372bad70c0b22dbe091f9253024ebdc45`

## 22.7.0-RC3

### Known/Outstanding issues:
- Besu requires a restart post-merge to re-enable remote transaction processing [#3890](https://github.com/hyperledger/besu/issues/3890)

### Additions and Improvements
- Engine API: Change expiration time for JWT tokens to 60s [#4168](https://github.com/hyperledger/besu/pull/4168)
- Sepolia mergeNetSplit block [#4158](https://github.com/hyperledger/besu/pull/4158)
- Goerli TTD [#4160](https://github.com/hyperledger/besu/pull/4160)
- Several logging improvements

### Bug Fixes
- Allow to set any value for baseFeePerGas in the genesis file [#4177](https://github.com/hyperledger/besu/pull/4177)
- Fix for stack overflow when searching for TTD block [#4169](https://github.com/hyperledger/besu/pull/4169)
- Fix for chain stuck issue [#4175](https://github.com/hyperledger/besu/pull/4175)

### Download links
- https://hyperledger.jfrog.io/artifactory/besu-binaries/besu/22.7.0-RC3/besu-22.7.0-RC3.tar.gz / sha256: `6a1ee89c82db9fa782d34733d8a8c726670378bcb71befe013da48d7928490a6`
- https://hyperledger.jfrog.io/artifactory/besu-binaries/besu/22.7.0-RC3/besu-22.7.0-RC3.zip / sha256: `5de22445ab2a270cf33e1850cd28f1946442b7104738f0d1ac253a009c53414e`

## 22.7.0-RC2

### Additions and Improvements
- Add a block to the bad blocks if it did not descend from the terminal block [#4080](https://github.com/hyperledger/besu/pull/4080)
- Backward sync exception improvements [#4092](https://github.com/hyperledger/besu/pull/4092)
- Remove block header checks during backward sync, since they will be always performed during block import phase [#4098](https://github.com/hyperledger/besu/pull/4098)
- Optimize the backward sync retry strategy [#4095](https://github.com/hyperledger/besu/pull/4095)
- Add support for jemalloc library to better handle rocksdb memory consumption [#4126](https://github.com/hyperledger/besu/pull/4126)
- RocksDB configuration changes to improve performance. [#4132](https://github.com/hyperledger/besu/pull/4132)

### Bug Fixes
- Changed max message size in the p2p layer to 16.7MB from 10MB to improve peering performance [#4120](https://github.com/hyperledger/besu/pull/4120)
- Fixes for parent stateroot mismatch when using Bonsai storage mode (please report if you encounter this bug on this version) [#4094](https://github.com/hyperledger/besu/pull/4094)
- Above Bonsai related fixes have addressed situations where the event log was not indexed properly [#3921](https://github.com/hyperledger/besu/pull/3921)
- Fixes related to backward sync and reorgs [#4097](https://github.com/hyperledger/besu/pull/4097)
- Checkpoint sync with more merge friendly checkpoint blocks [#4085](https://github.com/hyperledger/besu/pull/4085)
- Fixes around RocksDB performance and memory usage [#4128](https://github.com/hyperledger/besu/pull/4128)
- Fix for RPC performance parallelization to improve RPC performance under heavy load [#3959](https://github.com/hyperledger/besu/pull/3959)
- Fix for post-Merge peering after PoW is removed in our logic for weighting peers [#4116](https://github.com/hyperledger/besu/pull/4116)
- Various logging changes to improve UX- Return the correct latest valid hash in case of bad block when calling engine methods [#4056](https://github.com/hyperledger/besu/pull/4056)
- Add a PoS block header rule to check that the current block is more recent than its parent [#4066](https://github.com/hyperledger/besu/pull/4066)
- Fixed a trie log layer issue on bonsai during reorg [#4069](https://github.com/hyperledger/besu/pull/4069)
- Fix transition protocol schedule to return the pre Merge schedule when reorg pre TTD [#4078](https://github.com/hyperledger/besu/pull/4078)
- Remove hash to sync from the queue only if the sync step succeeds [#4105](https://github.com/hyperledger/besu/pull/4105)
- The build process runs successfully even though the system language is not English [#4102](https://github.com/hyperledger/besu/pull/4102)
- Avoid starting or stopping the BlockPropagationManager more than once [#4122](https://github.com/hyperledger/besu/pull/4122)

### Download links
- https://hyperledger.jfrog.io/artifactory/besu-binaries/besu/22.7.0-RC2/besu-22.7.0-RC2.tar.gz / sha256: `befe15b893820c9c6451a74fd87b41f555ff28561494b3bebadd5da5c7ce25d3`
- https://hyperledger.jfrog.io/artifactory/besu-binaries/besu/22.7.0-RC2/besu-22.7.0-RC2.zip / sha256: `d56c340f5982b882fbecca2697ca72a5bbefe0e978d2d4504211f012e2242a81`

## 22.7.0-RC1

### Additions and Improvements
- Do not require a minimum block height when downloading headers or blocks [#3911](https://github.com/hyperledger/besu/pull/3911)
- When on PoS the head can be only be updated by ForkchoiceUpdate [#3994](https://github.com/hyperledger/besu/pull/3994)
- Version information available in metrics [#3997](https://github.com/hyperledger/besu/pull/3997)
- Add TTD and DNS to Sepolia config [#4024](https://github.com/hyperledger/besu/pull/4024)
- Return `type` with value `0x0` when serializing legacy transactions [#4027](https://github.com/hyperledger/besu/pull/4027)
- Ignore `ForkchoiceUpdate` if `newHead` is an ancestor of the chain head [#4055](https://github.com/hyperledger/besu/pull/4055)

### Bug Fixes
- Fixed a snapsync issue that can sometimes block the healing step [#3920](https://github.com/hyperledger/besu/pull/3920)
- Support free gas networks in the London fee market [#4003](https://github.com/hyperledger/besu/pull/4003)
- Limit the size of outgoing eth subprotocol messages.  [#4034](https://github.com/hyperledger/besu/pull/4034)
- Fixed a state root mismatch issue on bonsai that may appear occasionally [#4041](https://github.com/hyperledger/besu/pull/4041)

### Download links
- https://hyperledger.jfrog.io/artifactory/besu-binaries/besu/22.7.0-RC1/besu-22.7.0-RC1.tar.gz / sha256: `60ad8b53402beb62c24ad791799d9cfe444623a58f6f6cf1d0728459cb641e63`
- https://hyperledger.jfrog.io/artifactory/besu-binaries/besu/22.7.0-RC1/besu-22.7.0-RC1.zip / sha256: `7acfb3a73382bf70f6337e83cb7e9e472b4e5a9da88c5ed2fbd9e82fcf2046dc`

## 22.4.3

### Additions and Improvements
- \[EXPERIMENTAL\] Add checkpoint sync `--sync-mode="X_CHECKPOINT"` [#3849](https://github.com/hyperledger/besu/pull/3849)
- Support `finalized` and `safe` as tags for the block parameter in RPC APIs [#3950](https://github.com/hyperledger/besu/pull/3950)
- Added verification of payload attributes in ForkchoiceUpdated [#3837](https://github.com/hyperledger/besu/pull/3837)
- Add support for Gray Glacier hardfork [#3961](https://github.com/hyperledger/besu/issues/3961)

### Bug Fixes
- alias engine-rpc-port parameter with the former rpc param name [#3958](https://github.com/hyperledger/besu/pull/3958)

## 22.4.2

### Additions and Improvements
- Engine API Update: Replace deprecated INVALID_TERMINAL_BLOCK with INVALID last valid hash 0x0 [#3882](https://github.com/hyperledger/besu/pull/3882)
- Deprecate experimental merge flag and engine-rpc-enabled flag [#3875](https://github.com/hyperledger/besu/pull/3875)
- Update besu-native dependencies to 0.5.0 for linux arm64 support
- Update ropsten TTD to 100000000000000000000000

### Bug Fixes
- Stop backward sync if genesis block has been reached [#3869](https://github.com/hyperledger/besu/pull/3869)
- Allow to backward sync to request headers back to last finalized block if present or genesis [#3888](https://github.com/hyperledger/besu/pull/3888)

### Download link
- https://hyperledger.jfrog.io/artifactory/besu-binaries/besu/22.4.2/besu-22.4.2.zip / sha256: `e8e9eb7e3f544ecefeec863712fb8d3f6a569c9d70825a4ed2581c596db8fd45`
- https://hyperledger.jfrog.io/artifactory/besu-binaries/besu/22.4.2/besu-22.4.2.tar.gz / sha256: `9db0c37440cb56bcf671b8de13e0ecb6235171a497bdad91020b8c4a9dac2a27`

## 22.4.1

### Additions and Improvements
- GraphQL - allow null log topics in queries which match any topic [#3662](https://github.com/hyperledger/besu/pull/3662)
- multi-arch docker builds for amd64 and arm64 [#2954](https://github.com/hyperledger/besu/pull/2954)
- Filter Netty native lib errors likewise the pure Java implementation [#3807](https://github.com/hyperledger/besu/pull/3807)
- Add ropsten terminal total difficulty config [#3871](https://github.com/hyperledger/besu/pull/3871)

### Bug Fixes
- Stop the BlockPropagationManager when it receives the TTD reached event [#3809](https://github.com/hyperledger/besu/pull/3809)
- Correct getMixHashOrPrevRandao to return the value present in the block header [#3839](https://github.com/hyperledger/besu/pull/3839)

## 22.4.0

### Breaking Changes
- Version 22.4.x will be the last series to support Java 11. Version 22.7.0 will require Java 17 to build and run.
- In the Besu EVM Library all references to SHA3 have been renamed to the more accurate name Keccak256, including class names and comment. [#3749](https://github.com/hyperledger/besu/pull/3749)
- Removed the Gas object and replaced it with a primitive long [#3674](https://github.com/hyperledger/besu/pull/3674)
- Column family added for backward sync [#3638](https://github.com/hyperledger/besu/pull/3638)
  - Note that this added column family makes this a one-way upgrade. That is, once you upgrade your db to this version, you cannot roll back to a previous version of Besu.

### Bug Fixes
- Fix nullpointer on snapsync [#3773](https://github.com/hyperledger/besu/pull/3773)
- Introduce RocksDbSegmentIdentifier to avoid changing the storage plugin [#3755](https://github.com/hyperledger/besu/pull/3755)

## Download Links
- https://hyperledger.jfrog.io/artifactory/besu-binaries/besu/22.4.0/besu-22.4.0.zip / SHA256 d89e102a1941e70be31c176a6dd65cd5f3d69c4c
- https://hyperledger.jfrog.io/artifactory/besu-binaries/besu/22.4.0/besu-22.4.0.tar.gz / SHA256 868e38749dd40debe028624f8267f1fce7587010

## 22.4.0-RC2

### Breaking Changes
- In the Besu EVM Library all references to SHA3 have been renamed to the more accurate name Kecack256, including class names and comment. [#3749](https://github.com/hyperledger/besu/pull/3749)

### Additions and Improvements
- Onchain node permissioning
  - Log the enodeURL that was previously only throwing an IllegalStateException during the isPermitted check [#3697](https://github.com/hyperledger/besu/pull/3697),
  - Fail startup if node permissioning smart contract version does not match [#3765](https://github.com/hyperledger/besu/pull/3765)
- \[EXPERIMENTAL\] Add snapsync `--sync-mode="X_SNAP"` (only as client) [#3710](https://github.com/hyperledger/besu/pull/3710)
- Adapt Fast sync, and Snap sync, to use finalized block, from consensus layer, as pivot after the Merge [#3506](https://github.com/hyperledger/besu/issues/3506)
- Add IPC JSON-RPC interface (BSD/MacOS and Linux only) [#3695](https://github.com/hyperledger/besu/pull/3695)
- Column family added for backward sync [#3638](https://github.com/hyperledger/besu/pull/3638)
  - Note that this added column family makes this a one-way upgrade. That is, once you upgrade your db to this version, you cannot roll back to a previous version of Besu.

## Download Links
- https://hyperledger.jfrog.io/artifactory/besu-binaries/besu/22.4.0-RC2/besu-22.4.0-RC2.zip /  SHA256 5fa7f927c6717ebf503291c058815cd0c5fcfab13245d3b6beb66eb20cf7ac24
- https://hyperledger.jfrog.io/artifactory/besu-binaries/besu/22.4.0-RC2/besu-22.4.0-RC2.tar.gz / SHA256 1c4ecd17552cf5ebf120fc35dad753f45cb951ea0f817381feb2477ec0fff9c9

## 22.4.0-RC1

### Additions and Improvements
- Unit tests are now executed with JUnit5 [#3620](https://github.com/hyperledger/besu/pull/3620)
- Removed the Gas object and replaced it with a primitive long [#3674]

### Bug Fixes
- Flexible Privacy Precompile handles null payload ID [#3664](https://github.com/hyperledger/besu/pull/3664)
- Subcommand blocks import throws exception [#3646](https://github.com/hyperledger/besu/pull/3646)

## Download Links
- https://hyperledger.jfrog.io/artifactory/besu-binaries/besu/22.4.0-RC1/besu-22.4.0-RC1.zip / SHA256 0779082acc20a98eb810eb08778e0c0e1431046c07bc89019a2761fd1baa4c25
- https://hyperledger.jfrog.io/artifactory/besu-binaries/besu/22.4.0-RC1/besu-22.4.0-RC1.tar.gz / SHA256 15d8b0e335f962f95da46864109db9f28ed4f7bc351995b2b8db477c12b94860

## 22.1.3

### Breaking Changes
- Remove the experimental flag for bonsai tries CLI options `--data-storage-format` and `--bonsai-maximum-back-layers-to-load` [#3578](https://github.com/hyperledger/besu/pull/3578)
- Column family added for backward sync [#3532](https://github.com/hyperledger/besu/pull/3532)
  - Note that this added column family makes this a one-way upgrade. That is, once you upgrade your db to this version, you cannot roll back to a previous version of Besu.

### Deprecations
- `--tx-pool-hashes-max-size` is now deprecated and has no more effect, and it will be removed in a future release.

### Additions and Improvements
- Tune transaction synchronization parameter to adapt to mainnet traffic [#3610](https://github.com/hyperledger/besu/pull/3610)
- Improve eth/66 support [#3616](https://github.com/hyperledger/besu/pull/3616)
- Avoid reprocessing remote transactions already seen [#3626](https://github.com/hyperledger/besu/pull/3626)
- Upgraded jackson-databind dependency version [#3647](https://github.com/hyperledger/besu/pull/3647)

## Download Links
- https://hyperledger.jfrog.io/artifactory/besu-binaries/besu/22.1.3/besu-22.1.3.zip /  SHA256 9dafb80f2ec9ce8d732fd9e9894ca2455dd02418971c89cd6ccee94c53354d5d
- https://hyperledger.jfrog.io/artifactory/besu-binaries/besu/22.1.3/besu-22.1.3.tar.gz / SHA256 f9f8d37353aa4b5d12e87c08dd86328c1cffc591c6fc9e076c0f85a1d4663dfe

## 22.1.2

### Additions and Improvements
- Execution layer (The Merge):
  - Execution specific RPC endpoint [#3378](https://github.com/hyperledger/besu/issues/3378)
  - Adds JWT authentication to Engine APIs
  - Supports kiln V2.1 spec
- Tracing APIs
  - new API methods: trace_rawTransaction, trace_get, trace_callMany
  - added revertReason to trace APIs including: trace_transaction, trace_get, trace_call, trace_callMany, and trace_rawTransaction
- Allow mining beneficiary to transition at specific blocks for ibft2 and qbft consensus mechanisms.  [#3115](https://github.com/hyperledger/besu/issues/3115)
- Return richer information from the PrecompiledContract interface. [\#3546](https://github.com/hyperledger/besu/pull/3546)

### Bug Fixes
- Reject locally-sourced transactions below the minimum gas price when not mining. [#3397](https://github.com/hyperledger/besu/pull/3397)
- Fixed bug with contract address supplied to `debug_accountAt` [#3518](https://github.com/hyperledger/besu/pull/3518)

## Download Links
- https://hyperledger.jfrog.io/artifactory/besu-binaries/besu/22.1.2/besu-22.1.2.zip /  SHA256 1b26e3f8982c3a9dbabc72171f83f1cfe89eef84ead45b184ee9101f411c1251
- https://hyperledger.jfrog.io/artifactory/besu-binaries/besu/22.1.2/besu-22.1.2.tar.gz / SHA256 1eca9abddf351eaaf4e6eaa1b9536b8b4fd7d30a81d39f9d44ffeb198627ee7a

## 22.1.1

### Additions and Improvements
- Allow optional RPC methods that bypass authentication [#3382](https://github.com/hyperledger/besu/pull/3382)
- Execution layer (The Merge):
  - Extend block creation and mining to support The Merge [#3412](https://github.com/hyperledger/besu/pull/3412)
  - Backward sync [#3410](https://github.com/hyperledger/besu/pull/3410)
  - Extend validateAndProcessBlock to return an error message in case of failure, so it can be returned to the caller of ExecutePayload API [#3411](https://github.com/hyperledger/besu/pull/3411)
  - Persist latest finalized block [#2913](https://github.com/hyperledger/besu/issues/2913)
  - Add PostMergeContext, and stop syncing after the switch to PoS [#3453](https://github.com/hyperledger/besu/pull/3453)
  - Add header validation rules needed to validate The Merge blocks [#3454](https://github.com/hyperledger/besu/pull/3454)
  - Add core components: controller builder, protocol scheduler, coordinator, block creator and processor. [#3461](https://github.com/hyperledger/besu/pull/3461)
  - Execution specific RPC endpoint [#2914](https://github.com/hyperledger/besu/issues/2914), [#3350](https://github.com/hyperledger/besu/pull/3350)
- QBFT consensus algorithm is production ready

## Download Links
- https://hyperledger.jfrog.io/artifactory/besu-binaries/besu/22.1.1/besu-22.1.1.zip /  SHA256 cfff79e19e5f9a184d0b62886990698b77d019a0745ea63b5f9373870518173e
- https://hyperledger.jfrog.io/artifactory/besu-binaries/besu/22.1.1/besu-22.1.1.tar.gz / SHA256 51cc9d35215f977ac7338e5c611c60f225fd6a8c1c26f188e661624a039e83f3

## 22.1.0

### Breaking Changes
- Plugin API: BlockHeader.getBaseFee() method now returns an optional Wei instead of an optional Long [#3065](https://github.com/hyperledger/besu/issues/3065)
- Removed deprecated hash variable `protected volatile Hash hash;` which was used for private transactions [#3110](https://github.com/hyperledger/besu/pull/3110)

### Additions and Improvements
- Add support for additional JWT authentication algorithms [#3017](https://github.com/hyperledger/besu/pull/3017)
- Represent baseFee as Wei instead of long accordingly to the spec [#2785](https://github.com/hyperledger/besu/issues/2785)
- Implements [EIP-4399](https://eips.ethereum.org/EIPS/eip-4399) to repurpose DIFFICULTY opcode after the merge as a source of entropy from the Beacon chain. [#3081](https://github.com/hyperledger/besu/issues/3081)
- Re-order external services (e.g JsonRpcHttpService) to start before blocks start processing [#3118](https://github.com/hyperledger/besu/pull/3118)
- Stream JSON RPC responses to avoid creating big JSON strings in memory [#3076](https://github.com/hyperledger/besu/pull/3076)
- Ethereum Classic Mystique Hard Fork [#3256](https://github.com/hyperledger/besu/pull/3256)
- Genesis file parameter `blockperiodseconds` is validated as a positive integer on startup to prevent unexpected runtime behaviour [#3186](https://github.com/hyperledger/besu/pull/3186)
- Add option to require replay protection for locally submitted transactions [\#1975](https://github.com/hyperledger/besu/issues/1975)
- Update to block header validation for IBFT and QBFT to support London fork EIP-1559 [#3251](https://github.com/hyperledger/besu/pull/3251)
- Move into SLF4J as logging facade [#3285](https://github.com/hyperledger/besu/pull/3285)
- Changing the order in which we traverse the word state tree during fast sync. This should improve fast sync during subsequent pivot changes.[#3202](https://github.com/hyperledger/besu/pull/3202)
- Updated besu-native to version 0.4.3 [#3331](https://github.com/hyperledger/besu/pull/3331)
- Refactor synchronizer to asynchronously retrieve blocks from peers, and to change peer when retrying to get a block. [#3326](https://github.com/hyperledger/besu/pull/3326)
- Disable RocksDB TTL compactions [#3356](https://github.com/hyperledger/besu/pull/3356)
- add a websocket frame size configuration CLI parameter [#3386](https://github.com/hyperledger/besu/pull/3386)
- Add `--ec-curve` parameter to export/export-address public-key subcommands [#3333](https://github.com/hyperledger/besu/pull/3333)

### Bug Fixes
- Change the base docker image from Debian Buster to Ubuntu 20.04 [#3171](https://github.com/hyperledger/besu/issues/3171) fixes [#3045](https://github.com/hyperledger/besu/issues/3045)
- Make 'to' field optional in eth_call method according to the spec [#3177](https://github.com/hyperledger/besu/pull/3177)
- Update to log4j 2.17.1. Resolves potential vulnerability only exploitable when using custom log4j configurations that are writable by untrusted users.
- Fix regression on cors-origin star value
- Fix for ethFeeHistory accepting hex values for blockCount
- Fix a sync issue, when the chain downloader incorrectly shutdown when a task in the pipeline is cancelled. [#3319](https://github.com/hyperledger/besu/pull/3319)
- add a websocket frame size configuration CLI parameter [3368][https://github.com/hyperledger/besu/pull/3379]
- Prevent node from peering to itself [#3342](https://github.com/hyperledger/besu/pull/3342)
- Fix an `IndexOutOfBoundsException` exception when getting block from peers. [#3304](https://github.com/hyperledger/besu/issues/3304)
- Handle legacy eth64 without throwing null pointer exceptions [#3343](https://github.com/hyperledger/besu/pull/3343)

### Download Links
- https://hyperledger.jfrog.io/artifactory/besu-binaries/besu/22.1.0/besu-22.1.0.tar.gz \ SHA256 232bd7f274691ca14c26289fdc289d3fcdf69426dd96e2fa1601f4d079645c2f
- https://hyperledger.jfrog.io/artifactory/besu-binaries/besu/22.1.0/besu-22.1.0.zip \ SHA256 1b701ff5b647b64aff3d73d6f1fe3fdf73f14adbe31504011eff1660ab56ad2b

## 21.10.9

### Bug Fixes
- Fix regression on cors-origin star value
- Fix for ethFeeHistory accepting hex values for blockCount

 **Full Changelog**: https://github.com/hyperledger/besu/compare/21.10.8...21.10.9

[besu-21.10.9.tar.gz](https://hyperledger.jfrog.io/artifactory/besu-binaries/besu/21.10.9/besu-21.10.9.tar.gz) a4b85ba72ee73017303e4b2f0fdde84a87d376c2c17fdcebfa4e34680f52fc71
[besu-21.10.9.zip](https://hyperledger.jfrog.io/artifactory/besu-binaries/besu/21.10.9/besu-21.10.9.zip) c3ba3f07340fa80064ba7c06f2c0ec081184e000f9a925d132084352d0665ef9

## 21.10.8

### Additions and Improvements
- Ethereum Classic Mystique Hard Fork [#3256](https://github.com/hyperledger/besu/pull/3256)

### Download Links
https://hyperledger.jfrog.io/artifactory/besu-binaries/besu/21.10.8/besu-21.10.8.tar.gz \ SHA256 d325e2e36bc38a707a9eebf92068f5021606a8c6b6464bb4b4d59008ef8014fc
https://hyperledger.jfrog.io/artifactory/besu-binaries/besu/21.10.8/besu-21.10.8.zip \ SHA256 a91da1e82fb378e16437327bba56dd299aafdb0614ba528167a1dae85440c5af

## 21.10.7

### Bug Fixes
- Update dependencies (including vert.x, kubernetes client-java, okhttp, commons-codec)

### Additions and Improvements
- Add support for additional JWT authentication algorithms [#3017](https://github.com/hyperledger/besu/pull/3017)
- Remove Orion ATs

### Download Links
https://hyperledger.jfrog.io/artifactory/besu-binaries/besu/21.10.7/besu-21.10.7.tar.gz \ SHA256 94cee804fcaea366c9575380ef0e30ed04bf2fc7451190a94887f14c07f301ff
https://hyperledger.jfrog.io/artifactory/besu-binaries/besu/21.10.7/besu-21.10.7.zip \ SHA256 faf1ebfb20aa6171aa6ea98d7653339272567c318711d11e350471b5bba62c00

## 21.10.6

### Bug Fixes
- Update log4j to 2.17.1

### Download Links
https://hyperledger.jfrog.io/artifactory/besu-binaries/besu/21.10.6/besu-21.10.6.tar.gz \ SHA256 ef579490031dd4eb3704b4041e352cfb2e7e787fcff7506b69ef88843d4e1220
https://hyperledger.jfrog.io/artifactory/besu-binaries/besu/21.10.6/besu-21.10.6.zip \ SHA256 0fdda65bc993905daa14824840724d0b74e3f16f771f5726f5307f6d9575a719

## 21.10.5

### Bug Fixes
- Update log4j to 2.17.0

### Download Links
https://hyperledger.jfrog.io/artifactory/besu-binaries/besu/21.10.5/besu-21.10.5.tar.gz \ SHA256 0d1b6ed8f3e1325ad0d4acabad63c192385e6dcbefe40dc6b647e8ad106445a8
https://hyperledger.jfrog.io/artifactory/besu-binaries/besu/21.10.5/besu-21.10.5.zip \ SHA256 a1689a8a65c4c6f633b686983a6a1653e7ac86e742ad2ec6351176482d6e0c57

## 21.10.4

### Bug Fixes
- Update log4j to 2.16.0.
- Change the base docker image from Debian Buster to Ubuntu 20.04 [#3171](https://github.com/hyperledger/besu/issues/3171) fixes [#3045](https://github.com/hyperledger/besu/issues/3045)

### Download links
This release is not recommended for production use.

## 21.10.3

### Additions and Improvements
- Updated log4j to 2.15.0 and disabled JNDI message format lookups to improve security.
- Represent baseFee as Wei instead of long accordingly to the spec [#2785](https://github.com/hyperledger/besu/issues/2785)
- Adding support of the NO_COLOR environment variable as described in the [NO_COLOR](https://no-color.org/) standard [#3085](https://github.com/hyperledger/besu/pull/3085)
- Add `privx_findFlexiblePrivacyGroup` RPC Method, `privx_findOnchainPrivacyGroup` will be removed in a future release [#3075](https://github.com/hyperledger/besu/pull/3075)
- The invalid value is now shown when `--bootnodes` cannot parse an item to make it easier to identify which option is invalid.
- Adding two new options to be able to specify desired TLS protocol version and Java cipher suites [#3105](https://github.com/hyperledger/besu/pull/3105)
- Implements [EIP-4399](https://eips.ethereum.org/EIPS/eip-4399) to repurpose DIFFICULTY opcode after the merge as a source of entropy from the Beacon chain. [#3081](https://github.com/hyperledger/besu/issues/3081)

### Bug Fixes
- Change the base docker image from Debian Buster to Ubuntu 20.04 [#3171](https://github.com/hyperledger/besu/issues/3171) fixes [#3045](https://github.com/hyperledger/besu/issues/3045)

### Download Link
This release is not recommended for production use.

## 21.10.2

### Additions and Improvements
- Add discovery options to genesis file [#2944](https://github.com/hyperledger/besu/pull/2944)
- Add validate-config subcommand to perform basic syntax validation of TOML config [#2994](https://github.com/hyperledger/besu/pull/2994)
- Updated Sepolia Nodes [#3034](https://github.com/hyperledger/besu/pull/3034) [#3035](https://github.com/hyperledger/besu/pull/3035)

### Bug Fixes
- Reduce shift calculations to shifts that may have an actual result. [#3039](https://github.com/hyperledger/besu/pull/3039)
- DNS Discovery daemon wasn't started [#3033](https://github.com/hyperledger/besu/pull/3033)

### Download Link
This release is not recommended for production use.

## 21.10.1

### Additions and Improvements
- Add CLI autocomplete scripts. [#2854](https://github.com/hyperledger/besu/pull/2854)
- Add support for PKCS11 keystore on PKI Block Creation. [#2865](https://github.com/hyperledger/besu/pull/2865)
- Optimize EVM Memory for MLOAD Operations [#2917](https://github.com/hyperledger/besu/pull/2917)
- Upgrade CircleCI OpenJDK docker image to version 11.0.12. [#2928](https://github.com/hyperledger/besu/pull/2928)
- Update JDK 11 to latest version in Besu Docker images. [#2925](https://github.com/hyperledger/besu/pull/2925)
- Add Sepolia proof-of-work testnet configurations [#2920](https://github.com/hyperledger/besu/pull/2920)
- Allow block period to be configured for IBFT2 and QBFT using transitions [#2902](https://github.com/hyperledger/besu/pull/2902)
- Add support for binary messages (0x02) for websocket. [#2980](https://github.com/hyperledger/besu/pull/2980)

### Bug Fixes
- Do not change the sender balance, but set gas fee to zero, when simulating a transaction without enforcing balance checks. [#2454](https://github.com/hyperledger/besu/pull/2454)
- Ensure genesis block has the default base fee if london is at block 0 [#2920](https://github.com/hyperledger/besu/pull/2920)
- Fixes the exit condition for loading a BonsaiPersistedWorldState for a sibling block of the last one persisted [#2967](https://github.com/hyperledger/besu/pull/2967)

### Early Access Features
- Enable plugins to expose custom JSON-RPC / WebSocket methods [#1317](https://github.com/hyperledger/besu/issues/1317)

### Download Link
This release is not recommended for production use.

## 21.10.0

### Additions and Improvements
- The EVM has been factored out into a standalone module, suitable for inclusion as a library. [#2790](https://github.com/hyperledger/besu/pull/2790)
- Low level performance improvements changes to cut worst-case EVM performance in half. [#2796](https://github.com/hyperledger/besu/pull/2796)
- Migrate `ExceptionalHaltReason` from an enum to an interface to allow downstream users of the EVM to add new exceptional halt reasons. [#2810](https://github.com/hyperledger/besu/pull/2810)
- reduces need for JUMPDEST analysis via caching [#2607](https://github.com/hyperledger/besu/pull/2821)
- Add support for custom private key file for public-key export and public-key export-address commands [#2801](https://github.com/hyperledger/besu/pull/2801)
- Add CLI autocomplete scripts. [#2854](https://github.com/hyperledger/besu/pull/2854)
- Added support for PKCS11 keystore on PKI Block Creation. [#2865](https://github.com/hyperledger/besu/pull/2865)
- add support for ArrowGlacier hardfork [#2943](https://github.com/hyperledger/besu/issues/2943)

### Bug Fixes
- Allow BESU_CONFIG_FILE environment to specify TOML file [#2455](https://github.com/hyperledger/besu/issues/2455)
- Fix bug with private contracts not able to call public contracts that call public contracts [#2816](https://github.com/hyperledger/besu/pull/2816)
- Fixes the exit condition for loading a BonsaiPersistedWorldState for a sibling block of the last one persisted [#2967](https://github.com/hyperledger/besu/pull/2967)
- Fixes bonsai getMutable regression affecting fast-sync [#2934](https://github.com/hyperledger/besu/pull/2934)
- Regression in RC1 involving LogOperation and frame memory overwrites [#2908](https://github.com/hyperledger/besu/pull/2908)
- Allow `eth_call` and `eth_estimateGas` to accept contract address as sender. [#2891](https://github.com/hyperledger/besu/pull/2891)

### Early Access Features
- Enable plugins to expose custom JSON-RPC / WebSocket methods [#1317](https://github.com/hyperledger/besu/issues/1317)

### Download Link
This release is not recommended for production use. \
SHA256: 71374454753c2ee595f4f34dc6913f731818d50150accbc98088aace313c6935

## 21.10.0-RC4

### Additions and Improvements

### Bug Fixes
- Fixes the exit condition for loading a BonsaiPersistedWorldState for a sibling block of the last one persisted [#2967](https://github.com/hyperledger/besu/pull/2967)
- Fixes bonsai getMutable regression affecting fast-sync [#2934](https://github.com/hyperledger/besu/pull/2934)

### Early Access Features
### Download Link
This release is not recommended for production use. \
SHA256: b16e15764b8bc06c5c3f9f19bc8b99fa48e7894aa5a6ccdad65da49bbf564793

## 21.10.0-RC3

### Bug Fixes
- Regression in RC1 involving LogOperation and frame memory overwrites [#2908](https://github.com/hyperledger/besu/pull/2908)
- Allow `eth_call` and `eth_estimateGas` to accept contract address as sender. [#2891](https://github.com/hyperledger/besu/pull/2891)
- Fix Concurrency issues in Ethpeers. [#2896](https://github.com/hyperledger/besu/pull/2896)

### Download
This release is not recommended for production use. \
SHA256: 3d4857589336717bf5e4e5ef711b9a7f3bc46b49e1cf5b3b6574a00ccc6eda94

## 21.10.0-RC1/RC2
### Additions and Improvements
- The EVM has been factored out into a standalone module, suitable for inclusion as a library. [#2790](https://github.com/hyperledger/besu/pull/2790)
- Low level performance improvements changes to cut worst-case EVM performance in half. [#2796](https://github.com/hyperledger/besu/pull/2796)
- Migrate `ExceptionalHaltReason` from an enum to an interface to allow downstream users of the EVM to add new exceptional halt reasons. [#2810](https://github.com/hyperledger/besu/pull/2810)
- reduces need for JUMPDEST analysis via caching [#2607](https://github.com/hyperledger/besu/pull/2821)
- Add support for custom private key file for public-key export and public-key export-address commands [#2801](https://github.com/hyperledger/besu/pull/2801)

### Bug Fixes
- Allow BESU_CONFIG_FILE environment to specify TOML file [#2455](https://github.com/hyperledger/besu/issues/2455)
- Fix bug with private contracts not able to call public contracts that call public contracts [#2816](https://github.com/hyperledger/besu/pull/2816)

### Early Access Features

### Download
This release is not recommended for production use. \
SHA256: 536612e5e4d7a5e7a582f729f01ba591ba68cc389e8379fea3571ed85322ff51


## 21.7.4
### Additions and Improvements
- Upgrade Gradle to 7.2, which supports building with Java 17 [#2761](https://github.com/hyperledger/besu/pull/2376)

### Bug Fixes
- Set an idle timeout for metrics connections, to clean up ports when no longer used [\#2748](https://github.com/hyperledger/besu/pull/2748)
- Onchain privacy groups can be unlocked after being locked without having to add a participant [\#2693](https://github.com/hyperledger/besu/pull/2693)
- Update Gas Schedule for Ethereum Classic [#2746](https://github.com/hyperledger/besu/pull/2746)

### Early Access Features
- \[EXPERIMENTAL\] Added support for QBFT with PKI-backed Block Creation. [#2647](https://github.com/hyperledger/besu/issues/2647)
- \[EXPERIMENTAL\] Added support for QBFT to use retrieve validators from a smart contract [#2574](https://github.com/hyperledger/besu/pull/2574)

### Download Link
https://hyperledger.jfrog.io/native/besu-binaries/besu/21.7.4/besu-21.7.4.zip \
SHA256: 778d3c42851db11fec9171f77b22662f2baeb9b2ce913d7cfaaf1042ec19b7f9

## 21.7.3
### Additions and Improvements
- Migration to Apache Tuweni 2.0 [\#2376](https://github.com/hyperledger/besu/pull/2376)
- \[EXPERIMENTAL\] Added support for DevP2P-over-TLS [#2536](https://github.com/hyperledger/besu/pull/2536)
- `eth_getWork`, `eth_submitWork` support over the Stratum port [#2581](https://github.com/hyperledger/besu/pull/2581)
- Stratum metrics [#2583](https://github.com/hyperledger/besu/pull/2583)
- Support for mining ommers [#2576](https://github.com/hyperledger/besu/pull/2576)
- Updated onchain permissioning to validate permissions on transaction submission [\#2595](https://github.com/hyperledger/besu/pull/2595)
- Removed deprecated CLI option `--privacy-precompiled-address` [#2605](https://github.com/hyperledger/besu/pull/2605)
- Removed code supporting EIP-1702. [#2657](https://github.com/hyperledger/besu/pull/2657)
- A native library was added for the alternative signature algorithm secp256r1, which will be used by default [#2630](https://github.com/hyperledger/besu/pull/2630)
- The command line option --Xsecp-native-enabled was added as an alias for --Xsecp256k1-native-enabled [#2630](https://github.com/hyperledger/besu/pull/2630)
- Added Labelled gauges for metrics [#2646](https://github.com/hyperledger/besu/pull/2646)
- support for `eth/66` networking protocol [#2365](https://github.com/hyperledger/besu/pull/2365)
- update RPC methods for post london 1559 transaction [#2535](https://github.com/hyperledger/besu/pull/2535)
- \[EXPERIMENTAL\] Added support for using DNS host name in place of IP address in onchain node permissioning rules [#2667](https://github.com/hyperledger/besu/pull/2667)
- Implement EIP-3607 Reject transactions from senders with deployed code. [#2676](https://github.com/hyperledger/besu/pull/2676)
- Ignore all unknown fields when supplied to eth_estimateGas or eth_call. [\#2690](https://github.com/hyperledger/besu/pull/2690)

### Bug Fixes
- Consider effective price and effective priority fee in transaction replacement rules [\#2529](https://github.com/hyperledger/besu/issues/2529)
- GetTransactionCount should return the latest transaction count if it is greater than the transaction pool [\#2633](https://github.com/hyperledger/besu/pull/2633)

### Early Access Features

## 21.7.2

### Additions and Improvements
This release contains improvements and bugfixes for optimum compatibility with other London client versions.

## Bug Fixes
- hotfix for private transaction identification for mainnet transactions [#2609](https://github.com/hyperledger/besu/pull/2609)

## Download Link
https://hyperledger.jfrog.io/artifactory/besu-binaries/besu/21.7.2/besu-21.7.2.zip \
db47fd9ba33b36436ed6798d2474f7621c733353fd04f49d6defffd12e3b6e14


## 21.7.1

### Additions and Improvements
- `priv_call` now uses NO_TRACING OperationTracer implementation which improves memory usage [\#2482](https://github.com/hyperledger/besu/pull/2482)
- Ping and Pong messages now support ENR encoding as scalars or bytes [\#2512](https://github.com/hyperledger/besu/pull/2512)

### Download Link
https://hyperledger.jfrog.io/artifactory/besu-binaries/besu/21.7.1/besu-21.7.1.zip \
sha256sum 83fc44e39a710a95d8b6cbbbf04010dea76122bafcc633a993cd15304905a402

## 21.7.0

### Additions and Improvements
This release contains the activation blocks for London across all supported testnets. They are:
  * Ropsten 10_499_401 (24 Jun 2021)
  * Goerli 5_062_605 (30 Jun 2021)
  * Rinkeby 8_897_988 (7 Jul 2021)
  * Mainnet 12_965_000 (4 Aug 2021)
- eip-1559 changes: accept transactions which have maxFeePerGas below current baseFee [\#2374](https://github.com/hyperledger/besu/pull/2374)
- Introduced transitions for IBFT2 block rewards [\#1977](https://github.com/hyperledger/besu/pull/1977)
- Change Ethstats's status from experimental feature to stable. [\#2405](https://github.com/hyperledger/besu/pull/2405)
- Fixed disabling of native libraries for secp256k1 and altBn128. [\#2163](https://github.com/hyperledger/besu/pull/2163)
- eth_feeHistory API for wallet providers [\#2466](https://github.com/hyperledger/besu/pull/2466)

### Bug Fixes
- Ibft2 could create invalid RoundChange messages in some circumstances containing duplicate prepares [\#2449](https://github.com/hyperledger/besu/pull/2449)
- Updated `eth_sendRawTransaction` to return an error when maxPriorityFeePerGas exceeds maxFeePerGas [\#2424](https://github.com/hyperledger/besu/pull/2424)
- Fixed NoSuchElementException with EIP1559 transaction receipts when using eth_getTransactionReceipt [\#2477](https://github.com/hyperledger/besu/pull/2477)

### Early Access Features
- QBFT is a Byzantine Fault Tolerant consensus algorithm, building on the capabilities of IBFT and IBFT 2.0. It aims to provide performance improvements in cases of excess round change, and provides interoperability with other EEA compliant clients, such as GoQuorum.
  - Note: QBFT currently only supports new networks. Existing networks using IBFT2.0 cannot migrate to QBFT. This will become available in a future release.
  - Note: QBFT is an early access feature pending community feedback. Please make use of QBFT in new development networks and reach out in case of issues or concerns
- GoQuorum-compatible privacy. This mode uses Tessera and is interoperable with GoQuorum.
  - Note: GoQuorum-compatible privacy is an early access feature pending community feedback.

### Download Link
https://hyperledger.jfrog.io/artifactory/besu-binaries/besu/21.7.0/besu-21.7.0.zip
sha256sum 389465fdcc2cc5e5007a02dc2b8a2c43d577198867316bc5cc4392803ed71034

## 21.7.0-RC2

### Additions and Improvements
- eth_feeHistory API for wallet providers [\#2466](https://github.com/hyperledger/besu/pull/2466)
### Bug Fixes
- Ibft2 could create invalid RoundChange messages in some circumstances containing duplicate prepares [\#2449](https://github.com/hyperledger/besu/pull/2449)

## Download Link
https://hyperledger.jfrog.io/artifactory/besu-binaries/besu/21.7.0-RC2/besu-21.7.0-RC2.zip
sha256sum 7bc97c359386cad84d449f786dc0a8ed8728616b6704ce473c63f1d94af3a9ef


## 21.7.0-RC1

### Additions and Improvements
- eip-1559 changes: accept transactions which have maxFeePerGas below current baseFee [\#2374](https://github.com/hyperledger/besu/pull/2374)
- Introduced transitions for IBFT2 block rewards [\#1977](https://github.com/hyperledger/besu/pull/1977)
- Change Ethstats's status from experimental feature to stable. [\#2405](https://github.com/hyperledger/besu/pull/2405)
- Fixed disabling of native libraries for secp256k1 and altBn128. [\#2163](https://github.com/hyperledger/besu/pull/2163)


### Bug Fixes

- Updated `eth_sendRawTransaction` to return an error when maxPriorityFeePerGas exceeds maxFeePerGas [\#2424](https://github.com/hyperledger/besu/pull/2424)

### Early Access Features
This release contains the activation blocks for London across all supported testnets. They are:
  * Ropsten 10_499_401 (24 Jun 2021)
  * Goerli 5_062_605 (30 Jun 2021)
  * Rinkeby 8_897_988 (7 Jul 2021)

## Download Link
https://hyperledger.jfrog.io/artifactory/besu-binaries/besu/21.7.0-RC1/besu-21.7.0-RC1.zip
sha256sum fc959646af65a0e267fc4d695e0af7e87331d774e6e8e890f5cc391549ed175a

## 21.1.7

## Privacy users - Orion Project Deprecation
Tessera is now the recommended Private Transaction Manager for Hyperledger Besu.

Now that all primary Orion functionality has been merged into Tessera, Orion is being deprecated.
We encourage all users with active projects to use the provided migration instructions,
documented [here](https://docs.orion.consensys.net/en/latest/Tutorials/Migrating-from-Orion-to-Tessera/).

We will continue to support Orion users until 30th November 2021. If you have any questions or
concerns, please reach out to the ConsenSys protocol engineering team in the
[#orion channel on Discord](https://discord.gg/hYpHRjK) or by [email](mailto:quorum@consensys.net).


### Additions and Improvements
* Upgrade OpenTelemetry to 1.2.0. [\#2313](https://github.com/hyperledger/besu/pull/2313)

* Ethereum Classic Magneto Hard Fork [\#2315](https://github.com/hyperledger/besu/pull/2315)

* Added support for the upcoming CALAVERAS ephemeral testnet and removed the configuration for the deprecated BAIKAL ephemeral testnet. [\#2343](https://github.com/hyperledger/besu/pull/2343)

### Bug Fixes
* Fix invalid transfer values with the tracing API specifically for CALL operation [\#2319](https://github.com/hyperledger/besu/pull/2319)

### Early Access Features

#### Previously identified known issues

- Fixed issue in discv5 where nonce was incorrectly reused. [\#2075](https://github.com/hyperledger/besu/pull/2075)
- Fixed issues in debug_standardTraceBadBlockToFile and debug_standardTraceBlockToFile. [\#2120](https://github.com/hyperledger/besu/pull/2120)
- Fixed invalid error code in several JSON RPC methods when the requested block is not in the range. [\#2138](https://github.com/hyperledger/besu/pull/2138)

## Download Link
https://hyperledger.jfrog.io/artifactory/besu-binaries/besu/21.1.7/besu-21.1.7.zip

sha256: f415c9b67d26819caeb9940324b2b1b9ce6e872c9181052739438545e84e2531


## 21.1.6

### Additions and Improvements

* Added support for the upcoming BAIKAL ephemeral testnet and removed the configuration for the deprecated YOLOv3 ephemeral testnet. [\#2237](https://github.com/hyperledger/besu/pull/2237)
* Implemented [EIP-3541](https://eips.ethereum.org/EIPS/eip-3541): Reject new contracts starting with the 0xEF byte [\#2243](https://github.com/hyperledger/besu/pull/2243)
* Implemented [EIP-3529](https://eips.ethereum.org/EIPS/eip-3529): Reduction in refunds [\#2238](https://github.com/hyperledger/besu/pull/2238)
* Implemented [EIP-3554](https://eips.ethereum.org/EIPS/eip-3554): Difficulty Bomb Delay [\#2289](https://github.com/hyperledger/besu/pull/2289)
* \[EXPERIMENTAL\] Added support for secp256r1 keys. [#2008](https://github.com/hyperledger/besu/pull/2008)

### Bug Fixes

- Added ACCESS_LIST transactions to the list of transactions using legacy gas pricing for 1559 [\#2239](https://github.com/hyperledger/besu/pull/2239)
- Reduced logging level of public key decoding failure of malformed packets. [\#2143](https://github.com/hyperledger/besu/pull/2143)
- Add 1559 parameters to json-rpc responses.  [\#2222](https://github.com/hyperledger/besu/pull/2222)

### Early Access Features

#### Previously identified known issues

- Fixed issue in discv5 where nonce was incorrectly reused. [\#2075](https://github.com/hyperledger/besu/pull/2075)
- Fixed issues in debug_standardTraceBadBlockToFile and debug_standardTraceBlockToFile. [\#2120](https://github.com/hyperledger/besu/pull/2120)
- Fixed invalid error code in several JSON RPC methods when the requested block is not in the range. [\#2138](https://github.com/hyperledger/besu/pull/2138)

## Download Link
https://hyperledger.jfrog.io/artifactory/besu-binaries/besu/21.1.6/besu-21.1.6.zip

sha256: 3952c69a32bb390ec84ccf4c2c3eb600ea3696af9a05914985d10e1632ef8488

## 21.1.5

### Additions and Improvements

- Ignore `nonce` when supplied to eth_estimateGas or eth_call. [\#2133](https://github.com/hyperledger/besu/pull/2133)
- Ignore `privateFor` for tx estimation. [\#2160](https://github.com/hyperledger/besu/pull/2160)

### Bug Fixes

- Fixed `NullPointerException` when crossing network upgrade blocks when peer discovery is disabled. [\#2140](https://github.com/hyperledger/besu/pull/2140)

### Early Access Features

#### Previously identified known issues

- Fixed issue in discv5 where nonce was incorrectly reused. [\#2075](https://github.com/hyperledger/besu/pull/2075)
- Fixed issues in debug_standardTraceBadBlockToFile and debug_standardTraceBlockToFile. [\#2120](https://github.com/hyperledger/besu/pull/2120)

## Download Link
https://hyperledger.jfrog.io/artifactory/besu-binaries/besu/21.1.5/besu-21.1.5.zip

sha256: edd78fcc772cfa97d11d8ee7b5766e6fac4b31b582f940838a292f2aeb204777

## 21.1.4

### Additions and Improvements

- Adds `--discovery-dns-url` CLI command [\#2088](https://github.com/hyperledger/besu/pull/2088)

### Bug Fixes

- Fixed issue in discv5 where nonce was incorrectly reused. [\#2075](https://github.com/hyperledger/besu/pull/2075)
- Fixed issues in debug_standardTraceBadBlockToFile and debug_standardTraceBlockToFile. [\#2120](https://github.com/hyperledger/besu/pull/2120)

### Early Access Features

#### Previously identified known issues

- [Fast sync when running Besu on cloud providers](KNOWN_ISSUES.md#fast-sync-when-running-besu-on-cloud-providers)
- [Privacy users with private transactions created using v1.3.4 or earlier](KNOWN_ISSUES.md#privacy-users-with-private-transactions-created-using-v134-or-earlier)

## Download Link
https://hyperledger.jfrog.io/artifactory/besu-binaries/besu/21.1.4/besu-21.1.4.zip
58ae55b492680d92aeccfbed477e8b9c25ccc1a97cca71895e27448d754a7d8b

## 21.1.3

### Additions and Improvements
* Increase node diversity when downloading blocks [\#2033](https://github.com/hyperledger/besu/pull/2033)

### Bug Fixes
* Ethereum Node Records are now dynamically recalculated when we pass network upgrade blocks. This allows for better peering through transitions without needing to restart the node. [\#1998](https://github.com/hyperledger/besu/pull/1998)


### Early Access Features

#### Previously identified known issues

- [Fast sync when running Besu on cloud providers](KNOWN_ISSUES.md#fast-sync-when-running-besu-on-cloud-providers)
- [Privacy users with private transactions created using v1.3.4 or earlier](KNOWN_ISSUES.md#privacy-users-with-private-transactions-created-using-v134-or-earlier)

### Download link
https://hyperledger.jfrog.io/artifactory/besu-binaries/besu/21.1.3/besu-21.1.3.zip
38893cae225e5c53036d06adbeccc30aeb86ef08c543fb742941a8c618485c8a

## 21.1.2

### Berlin Network Upgrade

### Important note: the 21.1.1 release contains an outdated version of the Berlin network upgrade. If you are using Besu on public Ethereum networks, you must upgrade to 21.1.2.

This release contains the activation blocks for Berlin across all supported testnets and the Ethereum mainnet. They are:
  * Ropsten 9_812_189 (10 Mar 2021)
  * Goerli 4_460_644 (17 Mar 2021)
  * Rinkeby 8_290_928 (24 Mar 2021)
  * Ethereum 12_244_000 (14 Apr 2021)


### Additions and Improvements
- Added option to set a limit for JSON-RPC connections
  * HTTP connections `--rpc-http-max-active-connections` [\#1996](https://github.com/hyperledger/besu/pull/1996)
  * WS connections `--rpc-ws-max-active-connections` [\#2006](https://github.com/hyperledger/besu/pull/2006)
- Added ASTOR testnet ETC support [\#2017](https://github.com/hyperledger/besu/pull/2017)
### Bug Fixes
* Don't Register BLS12 precompiles for Berlin [\#2015](https://github.com/hyperledger/besu/pull/2015)

#### Previously identified known issues

- [Fast sync when running Besu on cloud providers](KNOWN_ISSUES.md#fast-sync-when-running-besu-on-cloud-providers)
- [Privacy users with private transactions created using v1.3.4 or earlier](KNOWN_ISSUES.md#privacy-users-with-private-transactions-created-using-v134-or-earlier)

### Download link
https://hyperledger.jfrog.io/artifactory/besu-binaries/besu/21.1.2/besu-21.1.2.zip
02f4b6622756b77fed814d8c1bbf986c6178d8f5adb9d61076e061124c3d12aa

## 21.1.1

### Berlin Network Upgrade

### Important note: this release contains an outdated version of the Berlin network upgrade. If you are using Besu on public Ethereum networks, you must upgrade to 21.1.2.

This release contains the activation blocks for Berlin across all supported testnets and the Ethereum mainnet. They are:
  * Ropsten 9_812_189 (10 Mar 2021)
  * Goerli 4_460_644 (17 Mar 2021)
  * Rinkeby 8_290_928 (24 Mar 2021)
  * Ethereum 12_244_000 (14 Apr 2021)

### Additions and Improvements
* Removed EIP-2315 from the Berlin network upgrade [\#1983](https://github.com/hyperledger/besu/pull/1983)
* Added `besu_transaction_pool_transactions` to the reported metrics, counting the mempool size [\#1869](https://github.com/hyperledger/besu/pull/1869)
* Distributions and maven artifacts have been moved off of bintray [\#1886](https://github.com/hyperledger/besu/pull/1886)
* admin_peers json RPC response now includes the remote nodes enode URL
* add support for keccak mining and a ecip1049_dev network [\#1882](https://github.com/hyperledger/besu/pull/1882)
### Bug Fixes
* Fixed incorrect `groupId` in published maven pom files.
* Fixed GraphQL response for missing account, return empty account instead [\#1946](https://github.com/hyperledger/besu/issues/1946)

### Early Access Features

#### Previously identified known issues

- [Fast sync when running Besu on cloud providers](KNOWN_ISSUES.md#fast-sync-when-running-besu-on-cloud-providers)
- [Privacy users with private transactions created using v1.3.4 or earlier](KNOWN_ISSUES.md#privacy-users-with-private-transactions-created-using-v134-or-earlier)

### Download link
sha256: `c22a80a54e9fed864734b9fbd69a0a46840fd27ca5211648a3eaf8a955417218 `


## 21.1.0

### Important note: this release contains an outdated version of the Berlin network upgrade, which was changed on March 5, 2021 ([link](https://github.com/ethereum/pm/issues/263#issuecomment-791473406)). If you are using Besu on public Ethereum networks, you must upgrade to 21.1.2.

## 21.1.0 Features

Features added between 20.10.0 to 21.1.0 include:
* Berlin Network Upgrade: this release contains the activation blocks for Berlin across all supported testnets and the Ethereum mainnet. They are:
  * Ropsten 9_812_189 (10 Mar 2021)
  * Goerli 4_460_644 (17 Mar 2021)
  * Rinkeby 8_290_928 (24 Mar 2021)
  * Ethereum 12_244_000 (14 Apr 2021)
* Besu Launcher: Besu now has support for the [Quorum Mainnet Launcher](https://github.com/ConsenSys/quorum-mainnet-launcher) which makes it easy for users to configure and launch Besu on the Ethereum mainnet.
* Bonsai Tries: A new database format which reduces storage requirements and improves performance for access to recent state. _Note: only full sync is currently supported._
* Miner Data JSON-RPC: The `eth_getMinerDataByBlockHash` and `eth_getMinerDataByBlockNumber` endpoints return miner rewards and coinbase address for a given block.
* EIP-1898 support: [The EIP](https://eips.ethereum.org/EIPS/eip-1898) adds `blockHash` to JSON-RPC methods which accept a default block parameter.

### Early Access Features
* Bonsai Tries: A new database format which reduces storage requirements and improves performance for access to recent state. _Note: only full sync is currently supported._
* QBFT: A new consensus algorithm to support interoperability with other Enterprise Ethereum Alliance compatible clients.

### 21.1.0 Breaking Changes
* `--skip-pow-validation-enabled` is now an error with `block import --format JSON`. This is because the JSON format doesn't include the nonce so the proof of work must be calculated.
* `eth_call` will not return a JSON-RPC result if the call fails, but will return an error instead. If it was for a revert the revert reason will be included.
* `eth_call` will not fail for account balance issues by default. An parameter `"strict": true` can be added to the call parameters (with `to` and `from`) to enforce balance checks.

### Additions and Improvements
* Added `besu_transaction_pool_transactions` to the reported metrics, counting the mempool size [\#1869](https://github.com/hyperledger/besu/pull/1869)
* Added activation blocks for Berlin Network Upgrade [\#1929](https://github.com/hyperledger/besu/pull/1929)

### Bug Fixes
* Fixed representation of access list for access list transactions in JSON-RPC results.

#### Previously identified known issues

- [Fast sync when running Besu on cloud providers](KNOWN_ISSUES.md#fast-sync-when-running-besu-on-cloud-providers)
- [Privacy users with private transactions created using v1.3.4 or earlier](KNOWN_ISSUES.md#privacy-users-with-private-transactions-created-using-v134-or-earlier)

### Download link
sha256: `e4c8fe4007e3e5f7f2528cbf1eeb5457caf06536c974a6ff4305035ff5724476`

## 21.1.0-RC2
### Additions and Improvements
* Support for the Berlin Network Upgrade, although the block number must be set manually with `--override-genesis-config=berlinBlock=<blocknumber>`. This is because the block numbers haven't been determined yet. The next release will include the number in the genesis file so it will support Berlin with no intervention. [\#1898](https://github.com/hyperledger/besu/pull/1898)

## 21.1.0-RC1

### 21.1.0 Breaking Changes
* `--skip-pow-validation-enabled` is now an error with `block import --format JSON`. This is because the JSON format doesn't include the nonce so the proof of work must be calculated.
* `eth_call` will not return a JSON-RPC result if the call fails, but will return an error instead. If it was for a revert the revert reason will be included.
* `eth_call` will not fail for account balance issues by default. An parameter `"strict": true` can be added to the call parameters (with `to` and `from`) to enforce balance checks.

### Additions and Improvements
* Removed unused flags in default genesis configs [\#1812](https://github.com/hyperledger/besu/pull/1812)
* `--skip-pow-validation-enabled` is now an error with `block import --format JSON`. This is because the JSON format doesn't include the nonce so the proof of work must be calculated. [\#1815](https://github.com/hyperledger/besu/pull/1815)
* Added a new CLI option `--Xlauncher` to start a mainnet launcher. It will help to configure Besu easily.
* Return the revert reason from `eth_call` JSON-RPC api calls when the contract causes a revert. [\#1829](https://github.com/hyperledger/besu/pull/1829)
* Added `chainId`, `publicKey`, and `raw` to JSON-RPC api calls returning detailed transaction results. [\#1835](https://github.com/hyperledger/besu/pull/1835)

### Bug Fixes
* Ethereum classic heights will no longer be reported in mainnet metrics. Issue [\#1751](https://github.com/hyperledger/besu/pull/1751) Fix [\#1820](https://github.com/hyperledger/besu/pull/1820)
* Don't enforce balance checks in `eth_call` unless explicitly requested. Issue [\#502](https://github.com/hyperledger/besu/pull/502) Fix [\#1834](https://github.com/hyperledger/besu/pull/1834)

### Early Access Features

#### Previously identified known issues

- [Fast sync when running Besu on cloud providers](KNOWN_ISSUES.md#fast-sync-when-running-besu-on-cloud-providers)
- [Privacy users with private transactions created using v1.3.4 or earlier](KNOWN_ISSUES.md#privacy-users-with-private-transactions-created-using-v134-or-earlier)


### Download link

Link removed because this release contains an outdated version of the Berlin network upgrade, which was changed on March 5, 2021 ([link](https://github.com/ethereum/pm/issues/263#issuecomment-791473406)). If you are using Besu on public Ethereum networks, you must upgrade to 21.1.1. sha256 hash left for reference.

sha256: `b0fe3942052b8fd43fc3025a298a6c701f9edae2e100f0c563a1c5a4ceef71f1`

## 20.10.4

### Additions and Improvements
* Implemented [EIP-778](https://eips.ethereum.org/EIPS/eip-778): Ethereum Node Records (ENR) [\#1680](https://github.com/hyperledger/besu/pull/1680)
* Implemented [EIP-868](https://eips.ethereum.org/EIPS/eip-868): Node Discovery v4 ENR Extension [\#1721](https://github.com/hyperledger/besu/pull/1721)
* Added revert reason to eth_estimateGas RPC call. [\#1730](https://github.com/hyperledger/besu/pull/1730)
* Added command line option --static-nodes-file. [#1644](https://github.com/hyperledger/besu/pull/1644)
* Implemented [EIP-1898](https://eips.ethereum.org/EIPS/eip-1898): Add `blockHash` to JSON-RPC methods which accept a default block parameter [\#1757](https://github.com/hyperledger/besu/pull/1757)

### Bug Fixes
* Accept locally-sourced transactions below the minimum gas price. [#1480](https://github.com/hyperledger/besu/issues/1480) [#1743](https://github.com/hyperledger/besu/pull/1743)

#### Previously identified known issues

- [Fast sync when running Besu on cloud providers](KNOWN_ISSUES.md#fast-sync-when-running-besu-on-cloud-providers)
- [Privacy users with private transactions created using v1.3.4 or earlier](KNOWN_ISSUES.md#privacy-users-with-private-transactions-created-using-v134-or-earlier)

### Download link
https://hyperledger.jfrog.io/artifactory/besu-binaries/besu/20.10.4/besu-20.10.4.zip
sha256: f15cd5243b809659bba1706c1745aecafc012d3fc44a91419522da925493537c

## 20.10.3

### Additions and Improvements
* Added `memory` as an option to `--key-value-storage`.  This ephemeral storage is intended for sync testing and debugging.  [\#1617](https://github.com/hyperledger/besu/pull/1617)
* Fixed gasPrice parameter not always respected when passed to `eth_estimateGas` endpoint [\#1636](https://github.com/hyperledger/besu/pull/1636)
* Enabled eth65 by default [\#1682](https://github.com/hyperledger/besu/pull/1682)
* Warn that bootnodes will be ignored if specified with discovery disabled [\#1717](https://github.com/hyperledger/besu/pull/1717)

### Bug Fixes
* Accept to use default port values if not in use. [#1673](https://github.com/hyperledger/besu/pull/1673)
* Block Validation Errors should be at least INFO level not DEBUG or TRACE.  Bug [\#1568](https://github.com/hyperledger/besu/pull/1568) PR [\#1706](https://github.com/hyperledger/besu/pull/1706)
* Fixed invalid and wrong trace data, especially when calling a precompiled contract [#1710](https://github.com/hyperledger/besu/pull/1710)

#### Previously identified known issues

- [Fast sync when running Besu on cloud providers](KNOWN_ISSUES.md#fast-sync-when-running-besu-on-cloud-providers)
- [Privacy users with private transactions created using v1.3.4 or earlier](KNOWN_ISSUES.md#privacy-users-with-private-transactions-created-using-v134-or-earlier)

### Download link
https://hyperledger.jfrog.io/artifactory/besu-binaries/besu/20.10.3/besu-20.10.3.zip
sha256: `b5f46d945754dedcbbb1e5dd96bf2bfd13272ff09c6a66c0150b979a578f4389`

## 20.10.2

### Additions and Improvements
* Added support for batched requests in WebSockets. [#1583](https://github.com/hyperledger/besu/pull/1583)
* Added protocols section to `admin_peers` to provide info about peer health. [\#1582](https://github.com/hyperledger/besu/pull/1582)
* Added CLI option `--goquorum-compatibility-enabled` to enable GoQuorum compatibility mode. [#1598](https://github.com/hyperledger/besu/pull/1598). Note that this mode is incompatible with Mainnet.

### Bug Fixes

* Ibft2 will discard any received messages targeting a chain height <= current head - this resolves some corner cases in system correctness directly following block import. [#1575](https://github.com/hyperledger/besu/pull/1575)
* EvmTool now throws `UnsupportedForkException` when there is an unknown fork and is YOLOv2 compatible [\#1584](https://github.com/hyperledger/besu/pull/1584)
* `eth_newFilter` now supports `blockHash` parameter as per the spec [\#1548](https://github.com/hyperledger/besu/issues/1540). (`blockhash` is also still supported.)
* Fixed an issue that caused loss of peers and desynchronization when eth65 was enabled [\#1601](https://github.com/hyperledger/besu/pull/1601)

#### Previously identified known issues

- [Fast sync when running Besu on cloud providers](KNOWN_ISSUES.md#fast-sync-when-running-besu-on-cloud-providers)
- [Privacy users with private transactions created using v1.3.4 or earlier](KNOWN_ISSUES.md#privacy-users-with-private-transactions-created-using-v134-or-earlier)

### Download Link

https://hyperledger.jfrog.io/artifactory/besu-binaries/besu/20.10.2/besu-20.10.2.zip
sha256: `710aed228dcbe9b8103aef39e4431b0c63e73c3a708ce88bcd1ecfa1722ad307`

## 20.10.1

### Additions and Improvements
* `--random-peer-priority-enabled` flag added. Allows for incoming connections to be prioritized randomly. This will prevent (typically small, stable) networks from forming impenetrable peer cliques. [#1440](https://github.com/hyperledger/besu/pull/1440)
* `miner_changeTargetGasLimit` RPC added. If a target gas limit is set, allows the node operator to change it at runtime.
* Hide deprecated `--host-whitelist` option. [\#1444](https://github.com/hyperledger/besu/pull/1444)
* Prioritize high gas prices during mining. Previously we ordered only by the order in which the transactions were received. This will increase expected profit when mining. [\#1449](https://github.com/hyperledger/besu/pull/1449)
* Added support for the updated smart contract-based [node permissioning EEA interface](https://entethalliance.github.io/client-spec/spec.html#dfn-connectionallowed). [\#1435](https://github.com/hyperledger/besu/pull/1435) and [\#1496](https://github.com/hyperledger/besu/pull/1496)
* Added EvmTool binary to the distribution.  EvmTool is a CLI that can execute EVM bytecode and execute ethereum state tests. [\#1465](https://github.com/hyperledger/besu/pull/1465)
* Updated the libraries for secp256k1 and AltBN series precompiles. These updates provide significant performance improvements to those areas. [\#1499](https://github.com/hyperledger/besu/pull/1499)
* Provide MegaGas/second measurements in the log when doing a full block import, such as the catch up phase of a fast sync. [\#1512](https://github.com/hyperledger/besu/pull/1512)
* Added new endpoints to get miner data, `eth_getMinerDataByBlockHash` and `eth_getMinerDataByBlockNumber`. [\#1538](https://github.com/hyperledger/besu/pull/1538)
* Added direct support for OpenTelemetry metrics [\#1492](https://github.com/hyperledger/besu/pull/1492)
* Added support for `qip714block` config parameter in genesis file, paving the way towards permissioning interoperability between Besu and GoQuorum. [\#1545](https://github.com/hyperledger/besu/pull/1545)
* Added new CLI option `--compatibility-eth64-forkid-enabled`. [\#1542](https://github.com/hyperledger/besu/pull/1542)

### Bug Fixes

* Fix a bug on `eth_estimateGas` which returned `Internal error` instead of `Execution reverted` in case of reverted transaction. [\#1478](https://github.com/hyperledger/besu/pull/1478)
* Fixed a bug where Local Account Permissioning was being incorrectly enforced on block import/validation. [\#1510](https://github.com/hyperledger/besu/pull/1510)
* Fixed invalid enode URL when discovery is disabled  [\#1521](https://github.com/hyperledger/besu/pull/1521)
* Removed duplicate files from zip and tar.gz distributions. [\#1566](https://github.com/hyperledger/besu/pull/1566)
* Add a more rational value to eth_gasPrice, based on a configurable percentile of prior block's transactions (default: median of last 100 blocks).  [\#1563](https://github.com/hyperledger/besu/pull/1563)

## Deprecated

### --privacy-precompiled-address (Scheduled for removal in _Next_ Release)
Deprecated in 1.5.1
- CLI option `--privacy-precompiled-address` option removed. This address is now derived, based	on `--privacy-onchain-groups-enabled`. [\#1222](https://github.com/hyperledger/besu/pull/1222)

### Besu Sample Network repository

The [Besu Sample Networks repository](https://github.com/ConsenSys/besu-sample-networks) has been replaced by the [Quorum Developer Quickstart](https://besu.hyperledger.org/en/latest/Tutorials/Developer-Quickstart).

#### Previously identified known issues

- [Eth/65 loses peers](KNOWN_ISSUES.md#eth65-loses-peers)
- [Fast sync when running Besu on cloud providers](KNOWN_ISSUES.md#fast-sync-when-running-besu-on-cloud-providers)
- [Privacy users with private transactions created using v1.3.4 or earlier](KNOWN_ISSUES.md#privacy-users-with-private-transactions-created-using-v134-or-earlier)

### Download Link

https://hyperledger.jfrog.io/artifactory/besu-binaries/besu/20.10.1/besu-20.10.1.zip
sha256: `ac4fae310957c176564396f73c0f03c60c41129d43d078560d0dab533a69fd2a`

## 20.10.0

## Release format

Hyperledger Besu is moving its versioning scheme to [CalVer](https://calver.org/) starting with the 20.10.0 (formerly 1.6.0) release. More information about the specific version of CalVer Besu is using can be found on the [wiki](https://wiki.hyperledger.org/display/BESU/Using+CalVer+for+Besu+Releases).

## 20.10 Breaking Changes

When upgrading to 20.10, ensure you've taken into account the following breaking changes.

### JSON-RPC HTTP Error Codes For Valid Calls ([\#1426](https://github.com/hyperledger/besu/pull/1426))

Prior versions of Besu would set the HTTP Status 400 Bad Request for JSON-RPC requests that completed in an error, regardless of the kind of error.  These responses could include a complete JSON-RPC response with an error field.

In Besu version 20.10, properly formatted requests that have valid parameters (count and content) will return a HTTP Status 200 OK, with an error field if an error occurred. For example, requesting an account that does not exist in the chain, or a block by hash that Besu does not have, will now return HTTP 200 OK responses. Unparsable requests, improperly formatted requests, or requests with invalid parameters will continue to return HTTP 400 Bad Request.

Users of Web3J should note that many calls will now return a result with the error field containing the message whereas before a call would throw an exception with the error message as the exception message.

## 20.10.0 Additions and Improvements

* Added support for ECIP-1099 / Classic Thanos Fork: Calibrate Epoch Duration. [\#1421](https://github.com/hyperledger/besu/pull/1421) [\#1441](https://github.com/hyperledger/besu/pull/1441) [\#1462](https://github.com/hyperledger/besu/pull/1462)
* Added the Open Telemetry Java agent to report traces to a remote backend. Added an example to showcase the trace reporting capabilities.
* Added EvmTool binary to the distribution.  EvmTool is a CLI that can execute EVM bytecode and execute ethereum state tests. Documentation for it is available [here](https://besu.hyperledger.org/en/stable/HowTo/Troubleshoot/Use-EVM-Tool/). [\#1465](https://github.com/hyperledger/besu/pull/1465)
* Added support for the upcoming YOLOv2 ephemeral testnet and removed the flag for the deprecated YOLOv1 ephemeral testnet. [#1386](https://github.com/hyperledger/besu/pull/1386)
* Added `debug_standardTraceBlockToFile` JSON-RPC API. This API accepts a block hash and will replay the block. It returns a list of files containing the result of the trace (one file per transaction). [\#1392](https://github.com/hyperledger/besu/pull/1392)
* Added `debug_standardTraceBadBlockToFile` JSON-RPC API. This API is similar to `debug_standardTraceBlockToFile`, but can be used to obtain info about a block which has been rejected as invalid. [\#1403](https://github.com/hyperledger/besu/pull/1403)
* Added support for EIP-2929 to YOLOv2. [#1387](https://github.com/hyperledger/besu/pull/1387)
* Added `--start-block` and `--end-block` to the `blocks import` subcommand [\#1399](https://github.com/hyperledger/besu/pull/1399)
* Added support for multi-tenancy when using the early access feature of [onchain privacy group management](https://besu.hyperledger.org/en/stable/Concepts/Privacy/Onchain-PrivacyGroups/)
* \[Reverted\] Fixed memory leak in eth/65 subprotocol behavior. It is now enabled by default. [\#1420](https://github.com/hyperledger/besu/pull/1420), [#1348](https://github.com/hyperledger/besu/pull/1348), [#1321](https://github.com/hyperledger/besu/pull/1321)

### Bug Fixes

* Log block import rejection reasons at "INFO" level.  Bug [#1412](https://github.com/hyperledger/besu/issues/1412)
* Fixed NPE when executing `eth_estimateGas` with privacy enabled.  Bug [#1404](https://github.com/hyperledger/besu/issues/1404)

#### Previously identified known issues

- [Eth/65 loses peers](KNOWN_ISSUES.md#eth65-loses-peers)
- [Fast sync when running Besu on cloud providers](KNOWN_ISSUES.md#fast-sync-when-running-besu-on-cloud-providers)
- [Privacy users with private transactions created using v1.3.4 or earlier](KNOWN_ISSUES.md#privacy-users-with-private-transactions-created-using-v134-or-earlier)

## Deprecated and Scheduled for removal in _Next_ Release

### --privacy-precompiled-address
Deprecated in 1.5.1
- CLI option `--privacy-precompiled-address` option removed. This address is now derived, based
on `--privacy-onchain-groups-enabled`. [\#1222](https://github.com/hyperledger/besu/pull/1222)

### Download link
https://hyperledger.jfrog.io/artifactory/besu-binaries/besu/20.10.0/besu-20.10.0.zip

sha256sum: `2b50a375aae64b838a2cd9d43747006492cae573f1be11745b7f643646fd5a01`

## 1.5.5

### Additions and Improvements
* The new version of the [web3js-eea library (v0.10)](https://github.com/PegaSysEng/web3js-eea) supports the onchain privacy group management changes made in Besu v1.5.3.

### Bug Fixes
* Added `debug_getBadBlocks` JSON-RPC API to analyze and detect consensus flaws. Even if a block is rejected it will be returned by this method [\#1378](https://github.com/hyperledger/besu/pull/1378)
* Fix logs queries missing results against chain head [\#1351](https://github.com/hyperledger/besu/pull/1351) and [\#1381](https://github.com/hyperledger/besu/pull/1381)

#### Previously identified known issues

- [Eth/65 loses peers](KNOWN_ISSUES.md#eth65-loses-peers)
- [Fast sync when running Besu on cloud providers](KNOWN_ISSUES.md#fast-sync-when-running-besu-on-cloud-providers)
- [Privacy users with private transactions created using v1.3.4 or earlier](KNOWN_ISSUES.md#privacy-users-with-private-transactions-created-using-v134-or-earlier)
- [Changes not saved to database correctly causing inconsistent private states](KNOWN_ISSUES.md#Changes-not-saved-to-database-correctly-causing-inconsistent-private-states)

### Download link

https://hyperledger.jfrog.io/artifactory/besu-binaries/besu/1.5.5/besu-1.5.5.zip

sha256sum: `e67b0a899dc4421054eaa9a8112cb89e1e5f6a56f0d8aa1b0c5111c53dfad2ad`


## 1.5.4

### Additions and Improvements

* Added `priv_debugGetStateRoot` JSON-RPC API to retrieve the state root of a specified privacy group. [\#1326](https://github.com/hyperledger/besu/pull/1326)
* Added reorg logging and `--reorg-logging-threshold` to configure the same. Besu now logs any reorgs where the old or new chain head is more than the threshold away from their common ancestors. The default is 6.
* Added `debug_batchSendRawTransaction` JSON-RPC API to submit multiple signed transactions with a single call. [\#1350](https://github.com/hyperledger/besu/pull/1350)

### Bug Fixes

* The metrics HTTP server no longer rejects requests containing `Accept` header that doesn't precisely match the prometheus text format [\#1345](https://github.com/hyperledger/besu/pull/1345)
* JSON-RPC method `net_version` should return network ID instead of chain ID [\#1355](https://github.com/hyperledger/besu/pull/1355)

#### Previously identified known issues

- [Logs queries missing results against chain head](KNOWN_ISSUES.md#Logs-queries-missing-results-against-chain-head)
- [Eth/65 loses peers](KNOWN_ISSUES.md#eth65-loses-peers)
- [Fast sync when running Besu on cloud providers](KNOWN_ISSUES.md#fast-sync-when-running-besu-on-cloud-providers)
- [Privacy users with private transactions created using v1.3.4 or earlier](KNOWN_ISSUES.md#privacy-users-with-private-transactions-created-using-v134-or-earlier)
- [Changes not saved to database correctly causing inconsistent private states](KNOWN_ISSUES.md#Changes-not-saved-to-database-correctly-causing-inconsistent-private-states)

### Download link
https://hyperledger.jfrog.io/artifactory/besu-binaries/besu/1.5.4/besu-1.5.4.zip

sha256sum: `1f4df8e1c5e3b5b3abf6289ccfe70f302aa7c29a652b2eb713ffbdc507670420`

## 1.5.3

### Additions and Improvements

* The EvmTool now processes State Tests from the Ethereum Reference Tests. [\#1311](https://github.com/hyperledger/besu/pull/1311)
* Early access DNS support added via the `--Xdns-enabled` and `--Xdns-update-enabled` CLI options. [\#1247](https://github.com/hyperledger/besu/pull/1247)
* Add genesis config option `ecip1017EraRounds` for Ethereum Classic chains. [\#1329](https://github.com/hyperledger/besu/pull/1329)

### Bug Fixes

* K8S Permissioning to use of Service IP's rather than pod IP's which can fail [\#1190](https://github.com/hyperledger/besu/issues/1190)

#### Previously identified known issues

- [Logs queries missing results against chain head](KNOWN_ISSUES.md#Logs-queries-missing-results-against-chain-head)
- [Eth/65 loses peers](KNOWN_ISSUES.md#eth65-loses-peers)
- [Fast sync when running Besu on cloud providers](KNOWN_ISSUES.md#fast-sync-when-running-besu-on-cloud-providers)
- [Privacy users with private transactions created using v1.3.4 or earlier](KNOWN_ISSUES.md#privacy-users-with-private-transactions-created-using-v134-or-earlier)
- [Changes not saved to database correctly causing inconsistent private states](KNOWN_ISSUES.md#Changes-not-saved-to-database-correctly-causing-inconsistent-private-states)

### Breaking Change to Onchain Privacy Group Management

This [early access feature](https://besu.hyperledger.org/en/stable/Concepts/Privacy/Onchain-PrivacyGroups/) was changed in a way that makes onchain privacy groups created with previous versions no longer usable.

To enhance control over permissions on the privacy group management contract:

* The enclave key was removed as the first parameter for `addParticipant` and `removeParticipant`.
* The owner of the privacy group management contract is the signer of the private transaction that creates
  the privacy group. In the default onchain privacy group management contract implementation, only the
  owner can add and remove participants, and upgrade the management contract.

The onchain privacy support in the current version of the web3js-eea library (v0.9) will not be compatible with Besu v1.5.3.  We are actively working on an upgrade to webj3-eea that will support these changes.

### Download link
https://hyperledger.jfrog.io/artifactory/besu-binaries/besu/1.5.3/besu-1.5.3.zip

sha256sum: `735cd511e1dae1590f2829d9535cb383aa8c526f059b3451859e5fcfccc48985`

## 1.5.2

### Additions and Improvements

* Experimental offline backup and restore has been added via the `operator x-backup-state` and `operator x-restore-state` CLI commands.  Data formats will be fluid for as long as the `x-` prefix is present in the CLI so it is advised not to rely on these backups for disaster recovery. [\#1235](https://github.com/hyperledger/besu/pull/1235)
* Experimental ethstats support added via the `Xethstats` and `Xethstats-contact` CLI commands. [\#1239](https://github.com/hyperledger/besu/pull/1239)
* Peers added via the JSON-RPC `admin_addPeer` and `admin_removePeer` will be shared or no longer shared via discovery respectively.  Previously they were not shared. [\#1177](https://github.com/hyperledger/besu/pull/1177) contributed by [br0tchain](https://github.com/br0tchain).
* New Docker Images (see below). [\#1277](https://github.com/hyperledger/besu/pull/1277)
* Reworked static peer discovery handling. [\#1292](https://github.com/hyperledger/besu/pull/1292)

### New Java VMs in Docker Image

* New docker images are being generated to use the latest version of OpenJDK (currently 14.0.1) with the tag suffix of `-openjdk-latest`, for example `1.5.2-openjdk-latest`.
* New docker images are being generated to use [GraalVM](https://www.graalvm.org/) with the tag suffix of `-graalvm`, for example `1.5.2-graalvm`.
* The existing images based on Java 11 are also being tagged with the suffix `-openjdk-11`, for example `1.5.2-openjdk-11`, as well as `1.5.2`.

The intent is that the major Java VM version or Java VM type shipped with the default docker images (`latest`, `1.5.x`, etc.) may be changed during future quarterly releases but will remain consistent within quarterly releases.

### Bug Fixes
- Offchain permissioning - fixed bug where sync status check prevented peering if static nodes configured. [\#1252](https://github.com/hyperledger/besu/issues/1252)

- GraphQL queries of `miner` in IBFT networks will no longer return an error.  PR [\#1282](https://github.com/hyperledger/besu/pull/1282) issue [\#1272](https://github.com/hyperledger/besu/issues/1272).

#### Previously identified known issues

- [Logs queries missing results against chain head](KNOWN_ISSUES.md#Logs-queries-missing-results-against-chain-head)
- [Eth/65 loses peers](KNOWN_ISSUES.md#eth65-loses-peers)
- [Fast sync when running Besu on cloud providers](KNOWN_ISSUES.md#fast-sync-when-running-besu-on-cloud-providers)
- [Privacy users with private transactions created using v1.3.4 or earlier](KNOWN_ISSUES.md#privacy-users-with-private-transactions-created-using-v134-or-earlier)
- [Permissioning issues on Kubernetes](KNOWN_ISSUES.md#Kubernetes-permissioning-uses-Service-IPs-rather-than-pod-IPs-which-can-fail)
- [Restarts caused by insufficient memory can cause inconsistent private state](KNOWN_ISSUES.md#Restart-caused-by-insufficient-memory-can-cause-inconsistent-private-state)

### New and Old Maintainer

- [David Mechler](https://github.com/hyperledger/besu/commits?author=davemec) has been added as a [new maintainer](https://github.com/hyperledger/besu/pull/1267).
- [Edward Evans](https://github.com/hyperledger/besu/commits?author=EdJoJob) voluntarily moved to [emeritus status](https://github.com/hyperledger/besu/pull/1270).

### Download link
https://hyperledger.jfrog.io/artifactory/besu-binaries/besu/1.5.2/besu-1.5.2.zip

sha256sum: `629f44e230a635b09f8d82f2196d70d31193233718118a46412f11c50772dc85`

## 1.5.1

### Deprecated
- CLI option `--privacy-precompiled-address` option is deprecated. This address is now derived, based
on `--privacy-onchain-groups-enabled`. [\#1222](https://github.com/hyperledger/besu/pull/1222)

### Additions and Improvements

* In an IBFT2 network, a fixed block reward value and recipient address can be defined in genesis file [\#1132](https://github.com/hyperledger/besu/pull/1132)
* JSON-RPC HTTP API Authorization: exit early when checking user permissions. [\#1144](https://github.com/hyperledger/besu/pull/1144)
* HTTP/2 is enabled for JSON-RPC HTTP API over TLS. [\#1145](https://github.com/hyperledger/besu/pull/1145)
* Color output in consoles. It can be disabled with `--color-enabled=false` [\#1257](https://github.com/hyperledger/besu/pull/1257)
* Add compatibility with ClusterIP services for the Kubernetes Nat Manager  [\#1156](https://github.com/hyperledger/besu/pull/1156)
* In an IBFT2 network; a fixed block reward value and recipient address can be defined in genesis file [\#1132](https://github.com/hyperledger/besu/pull/1132)
* Add fee cap for transactions submitted via RPC. [\#1137](https://github.com/hyperledger/besu/pull/1137)

### Bug fixes

* When the default sync mode was changed to fast sync for named networks, there was one caveat we didn't address. The `dev` network should've been full sync by default. This has now been fixed. [\#1257](https://github.com/hyperledger/besu/pull/1257)
* Fix synchronization timeout issue when the blocks were too large [\#1149](https://github.com/hyperledger/besu/pull/1149)
* Fix missing results from eth_getLogs request. [\#1154](https://github.com/hyperledger/besu/pull/1154)
* Fix issue allowing Besu to be used for DDoS amplification. [\#1146](https://github.com/hyperledger/besu/pull/1146)

### Known Issues

Known issues are open issues categorized as [Very High or High impact](https://wiki.hyperledger.org/display/BESU/Defect+Prioritisation+Policy).

#### Previously identified known issues

- [Scope of logs query causing Besu to hang](KNOWN_ISSUES.md#scope-of-logs-query-causing-besu-to-hang)
- [Eth/65 loses peers](KNOWN_ISSUES.md#eth65-loses-peers)
- [Fast sync when running Besu on cloud providers](KNOWN_ISSUES.md#fast-sync-when-running-besu-on-cloud-providers)
- [Privacy users with private transactions created using v1.3.4 or earlier](KNOWN_ISSUES.md#privacy-users-with-private-transactions-created-using-v134-or-earlier)
- [Permissioning issues on Kubernetes](KNOWN_ISSUES.md#Kubernetes-permissioning-uses-Service-IPs-rather-than-pod-IPs-which-can-fail)
- [Restarts caused by insufficient memory can cause inconsistent private state](KNOWN_ISSUES.md#Restart-caused-by-insufficient-memory-can-cause-inconsistent-private-state)

### Download link
https://hyperledger.jfrog.io/artifactory/besu-binaries/besu/1.5.1/besu-1.5.1.zip

sha256sum: `c17f49b6b8686822417184952487fc135772f0be03514085926a6984fd955b88`

## 1.5 Breaking changes

When upgrading to 1.5, ensure you've taken into account the following breaking changes.

### Docker users with volume mounts

To maintain best security practices, we're changing the `user:group` on the Docker container to `besu`.

What this means for you:

* If you are running Besu as a binary, there is no impact.
* If you are running Besu as a Docker container *and* have a volume mount for data,  ensure that the
permissions on the directory allow other users and groups to r/w. Ideally this should be set to
`besu:besu` as the owner.

Note that the `besu` user only exists within the container not outside it. The same user ID may match
a different user outside the image.

If you’re mounting local folders, it is best to set the user via the Docker `—user` argument. Use the
UID because the username may not exist inside the docker container. Ensure the directory being mounted
is owned by that user.

### Remove Manual NAT method

The NAT manager `MANUAL` method has been removed.
If you have been using the `MANUAL` method, use the `NONE` method instead. The behavior of the
`NONE` method is the same as the previously supported `MANUAL` methods.

### Privacy users

Besu minor version upgrades require upgrading Orion to the latest minor version. That is, for
Besu <> Orion node pairs, when upgrading Besu to v1.5, it is required that Orion is upgraded to
v1.6. Older versions of Orion will no longer work with Besu v1.5.

## 1.5 Features

Features added between from 1.4 to 1.5 include:
* Mining Support
  Besu supports `eth_hashrate` and `eth_submitHashrate` to obtain the hashrate when we mine with a GPU mining worker.
* Tracing
  The [Tracing API](https://besu.hyperledger.org/en/latest/Reference/API-Methods/#trace-methods) is no longer an Early Access feature and now has full support for `trace_replayBlockTransactions`, `trace_Block` and `trace_transaction`.
* Plugin API Block Events
  `BlockAdded` and `BlockReorg` are now exposed via the [Plugin API](https://javadoc.io/doc/org.hyperledger.besu/plugin-api/latest/org/hyperledger/besu/plugin/services/BesuEvents.html).
* [Filters](https://besu.hyperledger.org/en/stable/HowTo/Interact/Filters/Accessing-Logs-Using-JSON-RPC/) and
  [subscriptions](https://besu.hyperledger.org/en/stable/HowTo/Interact/APIs/RPC-PubSub/) for private contracts.
* [SecurityModule Plugin API](https://javadoc.io/doc/org.hyperledger.besu/plugin-api/latest/org/hyperledger/besu/plugin/services/SecurityModuleService.html)
  This allows use of a different [security module](https://besu.hyperledger.org/en/stable/Reference/CLI/CLI-Syntax/#security-module)
  as a plugin to provide cryptographic function that can be used by NodeKey (such as sign, ECDHKeyAgreement etc.).
* [Onchain privacy groups](https://besu.hyperledger.org/en/latest/Concepts/Privacy/Onchain-PrivacyGroups/)
  with add and remove members. This is an early access feature. Early access features are not recommended
  for production networks and may have unstable interfaces.

## 1.5 Additions and Improvements

* Public Networks Default to Fast Sync: The default sync mode for named permissionless networks, such as the Ethereum mainnet and testnets, is now `FAST`.
  * The default is unchanged for private networks. That is, the sync mode defaults to `FULL` for private networks.
  * Use the [`--sync-mode` command line option](https://besu.hyperledger.org/Reference/CLI/CLI-Syntax/#sync-mode) to change the sync mode. [\#384](https://github.com/hyperledger/besu/pull/384)
* Proper Mining Support: Added full support for `eth_hashrate` and `eth_submitHashrate`. It is now possible to have the hashrate when we mine with a GPU mining worker [\#1063](https://github.com/hyperledger/besu/pull/1063)
* Performance Improvements: The addition of native libraries ([\#775](https://github.com/hyperledger/besu/pull/775)) and changes to data structures in the EVM ([\#1089](https://github.com/hyperledger/besu/pull/1089)) have improved Besu sync and EVM execution times.
* Tracing API Improvements: The [Tracing API](https://besu.hyperledger.org/en/latest/Reference/API-Methods/#trace-methods) is no longer an Early Access feature and now has full support for `trace_replayBlockTransactions`, `trace_Block` and `trace_transaction`.
* New Plugin API Block Events: `BlockAdded` and `BlockReorg` are now exposed via the Plugin API [\#637](https://github.com/hyperledger/besu/pull/637).
* Added experimental CLI option `--Xnat-kube-pod-name` to specify the name of the loadbalancer used by the Kubernetes nat manager [\#1078](https://github.com/hyperledger/besu/pull/1078)
- Local permissioning TOML config now supports additional keys (`nodes-allowlist` and `accounts-allowlist`).
Support for `nodes-whitelist` and `accounts-whitelist` will be removed in a future release.
- Add missing `mixHash` field for `eth_getBlockBy*` JSON RPC endpoints. [\#1098](https://github.com/hyperledger/besu/pull/1098)
* Besu now has a strict check on private transactions to ensure the privateFrom in the transaction
matches the sender Orion key that has distributed the payload. Besu 1.5+ requires Orion 1.6+ to work.
[#357](https://github.com/PegaSysEng/orion/issues/357)

### Bug fixes

No bug fixes with [user impact in this release](https://wiki.hyperledger.org/display/BESU/Changelog).

### Known Issues

Known issues are open issues categorized as [Very High or High impact](https://wiki.hyperledger.org/display/BESU/Defect+Prioritisation+Policy).

#### New known issues

- K8S permissioning uses of Service IPs rather than pod IPs which can fail. [\#1190](https://github.com/hyperledger/besu/pull/1190)
Workaround - Do not use permissioning on K8S.

- Restart caused by insufficient memory can cause inconsistent private state. [\#1110](https://github.com/hyperledger/besu/pull/1110)
Workaround - Ensure you allocate enough memory for the Java Runtime Environment that the node does not run out of memory.

#### Previously identified known issues

- [Scope of logs query causing Besu to hang](KNOWN_ISSUES.md#scope-of-logs-query-causing-besu-to-hang)
- [Eth/65 loses peers](KNOWN_ISSUES.md#eth65-loses-peers)
- [Fast sync when running Besu on cloud providers](KNOWN_ISSUES.md#fast-sync-when-running-besu-on-cloud-providers)
- [Privacy users with private transactions created using v1.3.4 or earlier](KNOWN_ISSUES.md#privacy-users-with-private-transactions-created-using-v134-or-earlier)

### Download link
https://hyperledger.jfrog.io/artifactory/besu-binaries/besu/1.5.0/besu-1.5.0.zip

sha256sum: `56929d6a71cc681688351041c919e9630ab6df7de37dd0c4ae9e19a4f44460b2`

**For download links of releases prior to 1.5.0, please visit https://hyperledger.jfrog.io/artifactory/besu-binaries/besu/**

## 1.4.6

### Additions and Improvements

- Print node address on startup. [\#938](https://github.com/hyperledger/besu/pull/938)
- Transaction pool: price bump replacement mechanism configurable through CLI. [\#928](https://github.com/hyperledger/besu/pull/928) [\#930](https://github.com/hyperledger/besu/pull/930)

### Bug Fixes

- Added timeout to queries. [\#986](https://github.com/hyperledger/besu/pull/986)
- Fixed issue where networks using onchain permissioning could stall when the bootnodes were not validators. [\#969](https://github.com/hyperledger/besu/pull/969)
- Update getForks method to ignore ClassicForkBlock chain parameter to fix issue with ETC syncing. [\#1014](https://github.com/hyperledger/besu/pull/1014)

### Known Issues

Known issues are open issues categorized as [Very High or High impact](https://wiki.hyperledger.org/display/BESU/Defect+Prioritisation+Policy).

#### Previously identified known issues

- [Scope of logs query causing Besu to hang](KNOWN_ISSUES.md#scope-of-logs-query-causing-besu-to-hang)
- [Eth/65 loses peers](KNOWN_ISSUES.md#eth65-loses-peers)
- [Fast sync when running Besu on cloud providers](KNOWN_ISSUES.md#fast-sync-when-running-besu-on-cloud-providers)
- [Privacy users with private transactions created using v1.3.4 or earlier](KNOWN_ISSUES.md#privacy-users-with-private-transactions-created-using-v134-or-earlier)

## 1.4.5

### Additions and Improvements

- Implemented WebSocket logs subscription for private contracts (`priv_subscribe`/`priv_unsubscribe`) [\#762](https://github.com/hyperledger/besu/pull/762)
- Introduced SecurityModule plugin API. This allows use of a different security module as a plugin to
  provide cryptographic function that can be used by NodeKey (such as sign, ECDHKeyAgreement etc.). KeyPairSecurityModule
  is registered and used by default. The CLI option `--security-module=<name> (defaults to localfile)` can be used
  to identify the security module plugin name to use instead. [\#713](https://github.com/hyperledger/besu/pull/713)
- Several testing related changes to improve compatibility with [Hive](https://hivetests.ethdevops.io/) and Retesteth.
  [\#806](https://github.com/hyperledger/besu/pull/806) and [#845](https://github.com/hyperledger/besu/pull/845)
- Native libraries for secp256k1 and Altbn128 encryption are enabled by default.  To disable these libraries use
  `--Xsecp256k1-native-enabled=false` and `--Xaltbn128-native-enabled=false`. [\#775](https://github.com/hyperledger/besu/pull/775)

### Bug Fixes

- Fixed `eth_estimateGas` JSON RPC so it no longer returns gas estimates that are too low. [\#842](https://github.com/hyperledger/besu/pull/842)
- Full help not displayed unless explicitly requested. [\#437](https://github.com/hyperledger/besu/pull/437)
- Compatibility with undocumented Geth `eth_subscribe` fields. [\#654](https://github.com/hyperledger/besu/pull/654)
- Current block number included as part of `eth_getWork` response. [\#849](https://github.com/hyperledger/besu/pull/849)

### Known Issues

Known issues are open issues categorized as [Very High or High impact](https://wiki.hyperledger.org/display/BESU/Defect+Prioritisation+Policy).

#### New known issues

* Scope of logs query causing Besu to crash. [\#944](https://github.com/hyperledger/besu/pull/944)

Workaround - Limit the number of blocks queried by each `eth_getLogs` call.

#### Previously identified known issues

- [`Intrinsic gas exceeds gas limit` returned when calling `delete mapping[addr]` or `mapping[addr] = 0`](KNOWN_ISSUES.md#intrinsic-gas-exceeds-gas-limit)
- [Eth/65 not backwards compatible](KNOWN_ISSUES.md#eth65-not-backwards-compatible)
- [Error full syncing with pruning](KNOWN_ISSUES.md#error-full-syncing-with-pruning)
- [Fast sync when running Besu on cloud providers](KNOWN_ISSUES.md#fast-sync-when-running-besu-on-cloud-providers)
- [Bootnodes must be validators when using onchain permissioning](KNOWN_ISSUES.md#bootnodes-must-be-validators-when-using-onchain-permissioning)
- [Privacy users with private transactions created using v1.3.4 or earlier](KNOWN_ISSUES.md#privacy-users-with-private-transactions-created-using-v134-or-earlier)

## 1.4.4

### Additions and Improvements

- Implemented [`priv_getLogs`](https://besu.hyperledger.org/en/latest/Reference/API-Methods/#priv_getlogs). [\#686](https://github.com/hyperledger/besu/pull/686)
- Implemented private contract log filters including JSON-RPC methods to interact with private filters. [\#735](https://github.com/hyperledger/besu/pull/735)
- Implemented EIP-2315: Simple Subroutines for the EVM [\#717](https://github.com/hyperledger/besu/pull/717)
- Implemented Splunk logging. [\#725](https://github.com/hyperledger/besu/pull/725)
- Implemented optional native library encryption. [\#675](https://github.com/hyperledger/besu/pull/675).  To enable add `--Xsecp256k1-native-enabled` (for transaciton signatures) and/or `--Xaltbn128-native-enabled` (for altbn128 precomiled contracts) as command line options.

### Bug Fixes

- Flag added to toggle `eth/65` off by default. `eth/65` will remain toggled off by default until
a fix is completed for the [eth/65 known issue](KNOWN_ISSUES.md). [\#741](https://github.com/hyperledger/besu/pull/741)
- Resolve crashing NAT detectors on GKE. [\#731](https://github.com/hyperledger/besu/pull/731) fixes [\#507](https://github.com/hyperledger/besu/issues/507).
[Besu-Kubernetes Readme](https://github.com/PegaSysEng/besu-kubernetes/blob/master/README.md#network-topology-and-high-availability-requirements)
updated to reflect changes.
- Deal with quick service start failures [\#714](https://github.com/hyperledger/besu/pull/714) fixes [\#662](https://github.com/hyperledger/besu/issues/662)

### Known Issues

Known issues are open issues categorized as [Very High or High impact](https://wiki.hyperledger.org/display/BESU/Defect+Prioritisation+Policy).

#### New known issues

- `Intrinsic gas exceeds gas limit` returned when calling `delete mapping[addr]` or `mapping[addr] = 0` [\#696](https://github.com/hyperledger/besu/issues/696)

Calling delete and set to 0 Solidity mapping in Solidity fail.

#### Previously identified known issues

- [Eth/65 not backwards compatible](KNOWN_ISSUES.md#eth65-not-backwards-compatible)
- [Error full syncing with pruning](KNOWN_ISSUES.md#error-full-syncing-with-pruning)
- [Fast sync when running Besu on cloud providers](KNOWN_ISSUES.md#fast-sync-when-running-besu-on-cloud-providers)
- [Bootnodes must be validators when using onchain permissioning](KNOWN_ISSUES.md#bootnodes-must-be-validators-when-using-onchain-permissioning)
- [Privacy users with private transactions created using v1.3.4 or earlier](KNOWN_ISSUES.md#privacy-users-with-private-transactions-created-using-v134-or-earlier)

## 1.4.3

### Issues identified with 1.4.3 release

The `eth/65` change is not [backwards compatible](https://github.com/hyperledger/besu/issues/723).
This has the following impact:
* In a private network, nodes using the 1.4.3 client cannot interact with nodes using 1.4.2 or earlier
clients.
* On mainnet, synchronizing eventually stalls.

Workaround -> revert to v1.4.2.

A [fix](https://github.com/hyperledger/besu/pull/732) is currently [being tested](https://github.com/hyperledger/besu/pull/733).

### Critical Issue for Privacy Users

A critical issue for privacy users with private transactions created using Hyperledger Besu v1.3.4
or earlier has been identified. If you have a network with private transaction created using v1.3.4
or earlier, please read the following and take the appropriate steps:
https://wiki.hyperledger.org/display/BESU/Critical+Issue+for+Privacy+Users

### Additions and Improvements

- Added `eth/65` support. [\#608](https://github.com/hyperledger/besu/pull/608)
- Added block added and block reorg events. Added revert reason to block added transactions. [\#637](https://github.com/hyperledger/besu/pull/637)

### Deprecated

- Private Transaction `hash` field and `getHash()` method have been deprecated. They will be removed
in 1.5.0 release. [\#639](https://github.com/hyperledger/besu/pull/639)

### Known Issues

#### Fast sync when running Besu on cloud providers

A known [RocksDB issue](https://github.com/facebook/rocksdb/issues/6435) causes fast sync to fail
when running Besu on certain cloud providers. The following error is displayed repeatedly:

```
...
EthScheduler-Services-1 (importBlock) | ERROR | PipelineChainDownloader | Chain download failed. Restarting after short delay.
java.util.concurrent.CompletionException: org.hyperledger.besu.plugin.services.exception.StorageException: org.rocksdb.RocksDBException: block checksum mismatch:
....
```

This behaviour has been seen on AWS and Digital Ocean.

Workaround -> On AWS, a full restart of the AWS VM is required to restart the fast sync.

Fast sync is not currently supported on Digital Ocean. We are investigating options to
[add support for fast sync on Digital Ocean](https://github.com/hyperledger/besu/issues/591).

#### Error full syncing with pruning

- Error syncing with mainnet on Besu 1.3.7 node - MerkleTrieException [\#580](https://github.com/hyperledger/besu/issues/580)
The associated error is `Unable to load trie node value for hash` and is caused by the combination of
full sync and pruning.

Workarounds:
1. Explicitly disable pruning using `--pruning-enabled=false` when using fast sync.
2. If the `MerkleTrieException` occurs, delete the database and resync.

A fix for this issue is being actively worked on.

#### Fast sync reverting to full sync

In some cases of FastSyncException, fast sync reverts back to a full sync before having reached the
pivot block. [\#683](https://github.com/hyperledger/besu/issues/683)

Workaround -> To re-attempt fast syncing rather than continue full syncing, stop Besu, delete your
database, and start again.

#### Bootnodes must be validators when using onchain permissioning

- Onchain permissioning nodes can't peer when using a non-validator bootnode [\#528](https://github.com/hyperledger/besu/issues/528)

Workaround -> When using onchain permissioning, ensure bootnodes are also validators.


## 1.4.2

### Additions and Improvements

- Added `trace_block` JSON RPC API [\#449](https://github.com/hyperledger/besu/pull/449)
- Added `pulledStates` and `knownStates` to the EthQL `syncing` query and `eth_syncing` JSON-RPC api [\#565](https://github.com/hyperledger/besu/pull/565)

### Bug Fixes

- Fixed file parsing behaviour for privacy enclave keystore password file [\#554](https://github.com/hyperledger/besu/pull/554) (thanks to [magooster](https://github.com/magooster))
- Fixed known issue with being unable to re-add members to onchain privacy groups [\#471](https://github.com/hyperledger/besu/pull/471)

### Updated Early Access Features

* [Onchain privacy groups](https://besu.hyperledger.org/en/latest/Concepts/Privacy/Onchain-PrivacyGroups/) with add and remove members. Known issue resolved (see above).
* [TRACE API](https://besu.hyperledger.org/en/latest/Reference/API-Methods/#trace-methods) now includes `trace_block`, `trace_replayBlockTransactions`, and `trace_transaction`.
Fixed some issues on the trace replay block transactions API [\#522](https://github.com/hyperledger/besu/pull/522).

### Known Issues

#### Fast sync defaulting to full sync

-  When fast sync cannot find enough valid peers rapidly enough, Besu defaults to full sync.

Workarounds:
1. To re-attempt fast syncing rather than continue full syncing, stop Besu, delete your database,
and start again.
2. When fast syncing, explicitly disable pruning using `--pruning-enabled=false` to reduce the likelihood
of encountering the pruning bug.

A fix to remove the default to full sync is [in progress](https://github.com/hyperledger/besu/pull/427)
is being actively worked on.

#### Error full syncing with pruning

- Error syncing with mainnet on Besu 1.3.7 node - MerkleTrieException [\#BESU-160](https://jira.hyperledger.org/browse/BESU-160)
The associated error is `Unable to load trie node value for hash` and is caused by the combination of
full sync and pruning.

Workarounds:
1. Explicitly disable pruning using `--pruning-enabled=false` when using fast sync.
2. If the `MerkleTrieException` occurs, delete the database and resync.

A fix for this issue is being actively worked on.

#### Bootnodes must be validators when using onchain permissioning

- Onchain permissioning nodes can't peer when using a non-validator bootnode [\#BESU-181](https://jira.hyperledger.org/browse/BESU-181)

Workaround -> When using onchain permissioning, ensure bootnodes are also validators.

## 1.4.1

### Additions and Improvements

- Added priv_getCode [\#250](https://github.com/hyperledger/besu/pull/408). Gets the bytecode associated with a private address.
- Added `trace_transaction` JSON RPC API [\#441](https://github.com/hyperledger/besu/pull/441)
- Removed -X unstable prefix for pruning options (`--pruning-blocks-retained`, `--pruning-block-confirmations`) [\#440](https://github.com/hyperledger/besu/pull/440)
- Implemented [ECIP-1088](https://ecips.ethereumclassic.org/ECIPs/ecip-1088): Phoenix EVM and Protocol upgrades. [\#434](https://github.com/hyperledger/besu/pull/434)

### Bug Fixes

- [BESU-25](https://jira.hyperledger.org/browse/BESU-25) Use v5 Devp2p when pinging [\#392](https://github.com/hyperledger/besu/pull/392)
- Fixed a bug to manage concurrent access to cache files [\#438](https://github.com/hyperledger/besu/pull/438)
- Fixed configuration file bug: `pruning-blocks-retained` now accepts an integer in the config [\#440](https://github.com/hyperledger/besu/pull/440)
- Specifying RPC credentials file should not force RPC Authentication to be enabled [\#454](https://github.com/hyperledger/besu/pull/454)
- Enhanced estimateGas messages [\#436](https://github.com/hyperledger/besu/pull/436). When a estimateGas request fails a validation check, an improved error message is returned in the response.

### Early Access Features

Early access features are available features that are not recommended for production networks and may
have unstable interfaces.

* [Onchain privacy groups](https://besu.hyperledger.org/en/latest/Concepts/Privacy/Onchain-PrivacyGroups/) with add and remove members.
  Not being able to to re-add a member to an onchain privacy group is a [known issue](https://github.com/hyperledger/besu/issues/455)
  with the add and remove functionality.

### Known Issues

#### Fast sync defaulting to full sync

-  When fast sync cannot find enough valid peers rapidly enough, Besu defaults to full sync.

Workarounds:
1. To re-attempt fast syncing rather than continue full syncing, stop Besu, delete your database,
and start again.
2. When fast syncing, explicitly disable pruning using `--pruning-enabled=false` to reduce the likelihood
of encountering the pruning bug.

A fix to remove the default to full sync is [in progress](https://github.com/hyperledger/besu/pull/427)
and is planned for inclusion in v1.4.1.

#### Error full syncing with pruning

- Error syncing with mainnet on Besu 1.3.7 node - MerkleTrieException [\#BESU-160](https://jira.hyperledger.org/browse/BESU-160)
The associated error is `Unable to load trie node value for hash` and is caused by the combination of
full sync and pruning.

Workarounds:
1. Explicitly disable pruning using `--pruning-enabled=false` when using fast sync.
2. If the `MerkleTrieException` occurs, delete the database and resync.

Investigation of this issue is in progress and a fix is targeted for v1.4.1.

#### Bootnodes must be validators when using onchain permissioning

- Onchain permissioning nodes can't peer when using a non-validator bootnode [\#BESU-181](https://jira.hyperledger.org/browse/BESU-181)

Workaround -> When using onchain permissioning, ensure bootnodes are also validators.

## 1.4.0

### Private State Migration

Hyperledger Besu v1.4 implements a new data structure for private state storage that is not backwards compatible.
A migration will be performed when starting v1.4 for the first time to reprocess existing private transactions
and re-create the private state data in the v1.4 format.

If you have existing private transactions, see [migration details](docs/Private-Txns-Migration.md).

### Additions and Improvements

* [TLS support](https://besu.hyperledger.org/en/latest/Concepts/TLS/) to secure client and server communication.

* [Multi-tenancy](https://besu.hyperledger.org/en/latest/Concepts/Privacy/Multi-Tenancy/) to enable multiple participants to use the same Besu and Orion node.

* [Plugin APIs](https://besu.hyperledger.org/en/latest/Concepts/Plugins/) to enable building of Java plugins to extend Hyperledger Besu.

* Support for additional [NAT methods](https://besu.hyperledger.org/en/latest/HowTo/Find-and-Connect/Specifying-NAT/).

* Added [`priv_call`](https://besu.hyperledger.org/en/latest/Reference/API-Methods/#priv_call) which invokes
a private contract function locally and does not change the private state.

* Besu has moved from an internal Bytes library to the [Apache Tuweni](https://tuweni.apache.org/) Bytes library.
This includes using the library in the Plugins API interfaces. [#295](https://github.com/hyperledger/besu/pull/295) and [#215](https://github.com/hyperledger/besu/pull/215)

### Early Access Features

Early access features are available features that are not recommended for production networks and may
have unstable interfaces.

* [Reorg compatible privacy](https://besu.hyperledger.org/en/latest/Concepts/Privacy/Privacy-Overview/#reorg-compatible-privacy)
to enable private transactions on networks using consensus mechanisms that fork.

* [Tracing API](https://besu.hyperledger.org/en/latest/Concepts/Transactions/Trace-Types) to obtain detailed information about transaction processing.

### Bug Fixes

See RC and Beta sections below.

### Known Issues

#### Fast sync defaulting to full sync

-  When fast sync cannot find enough valid peers rapidly enough, Besu defaults to full sync.

Workarounds:
1. To re-attempt fast syncing rather than continue full syncing, stop Besu, delete your database,
and start again.
2. When fast syncing, explicitly disable pruning using `--pruning-enabled=false` to reduce the likelihood
of encountering the pruning bug.

A fix to remove the default to full sync is [in progress](https://github.com/hyperledger/besu/pull/427)
and is planned for inclusion in v1.4.1.

#### Error full syncing with pruning

- Error syncing with mainnet on Besu 1.3.7 node - MerkleTrieException [\#BESU-160](https://jira.hyperledger.org/browse/BESU-160)
The associated error is `Unable to load trie node value for hash` and is caused by the combination of
full sync and pruning.

Workarounds:
1. Explicitly disable pruning using `--pruning-enabled=false` when using fast sync.
2. If the `MerkleTrieException` occurs, delete the database and resync.

Investigation of this issue is in progress and a fix is targeted for v1.4.1.

#### Bootnodes must be validators when using onchain permissioning

- Onchain permissioning nodes can't peer when using a non-validator bootnode [\#BESU-181](https://jira.hyperledger.org/browse/BESU-181)

Workaround -> When using onchain permissioning, ensure bootnodes are also validators.


## 1.4.0 RC-2

### Private State Migration
Hyperledger Besu v1.4 implements a new data structure for private state storage that is not backwards compatible.
A migration will be performed when starting v1.4 for the first time to reprocess existing private transactions
and re-create the private state data in the v1.4 format.
If you have existing private transactions, see [migration details](docs/Private-Txns-Migration.md).

## 1.4.0 RC-1

### Additions and Improvements

- New`trace_replayBlockTransactions` JSON-RPC API

This can be enabled using the `--rpc-http-api TRACE` CLI flag.  There are some philosophical differences between Besu and other implementations that are outlined in [trace_rpc_apis](docs/trace_rpc_apis.md).

- Ability to automatically detect Docker NAT settings from inside the conainter.

The default NAT method (AUTO) can detect this so no user intervention is required to enable this.

- Added [Multi-tenancy](https://besu.hyperledger.org/en/latest/Concepts/Privacy/Multi-Tenancy/) support which allows multiple participants to use the same Besu node for private transactions.

- Added TLS support for communication with privacy enclave

### Bug Fixes

- Private transactions are now validated before sent to the enclave [\#356](https://github.com/hyperledger/besu/pull/356)

### Known Bugs

- Error syncing with mainnet on Besu 1.3.7 node - MerkleTrieException [\#BESU-160](https://jira.hyperledger.org/browse/BESU-160)

Workaround -> Don't enable pruning when syncing to mainnet.

- Onchain permissioning nodes can't peer when using a non-validator bootnode [\#BESU-181](https://jira.hyperledger.org/browse/BESU-181)

Workaround -> When using onchain permissioning, ensure bootnodes are also validators.

## 1.4 Beta 3

### Additions and Improvements

- CLI option to enable TLS client auth for JSON-RPC HTTP [\#340](https://github.com/hyperledger/besu/pull/340)

Added CLI options to enable TLS client authentication and trusting client certificates:
~~~
--rpc-http-tls-client-auth-enabled - Enable TLS client authentication for the JSON-RPC HTTP service (default: false)
--rpc-http-tls-known-clients-file - Path to file containing client's certificate common name and fingerprint for client authentication.
--rpc-http-tls-ca-clients-enabled - Enable to accept clients certificate signed by a valid CA for client authentication (default: false)
~~~
If client-auth is enabled, user must either enable CA signed clients OR provide a known-clients file. An error is reported
if both CA signed clients is disabled and known-clients file is not specified.

- Stable Plugins APIs [\#346](https://github.com/hyperledger/besu/pull/346)

The `BesuEvents` service and related `data` package have been marked as a stable plugin API.

### Bug Fixes

- Return missing signers from getSignerMetrics [\#343](https://github.com/hyperledger/besu/pull/)

### Experimental Features

- Experimental support for `trace_replayBlockTransactions` - multiple PRs

Added support for the `trace_replayBlockTransactions` JSON-RPC call. To enable this API add
`TRACE` to the `rpc-http-api` options (for example,  `--rpc-http-api TRACE` on the command line).

This is not a production ready API.  There are known bugs relating to traced memory from calls and
returns, and the gas calculation reported in the flat traces does not always match up with the
correct gas calculated for consensus.

## 1.4 Beta 2

### Additions and Improvements

- Enable TLS for JSON-RPC HTTP Service [\#253](https://github.com/hyperledger/besu/pull/253)

Exposes new command line parameters to enable TLS on Ethereum JSON-RPC HTTP interface to allow clients like EthSigner to connect via TLS:
`--rpc-http-tls-enabled=true`
(Optional - Only required if `--rpc-http-enabled` is set to true) Set to `true` to enable TLS. False by default.
`--rpc-http-tls-keystore-file="/path/to/cert.pfx"`
(Must be specified if TLS is enabled) Path to PKCS12 format key store which contains server's certificate and it's private key
`--rpc-http-tls-keystore-password-file="/path/to/cert.passwd"`
(Must be specified if TLS is enabled) Path to the text file containing password for unlocking key store.
`--rpc-http-tls-known-clients-file="/path/to/rpc_tls_clients.txt"`
(Optional) Path to a plain text file containing space separated client’s certificate’s common name and its sha-256 fingerprints when
they are not signed by a known CA. The presence of this file (even empty) enables TLS client authentication. That is, the client
presents the certificate to server on TLS handshake and server establishes that the client certificate is either signed by a
proper/known CA. Otherwise, server trusts client certificate by reading the sha-256 fingerprint from known clients file specified above.

The format of the file is (as an example):
`localhost DF:65:B8:02:08:5E:91:82:0F:91:F5:1C:96:56:92:C4:1A:F6:C6:27:FD:6C:FC:31:F2:BB:90:17:22:59:5B:50`

### Bug Fixes

- TotalDifficulty is a BigInteger [\#253](https://github.com/hyperledger/besu/pull/253).
  Don't try and cast total difficulty down to a long because it will overflow long in a reasonable timeframe.

## 1.4 Beta 1

### Additions and Improvements

- Besu has moved from an internal Bytes library to the [Apache Tuweni](https://tuweni.apache.org/) Bytes library.  This includes using the library in the Plugins API interfaces. [#295](https://github.com/hyperledger/besu/pull/295) and [#215](https://github.com/hyperledger/besu/pull/215)
- Besu stops processing blocks if Orion is unavailable [\#253](https://github.com/hyperledger/besu/pull/253)
- Added priv_call [\#250](https://github.com/hyperledger/besu/pull/250).  Invokes a private contract function locally and does not change the private state.
- Support for [EIP-2124](https://github.com/ethereum/EIPs/blob/master/EIPS/eip-2124.md), which results in faster peer discovery [\#156](https://github.com/hyperledger/besu/pull/156)

## 1.3.8

### Additions and Improvements

- `admin_generateLogBloomCache` JSON-RPC API to generate a cache of the block bloombits that improves performance for log queries [\#262](https://github.com/hyperledger/besu/pull/262)

## Critical Fix in 1.3.7

1.3.7 includes a critical fix for Ethereum MainNet users and the Muir Glacier upgrade. We recommend users of Ethereum public networks
(MainNet, Ropsten, Rinkeby, and Goerli) upgrade immediately. This upgrade is also strongly recommended for users of private networks.

For more details, see [Hyperledger Besu Wiki](https://wiki.hyperledger.org/display/BESU/Mainnet+Consensus+Bug+Identified+and+Resolved+in+Hyperledger+Besu).

## Muir Glacier Compatibility

For compatibility with Ethereum Muir Glacier upgrade, use v1.3.7 or later.

## ETC Agharta Compatibility

For compatibility with ETC Agharta upgrade, use 1.3.7 or later.

### 1.3.7

### Additions and Improvements

- Hard Fork Support: Configures the Agharta activation block for the ETC MainNet configuration [\#251](https://github.com/hyperledger/besu/pull/251) (thanks to [soc1c](https://github.com/soc1c))
- `operator generate-log-bloom-cache` command line option to generate a cache of the block bloombits that improves performance for log queries  [\#245](https://github.com/hyperledger/besu/pull/245)

### Bug Fixes

- Resolves a Mainnet consensus issue [\#254](https://github.com/hyperledger/besu/pull/254)

### New Maintainer

[Edward Mack](https://github.com/hyperledger/besu/commits?author=edwardmack) added as a [new maintainer](https://github.com/hyperledger/besu/pull/219).

### 1.3.6

### Additions and Improvements

- Performance improvements:
  * Multithread Websockets to increase throughput [\#231](https://github.com/hyperledger/besu/pull/231)
  * NewBlockHeaders performance improvement [\#230](https://github.com/hyperledger/besu/pull/230)
- EIP2384 - Ice Age Adustment around Istanbul [\#211](https://github.com/hyperledger/besu/pull/211)
- Documentation updates include:
  * [Configuring mining using the Stratum protocol](https://besu.hyperledger.org/en/latest/HowTo/Configure/Configure-Mining/)
  * [ETC network command line options](https://besu.hyperledger.org/en/latest/Reference/CLI/CLI-Syntax/#network)
- Hard Fork Support:
   * MuirGlacier for Ethereum Mainnet and Ropsten Testnet
   * Agharta for Kotti and Mordor Testnets

### Bug Fixes

- [\#210](https://github.com/hyperledger/besu/pull/210) fixes WebSocket frames handling
  User impact: PING/PONG frames handling in Websocket services was not implemented

### 1.3.5

### Additions and Improvements

- Log Event Streaming for Plugin API [\#186](https://github.com/hyperledger/besu/pull/186)
- Allow use a external JWT public key in authenticated APIs [\#183](https://github.com/hyperledger/besu/pull/183)
- ETC Configuration, classic fork peer validator [\#176](https://github.com/hyperledger/besu/pull/176) (thanks to [edwardmack](https://github.com/edwardmack))
- Allow IBFT validators to be changed at a given block [\#173](https://github.com/hyperledger/besu/pull/173)
- Support external mining using Stratum [\#140](https://github.com/hyperledger/besu/pull/140) (thanks to [atoulme](https://github.com/atoulme))
- Add more fields to private transaction receipt [\#85](https://github.com/hyperledger/besu/pull/85) (thanks to [josh-richardson](https://github.com/josh-richardson))
- [Pruning documentation](https://besu.hyperledger.org/en/latest/Concepts/Pruning/)

### Technical Improvements

- ETC - Cleanup [\#201](https://github.com/hyperledger/besu/pull/201) (thanks to [GregTheGreek](https://github.com/GregTheGreek))
- User specific enclave public key configuration in auth file [\#196](https://github.com/hyperledger/besu/pull/196)
- Change CustomForks -\> Transitions [\#193](https://github.com/hyperledger/besu/pull/193)
- Pass identity information into RpcMethod from Http Service [\#189](https://github.com/hyperledger/besu/pull/189)
- Remove the use of JsonRpcParameters from RpcMethods [\#188](https://github.com/hyperledger/besu/pull/188)
- Repaired Metrics name collision between Privacy and RocksDB [\#187](https://github.com/hyperledger/besu/pull/187)
- Multi-Tenancy: Do not specify a public key anymore when requesting a … [\#185](https://github.com/hyperledger/besu/pull/185)
- Updates to circle building acceptance tests [\#184](https://github.com/hyperledger/besu/pull/184)
- Move Apache Tuweni dependency to official release [\#181](https://github.com/hyperledger/besu/pull/181) (thanks to [atoulme](https://github.com/atoulme))
- Update Gradle to 6.0, support Java 13 [\#180](https://github.com/hyperledger/besu/pull/180)
- ETC Atlantis fork [\#179](https://github.com/hyperledger/besu/pull/179) (thanks to [edwardmack](https://github.com/edwardmack))
- ETC Gotham Fork [\#178](https://github.com/hyperledger/besu/pull/178) (thanks to [edwardmack](https://github.com/edwardmack))
- ETC DieHard fork support [\#177](https://github.com/hyperledger/besu/pull/177) (thanks to [edwardmack](https://github.com/edwardmack))
- Remove 'parentHash', 'number' and 'gasUsed' fields from the genesis d… [\#175](https://github.com/hyperledger/besu/pull/175) (thanks to [SweeXordious](https://github.com/SweeXordious))
- Enable pruning by default for fast sync and validate conflicts with privacy [\#172](https://github.com/hyperledger/besu/pull/172)
- Update RocksDB [\#170](https://github.com/hyperledger/besu/pull/170)
- Vpdate ver to 1.3.5-snapshot [\#169](https://github.com/hyperledger/besu/pull/169)
- Added PoaQueryService method that returns local node signer… [\#163](https://github.com/hyperledger/besu/pull/163)
- Add versioning to privacy storage [\#149](https://github.com/hyperledger/besu/pull/149)
- Update reference tests [\#139](https://github.com/hyperledger/besu/pull/139)

### 1.3.4

- Reverted _Enable pruning by default for fast sync (#135)_ [\#164](https://github.com/hyperledger/besu/pull/164)

### 1.3.3

### Technical Improvements

- Add --identity flag for client identification in node browsers [\#150](https://github.com/hyperledger/besu/pull/150)
- Istanbul Mainnet Block [\#145](https://github.com/hyperledger/besu/pull/150)
- Add priv\_getEeaTransactionCount [\#110](https://github.com/hyperledger/besu/pull/110)

### Additions and Improvements

- Redesign of how JsonRpcMethods are created [\#159](https://github.com/hyperledger/besu/pull/159)
- Moving JsonRpcMethods classes into the same package, prior to refactor [\#154](https://github.com/hyperledger/besu/pull/154)
- Reflect default logging in CLI help [\#148](https://github.com/hyperledger/besu/pull/148)
- Handle zero port better in NAT [\#147](https://github.com/hyperledger/besu/pull/147)
- Rework how filter and log query parameters are created/used [\#146](https://github.com/hyperledger/besu/pull/146)
- Don't generate shutdown tasks in controller [\#141](https://github.com/hyperledger/besu/pull/141)
- Ibft queries [\#138](https://github.com/hyperledger/besu/pull/138)
- Enable pruning by default for fast sync [\#135](https://github.com/hyperledger/besu/pull/135)
- Ensure spotless runs in CI [\#132](https://github.com/hyperledger/besu/pull/132)
- Add more logging around peer disconnects [\#131](https://github.com/hyperledger/besu/pull/131)
- Repair EthGetLogs returning incorrect results [\#128](https://github.com/hyperledger/besu/pull/128)
- Use Bloombits for Logs queries [\#127](https://github.com/hyperledger/besu/pull/127)
- Improve message when extraData missing [\#121](https://github.com/hyperledger/besu/pull/121)
- Fix miner startup logic [\#104](https://github.com/hyperledger/besu/pull/104)
- Support log reordring from reorgs in `LogSubscriptionService` [\#86](https://github.com/hyperledger/besu/pull/86)

### 1.3.2

### Additions and Improvements

- besu -v to print plugin versions[\#123](https://github.com/hyperledger/besu/pull/123)

### Technical Improvements

- Update Governance and Code of Conduct verbiage [\#120](https://github.com/hyperledger/besu/pull/120)
- Fix private transaction root mismatch [\#118](https://github.com/hyperledger/besu/pull/118)
- Programatically enforce plugin CLI variable names [\#117](https://github.com/hyperledger/besu/pull/117)
- Additional unit test for selecting replaced pending transactions [\#116](https://github.com/hyperledger/besu/pull/116)
- Only set sync targets that have an estimated height value [\#115](https://github.com/hyperledger/besu/pull/115)
- Fix rlpx startup [\#114](https://github.com/hyperledger/besu/pull/114)
- Expose getPayload in Transaction plugin-api interface. [\#113](https://github.com/hyperledger/besu/pull/113)
- Dependency Version Upgrades [\#112](https://github.com/hyperledger/besu/pull/112)
- Add hash field in Transaction plugin interface. [\#111](https://github.com/hyperledger/besu/pull/111)
- Rework sync status events [\#106](https://github.com/hyperledger/besu/pull/106)

### 1.3.1

### Additions and Improvements

- Added GraphQL query/logs support [\#94](https://github.com/hyperledger/besu/pull/94)

### Technical Improvements

- Add totalDiffculty to BlockPropagated events. [\#97](https://github.com/hyperledger/besu/pull/97)
- Merge BlockchainQueries classes [\#101](https://github.com/hyperledger/besu/pull/101)
- Fixed casing of dynamic MetricCategorys [\#99](https://github.com/hyperledger/besu/pull/99)
- Fix private transactions breaking evm [\#96](https://github.com/hyperledger/besu/pull/96)
- Make SyncState variables thread-safe [\#95](https://github.com/hyperledger/besu/pull/95)
- Fix transaction tracking by sender [\#93](https://github.com/hyperledger/besu/pull/93)
- Make logic in PersistBlockTask more explicit to fix a LGTM warning [\#92](https://github.com/hyperledger/besu/pull/92)
- Removed Unused methods in the transaction simulator. [\#91](https://github.com/hyperledger/besu/pull/91)
- Fix ThreadBesuNodeRunner BesuConfiguration setup [\#90](https://github.com/hyperledger/besu/pull/90)
- JsonRpc method disabled error condition rewrite and unit test [\#80](https://github.com/hyperledger/besu/pull/80)
- Round trip testing of state trie account values [\#31](https://github.com/hyperledger/besu/pull/31)

### 1.3

### Breaking Change

- Disallow comments in Genesis JSON file. [\#49](https://github.com/hyperledger/besu/pull/49)

### Additions and Improvements

- Add `--required-block` command line option to deal with chain splits [\#79](https://github.com/hyperledger/besu/pull/79)
- Store db metadata file in the root data directory. [\#46](https://github.com/hyperledger/besu/pull/46)
- Add `--target-gas-limit` command line option. [\#24](https://github.com/hyperledger/besu/pull/24)(thanks to new contributor [cfelde](https://github.com/cfelde))
- Allow private contracts to access public state. [\#9](https://github.com/hyperledger/besu/pull/9)
- Documentation updates include:
  - Added [sample load balancer configurations](https://besu.hyperledger.org/en/latest/HowTo/Configure/Configure-HA/Sample-Configuration/)
  - Added [`retesteth`](https://besu.hyperledger.org/en/latest/Reference/CLI/CLI-Subcommands/#retesteth) subcommand
  - Added [`debug_accountRange`](https://besu.hyperledger.org/en/latest/Reference/API-Methods/#debug_accountrange) JSON-RPC API method
  - Clarified purpose of [static nodes](https://besu.hyperledger.org/en/latest/HowTo/Find-and-Connect/Managing-Peers/#static-nodes)
  - Added links [Kubernetes reference implementations](https://besu.hyperledger.org/en/latest/HowTo/Deploy/Kubernetes/)
  - Added content about [access between private and public states](https://besu.hyperledger.org/en/latest/Concepts/Privacy/Privacy-Groups/#access-between-states)
  - Added restriction that [account permissioning cannot be used with random key signing](https://besu.hyperledger.org/en/latest/HowTo/Use-Privacy/Sign-Privacy-Marker-Transactions/).
  - Added high availability requirement for [private transaction manager](https://besu.hyperledger.org/en/latest/Concepts/Privacy/Privacy-Overview/#availability) (ie, Orion)
  - Added [genesis file reference](https://besu.hyperledger.org/en/latest/Reference/Config-Items/)

### Technical Improvements

- Less verbose synching subscriptions [\#59](https://github.com/hyperledger/besu/pull/59)
- Return enclave key instead of private transaction hash [\#53](https://github.com/hyperledger/besu/pull/53)
- Fix mark sweep pruner bugs where nodes that should be kept were being swept  [\#50](https://github.com/hyperledger/besu/pull/50)
- Clean up BesuConfiguration construction [\#51](https://github.com/hyperledger/besu/pull/51)
- Private tx nonce errors return same msg as any tx [\#48](https://github.com/hyperledger/besu/pull/48)
- Fix default logging [\#47](https://github.com/hyperledger/besu/pull/47)
- Introduce virtual operation. [\#45](https://github.com/hyperledger/besu/pull/45)
- Downgrade RocksDBPlugin Logging Levels [\#44](https://github.com/hyperledger/besu/pull/44)
- Infrastructure for exposing PoA metrics for plugins. [\#37](https://github.com/hyperledger/besu/pull/37)
- Refactor privacy storage. [\#7](https://github.com/hyperledger/besu/pull/7)

## 1.2.4

### Additions and Improvements

- Add Istanbul block (5435345) for Rinkeby [\#35](https://github.com/hyperledger/besu/pull/35)
- Add Istanbul block (1561651) for Goerli [\#27](https://github.com/hyperledger/besu/pull/27)
- Add Istanbul block (6485846) for Ropsten [\#26](https://github.com/hyperledger/besu/pull/26)
- Add privDistributeRawTransaction endpoint [\#23](https://github.com/hyperledger/besu/pull/23) (thanks to [josh-richardson](https://github.com/josh-richardson))

### Technical Improvements

- Refactors pantheon private key to signing private key [\#34](https://github.com/hyperledger/besu/pull/34) (thanks to [josh-richardson](https://github.com/josh-richardson))
- Support both BESU\_ and PANTHEON\_ env var prefixes [\#32](https://github.com/hyperledger/besu/pull/32)
- Use only fully validated peers for fast sync pivot selection [\#21](https://github.com/hyperledger/besu/pull/21)
- Support Version Rollbacks for RocksDB \(\#6\) [\#19](https://github.com/hyperledger/besu/pull/19)
- Update Cava library to Tuweni Library [\#18](https://github.com/hyperledger/besu/pull/18)
- StateTrieAccountValue:Version should be written as an int, not a long [\#17](https://github.com/hyperledger/besu/pull/17)
- Handle discovery peers with updated endpoints [\#12](https://github.com/hyperledger/besu/pull/12)
- Change retesteth port [\#11](https://github.com/hyperledger/besu/pull/11)
- Renames eea\_getTransactionReceipt to priv\_getTransactionReceipt [\#10](https://github.com/hyperledger/besu/pull/10) (thanks to [josh-richardson](https://github.com/josh-richardson))
- Support Version Rollbacks for RocksDB [\#6](https://github.com/hyperledger/besu/pull/6)
- Moving AT DSL into its own module [\#3](https://github.com/hyperledger/besu/pull/3)

## 1.2.3

### Additions and Improvements
- Added an override facility for genesis configs [\#1915](https://github.com/PegaSysEng/pantheon/pull/1915)
- Finer grained logging configuration [\#1895](https://github.com/PegaSysEng/pantheon/pull/1895) (thanks to [matkt](https://github.com/matkt))

### Technical Improvements

- Add archiving of docker test reports [\#1921](https://github.com/PegaSysEng/pantheon/pull/1921)
- Events API: Transaction dropped, sync status, and renames [\#1919](https://github.com/PegaSysEng/pantheon/pull/1919)
- Remove metrics from plugin registration [\#1918](https://github.com/PegaSysEng/pantheon/pull/1918)
- Replace uses of Instant.now from within the IBFT module [\#1911](https://github.com/PegaSysEng/pantheon/pull/1911)
- Update plugins-api build script [\#1908](https://github.com/PegaSysEng/pantheon/pull/1908)
- Ignore flaky tracing tests [\#1907](https://github.com/PegaSysEng/pantheon/pull/1907)
- Ensure plugin-api module gets published at the correct maven path [\#1905](https://github.com/PegaSysEng/pantheon/pull/1905)
- Return the plugin-apis to this repo [\#1900](https://github.com/PegaSysEng/pantheon/pull/1900)
- Stop autogenerating BesuInfo.java [\#1899](https://github.com/PegaSysEng/pantheon/pull/1899)
- Extracted Metrics interfaces to plugins-api. [\#1898](https://github.com/PegaSysEng/pantheon/pull/1898)
- Fix key value storage clear so it removes all values [\#1894](https://github.com/PegaSysEng/pantheon/pull/1894)
- Ethsigner test [\#1892](https://github.com/PegaSysEng/pantheon/pull/1892) (thanks to [iikirilov](https://github.com/iikirilov))
- Return null private transaction receipt instead of error [\#1872](https://github.com/PegaSysEng/pantheon/pull/1872) (thanks to [iikirilov](https://github.com/iikirilov))
- Implement trace replay block transactions trace option [\#1886](https://github.com/PegaSysEng/pantheon/pull/1886)
- Use object parameter instead of list of parameters for priv\_createPrivacyGroup [\#1868](https://github.com/PegaSysEng/pantheon/pull/1868) (thanks to [iikirilov](https://github.com/iikirilov))
- Refactor privacy acceptance tests [\#1864](https://github.com/PegaSysEng/pantheon/pull/1864) (thanks to [iikirilov](https://github.com/iikirilov))

## 1.2.2

### Additions and Improvements
- Support large numbers for the `--network-id` option [\#1891](https://github.com/PegaSysEng/pantheon/pull/1891)
- Added eea\_getTransactionCount Json Rpc [\#1861](https://github.com/PegaSysEng/pantheon/pull/1861)
- PrivacyMarkerTransaction to be signed with a randomly generated key [\#1844](https://github.com/PegaSysEng/pantheon/pull/1844)
- Implement eth\_getproof JSON RPC API [\#1824](https://github.com/PegaSysEng/pantheon/pull/1824) (thanks to [matkt](https://github.com/matkt))
- Documentation updates include:
  - [Improved navigation](https://docs.pantheon.pegasys.tech/en/latest/)
  - [Added permissioning diagram](https://docs.pantheon.pegasys.tech/en/latest/Concepts/Permissioning/Permissioning-Overview/#onchain)
  - [Added Responsible Disclosure policy](https://docs.pantheon.pegasys.tech/en/latest/Reference/Responsible-Disclosure/)
  - [Added `blocks export` subcommand](https://besu.hyperledger.org/en/latest/Reference/CLI/CLI-Subcommands/#export)

### Technical Improvements
- Update the `pantheon blocks export` command usage [\#1887](https://github.com/PegaSysEng/pantheon/pull/1887) (thanks to [matkt](https://github.com/matkt))
- Stop Returning null for 'pending' RPC calls [\#1883](https://github.com/PegaSysEng/pantheon/pull/1883)
- Blake validation errors are hard errors [\#1882](https://github.com/PegaSysEng/pantheon/pull/1882)
- Add test cases for trace\_replayBlockTransactions [\#1881](https://github.com/PegaSysEng/pantheon/pull/1881)
- Simplify json rpc spec test setup [\#1880](https://github.com/PegaSysEng/pantheon/pull/1880)
- Tweak JSON import format [\#1878](https://github.com/PegaSysEng/pantheon/pull/1878)
- Transactions listeners should use the subscriber pattern [\#1877](https://github.com/PegaSysEng/pantheon/pull/1877)
- Maven spotless [\#1876](https://github.com/PegaSysEng/pantheon/pull/1876)
- Don't cache for localbalance [\#1875](https://github.com/PegaSysEng/pantheon/pull/1875)
- EIP-1108 - Reprice alt\_bn128  [\#1874](https://github.com/PegaSysEng/pantheon/pull/1874)
- Create stub trace\_replayBlockTransactions json-rpc method  [\#1873](https://github.com/PegaSysEng/pantheon/pull/1873)
- Improve trace log [\#1870](https://github.com/PegaSysEng/pantheon/pull/1870)
- Pruning Command Line Flags [\#1869](https://github.com/PegaSysEng/pantheon/pull/1869)
- Re-enable istanbul [\#1865](https://github.com/PegaSysEng/pantheon/pull/1865)
- Fix logic to disconnect from peers on fork [\#1863](https://github.com/PegaSysEng/pantheon/pull/1863)
- Blake 2b tweaks [\#1862](https://github.com/PegaSysEng/pantheon/pull/1862)
- Sweep state roots before child nodes [\#1854](https://github.com/PegaSysEng/pantheon/pull/1854)
- Update export subcommand to export blocks in rlp format [\#1852](https://github.com/PegaSysEng/pantheon/pull/1852)
- Updating docker tests to make it easier to follow & ensure it listens on the right interface on docker [\#1851](https://github.com/PegaSysEng/pantheon/pull/1851)
- Disable Istanbul block [\#1849](https://github.com/PegaSysEng/pantheon/pull/1849)
- Add read-only blockchain factory method [\#1845](https://github.com/PegaSysEng/pantheon/pull/1845)
- Removing the release plugin in favour of the new process with branches [\#1843](https://github.com/PegaSysEng/pantheon/pull/1843)
- Update Görli bootnodes [\#1842](https://github.com/PegaSysEng/pantheon/pull/1842)
- Upgrade graphql library to version 13.0 [\#1834](https://github.com/PegaSysEng/pantheon/pull/1834)
- Database versioning and enable multi-column database [\#1830](https://github.com/PegaSysEng/pantheon/pull/1830)
- Fixes invalid JsonGetter, comment [\#1811](https://github.com/PegaSysEng/pantheon/pull/1811) (thanks to [josh-richardson](https://github.com/josh-richardson))
- Add EthSigner acceptance test [\#1655](https://github.com/PegaSysEng/pantheon/pull/1655) (thanks to [iikirilov](https://github.com/iikirilov))
- Support plugin Richdata APIs via implementation [\#1581](https://github.com/PegaSysEng/pantheon/pull/1581)

## 1.2.1

### Additions and Improvements

- Removed the release plugin in favour of the new process with branches
[#1841](https://github.com/PegaSysEng/pantheon/pull/1841)
[#1843](https://github.com/PegaSysEng/pantheon/pull/1843)
[#1848](https://github.com/PegaSysEng/pantheon/pull/1848)
[#1855](https://github.com/PegaSysEng/pantheon/pull/1855)
- Updated Görli bootnodes [#1842](https://github.com/PegaSysEng/pantheon/pull/1842)
- Removed unnecessary test dependency [#1839](https://github.com/PegaSysEng/pantheon/pull/1839)
- Added warning when comments are used in genesis file [#1838](https://github.com/PegaSysEng/pantheon/pull/1838)
- Added an experimental flag for disabling timers [#1837](https://github.com/PegaSysEng/pantheon/pull/1837)
- Fixed FlatFileTaskCollection tests [#1833](https://github.com/PegaSysEng/pantheon/pull/1833)
- Added chain json import utility [#1832](https://github.com/PegaSysEng/pantheon/pull/1832)
- Added tests to AllNodesVisitor trie traversal [#1831](https://github.com/PegaSysEng/pantheon/pull/1831)
- Updated privateFrom to be required [#1829](https://github.com/PegaSysEng/pantheon/pull/1829) (thanks to [iikirilov](https://github.com/iikirilov))
- Made explicit that streamed accounts may be missing their address [#1828](https://github.com/PegaSysEng/pantheon/pull/1828)
- Refactored normalizeKeys method [#1826](https://github.com/PegaSysEng/pantheon/pull/1826)
- Removed dead parameters [#1825](https://github.com/PegaSysEng/pantheon/pull/1825)
- Added a nicer name for Corretto [#1819](https://github.com/PegaSysEng/pantheon/pull/1819)
- Changed core JSON-RPC method to support ReTestEth
[#1815](https://github.com/PegaSysEng/pantheon/pull/1815)
[#1818](https://github.com/PegaSysEng/pantheon/pull/1818)
- Added rewind to block functionality [#1814](https://github.com/PegaSysEng/pantheon/pull/1814)
- Added support for NoReward and NoProof seal engines [#1813](https://github.com/PegaSysEng/pantheon/pull/1813)
- Added strict short hex strings for retesteth [#1812](https://github.com/PegaSysEng/pantheon/pull/1812)
- Cleaned up genesis parsing [#1809](https://github.com/PegaSysEng/pantheon/pull/1809)
- Updating Orion to v1.3.2 [#1805](https://github.com/PegaSysEng/pantheon/pull/1805)
- Updaated newHeads subscription to emit events only for canonical blocks [#1798](https://github.com/PegaSysEng/pantheon/pull/1798)
- Repricing for trie-size-dependent opcodes [#1795](https://github.com/PegaSysEng/pantheon/pull/1795)
- Revised Istanbul Versioning assignemnts [#1794](https://github.com/PegaSysEng/pantheon/pull/1794)
- Updated RevertReason to return BytesValue [#1793](https://github.com/PegaSysEng/pantheon/pull/1793)
- Updated way priv_getPrivacyPrecompileAddress source [#1786](https://github.com/PegaSysEng/pantheon/pull/1786) (thanks to [iikirilov](https://github.com/iikirilov))
- Updated Chain ID opcode to return 0 as default [#1785](https://github.com/PegaSysEng/pantheon/pull/1785)
- Allowed fixedDifficulty=1 [#1784](https://github.com/PegaSysEng/pantheon/pull/1784)
- Updated Docker image defaults host interfaces [#1782](https://github.com/PegaSysEng/pantheon/pull/1782)
- Added tracking of world state account key preimages [#1780](https://github.com/PegaSysEng/pantheon/pull/1780)
- Modified PrivGetPrivateTransaction to take public tx hash [#1778](https://github.com/PegaSysEng/pantheon/pull/1778) (thanks to [josh-richardson](https://github.com/josh-richardson))
- Removed enclave public key from parameter
[#1789](https://github.com/PegaSysEng/pantheon/pull/1789)
[#1777](https://github.com/PegaSysEng/pantheon/pull/1777) (thanks to [iikirilov](https://github.com/iikirilov))
- Added storage key preimage tracking [#1772](https://github.com/PegaSysEng/pantheon/pull/1772)
- Updated priv_getPrivacyPrecompileAddress method return [#1766](https://github.com/PegaSysEng/pantheon/pull/1766) (thanks to [iikirilov](https://github.com/iikirilov))
- Added tests for permissioning with static nodes behaviour [#1764](https://github.com/PegaSysEng/pantheon/pull/1764)
- Added integration test for contract creation with privacyGroupId [#1762](https://github.com/PegaSysEng/pantheon/pull/1762) (thanks to [josh-richardson](https://github.com/josh-richardson))
- Added report node local address as the coinbase in Clique and IBFT
[#1758](https://github.com/PegaSysEng/pantheon/pull/1758)
[#1760](https://github.com/PegaSysEng/pantheon/pull/1760)
- Fixed private tx signature validation [#1753](https://github.com/PegaSysEng/pantheon/pull/1753)
- Updated CI configuration
[#1751](https://github.com/PegaSysEng/pantheon/pull/1751)
[#1835](https://github.com/PegaSysEng/pantheon/pull/1835)
- Added CLI flag for setting WorldStateDownloader task cache size [#1749](https://github.com/PegaSysEng/pantheon/pull/1749) (thanks to [matkt](https://github.com/matkt))
- Updated vertx to 2.8.0 [#1748](https://github.com/PegaSysEng/pantheon/pull/1748)
- changed RevertReason to BytesValue [#1746](https://github.com/PegaSysEng/pantheon/pull/1746)
- Added static nodes acceptance test [#1745](https://github.com/PegaSysEng/pantheon/pull/1745)
- Added report 0 hashrate when the mining coordinator doesn't support mining
[#1744](https://github.com/PegaSysEng/pantheon/pull/1744)
[#1757](https://github.com/PegaSysEng/pantheon/pull/1757)
- Implemented EIP-2200 - Net Gas Metering Revised [#1743](https://github.com/PegaSysEng/pantheon/pull/1743)
- Added chainId validation to PrivateTransactionValidator [#1741](https://github.com/PegaSysEng/pantheon/pull/1741)
- Reduced intrinsic gas cost [#1739](https://github.com/PegaSysEng/pantheon/pull/1739)
- De-duplicated test blocks data files [#1737](https://github.com/PegaSysEng/pantheon/pull/1737)
- Renamed various EEA methods to priv methods [#1736](https://github.com/PegaSysEng/pantheon/pull/1736) (thanks to [josh-richardson](https://github.com/josh-richardson))
- Permissioning Acceptance Test [#1735](https://github.com/PegaSysEng/pantheon/pull/1735)
 [#1759](https://github.com/PegaSysEng/pantheon/pull/1759)
- Add nonce handling to GenesisState [#1728](https://github.com/PegaSysEng/pantheon/pull/1728)
- Added 100-continue to HTTP [#1727](https://github.com/PegaSysEng/pantheon/pull/1727)
- Fixed get_signerMetrics [#1725](https://github.com/PegaSysEng/pantheon/pull/1725) (thanks to [matkt](https://github.com/matkt))
- Reworked "in-sync" checks [#1720](https://github.com/PegaSysEng/pantheon/pull/1720)
- Added Accounts Permissioning Acceptance Tests [#1719](https://github.com/PegaSysEng/pantheon/pull/1719)
- Added PrivateTransactionValidator to unify logic [#1713](https://github.com/PegaSysEng/pantheon/pull/1713)
- Added JSON-RPC API to report validator block production information [#1687](https://github.com/PegaSysEng/pantheon/pull/1687) (thanks to [matkt](https://github.com/matkt))
- Added Mark Sweep Pruner [#1638](https://github.com/PegaSysEng/pantheon/pull/1638)
- Added the Blake2b F compression function as a precompile in Besu [#1614](https://github.com/PegaSysEng/pantheon/pull/1614) (thanks to [iikirilov](https://github.com/iikirilov))
- Documentation updates include:
  - Added CPU requirements [#1734](https://github.com/PegaSysEng/pantheon/pull/1734)
  - Added reference to Ansible role [#1733](https://github.com/PegaSysEng/pantheon/pull/1733)
  - Updated revert reason example [#1754](https://github.com/PegaSysEng/pantheon/pull/1754)
  - Added content on deploying for production [#1774](https://github.com/PegaSysEng/pantheon/pull/1774)
  - Updated docker docs for location of data path [#1790](https://github.com/PegaSysEng/pantheon/pull/1790)
  - Updated permissiong documentation
  [#1792](https://github.com/PegaSysEng/pantheon/pull/1792)
  [#1652](https://github.com/PegaSysEng/pantheon/pull/1652)
  - Added permissioning webinar in the resources [#1717](https://github.com/PegaSysEng/pantheon/pull/1717)
  - Add web3.js-eea reference doc [#1617](https://github.com/PegaSysEng/pantheon/pull/1617)
  - Updated privacy documentation
  [#1650](https://github.com/PegaSysEng/pantheon/pull/1650)
  [#1721](https://github.com/PegaSysEng/pantheon/pull/1721)
  [#1722](https://github.com/PegaSysEng/pantheon/pull/1722)
  [#1724](https://github.com/PegaSysEng/pantheon/pull/1724)
  [#1729](https://github.com/PegaSysEng/pantheon/pull/1729)
  [#1730](https://github.com/PegaSysEng/pantheon/pull/1730)
  [#1731](https://github.com/PegaSysEng/pantheon/pull/1731)
  [#1732](https://github.com/PegaSysEng/pantheon/pull/1732)
  [#1740](https://github.com/PegaSysEng/pantheon/pull/1740)
  [#1750](https://github.com/PegaSysEng/pantheon/pull/1750)
  [#1761](https://github.com/PegaSysEng/pantheon/pull/1761)
  [#1765](https://github.com/PegaSysEng/pantheon/pull/1765)
  [#1769](https://github.com/PegaSysEng/pantheon/pull/1769)
  [#1770](https://github.com/PegaSysEng/pantheon/pull/1770)
  [#1771](https://github.com/PegaSysEng/pantheon/pull/1771)
  [#1773](https://github.com/PegaSysEng/pantheon/pull/1773)
  [#1787](https://github.com/PegaSysEng/pantheon/pull/1787)
  [#1788](https://github.com/PegaSysEng/pantheon/pull/1788)
  [#1796](https://github.com/PegaSysEng/pantheon/pull/1796)
  [#1803](https://github.com/PegaSysEng/pantheon/pull/1803)
  [#1810](https://github.com/PegaSysEng/pantheon/pull/1810)
  [#1817](https://github.com/PegaSysEng/pantheon/pull/1817)
  - Added documentation for getSignerMetrics [#1723](https://github.com/PegaSysEng/pantheon/pull/1723) (thanks to [matkt](https://github.com/matkt))
  - Added Java 11+ as a prerequisite for installing Besu using Homebrew. [#1755](https://github.com/PegaSysEng/pantheon/pull/1755)
  - Fixed documentation formatting and typos [#1718](https://github.com/PegaSysEng/pantheon/pull/1718)
  [#1742](https://github.com/PegaSysEng/pantheon/pull/1742)
  [#1763](https://github.com/PegaSysEng/pantheon/pull/1763)
  [#1779](https://github.com/PegaSysEng/pantheon/pull/1779)
  [#1781](https://github.com/PegaSysEng/pantheon/pull/1781)
  [#1827](https://github.com/PegaSysEng/pantheon/pull/1827)
  [#1767](https://github.com/PegaSysEng/pantheon/pull/1767) (thanks to [helderjnpinto](https://github.com/helderjnpinto))
  - Moved the docs to a [new doc repos](https://github.com/PegaSysEng/doc.pantheon) [#1822](https://github.com/PegaSysEng/pantheon/pull/1822)
- Explicitly configure some maven artifactIds [#1853](https://github.com/PegaSysEng/pantheon/pull/1853)
- Update export subcommand to export blocks in rlp format [#1852](https://github.com/PegaSysEng/pantheon/pull/1852)
- Implement `eth_getproof` JSON RPC API [#1824](https://github.com/PegaSysEng/pantheon/pull/1824)
- Database versioning and enable multi-column database [#1830](https://github.com/PegaSysEng/pantheon/pull/1830)
- Disable smoke tests on windows [#1847](https://github.com/PegaSysEng/pantheon/pull/1847)
- Add read-only blockchain factory method [#1845](https://github.com/PegaSysEng/pantheon/pull/1845)

## 1.2

### Additions and Improvements

- Add UPnP Support [\#1334](https://github.com/PegaSysEng/pantheon/pull/1334) (thanks to [notlesh](https://github.com/notlesh))
- Limit the fraction of wire connections initiated by peers [\#1665](https://github.com/PegaSysEng/pantheon/pull/1665)
- EIP-1706 - Disable SSTORE with gasleft lt call stipend  [\#1706](https://github.com/PegaSysEng/pantheon/pull/1706)
- EIP-1108 - Reprice alt\_bn128 [\#1704](https://github.com/PegaSysEng/pantheon/pull/1704)
- EIP-1344 ChainID Opcode [\#1690](https://github.com/PegaSysEng/pantheon/pull/1690)
- New release docker image [\#1664](https://github.com/PegaSysEng/pantheon/pull/1664)
- Support changing log level at runtime [\#1656](https://github.com/PegaSysEng/pantheon/pull/1656) (thanks to [matkt](https://github.com/matkt))
- Implement dump command to dump a specific block from storage [\#1641](https://github.com/PegaSysEng/pantheon/pull/1641) (thanks to [matkt](https://github.com/matkt))
- Add eea\_findPrivacyGroup endpoint to Besu [\#1635](https://github.com/PegaSysEng/pantheon/pull/1635) (thanks to [Puneetha17](https://github.com/Puneetha17))
- Updated eea send raw transaction with privacy group ID [\#1611](https://github.com/PegaSysEng/pantheon/pull/1611) (thanks to [iikirilov](https://github.com/iikirilov))
- Added Revert Reason [\#1603](https://github.com/PegaSysEng/pantheon/pull/1603)
- Documentation updates include:
  - Added [UPnP content](https://besu.hyperledger.org/en/latest/HowTo/Find-and-Connect/Using-UPnP/)
  - Added [load balancer image](https://besu.hyperledger.org/en/stable/)
  - Added [revert reason](https://besu.hyperledger.org/en/latest/HowTo/Send-Transactions/Revert-Reason/)
  - Added [admin\_changeLogLevel](https://besu.hyperledger.org/en/latest/Reference/API-Methods/#admin_changeloglevel) JSON RPC API (thanks to [matkt](https://github.com/matkt))
  - Updated for [new Docker image](https://besu.hyperledger.org/en/stable/)
  - Added [Docker image migration content](https://besu.hyperledger.org/en/latest/HowTo/Get-Started/Migration-Docker/)
  - Added [transaction validation content](https://besu.hyperledger.org/en/latest/Concepts/Transactions/Transaction-Validation/)
  - Updated [permissioning overview](https://besu.hyperledger.org/en/stable/) for onchain account permissioning
  - Updated [quickstart](https://besu.hyperledger.org/en/latest/HowTo/Deploy/Monitoring-Performance/#monitor-node-performance-using-prometheus) to include Prometheus and Grafana
  - Added [remote connections limits options](https://besu.hyperledger.org/en/latest/Reference/CLI/CLI-Syntax/#remote-connections-limit-enabled)
  - Updated [web3.js-eea reference](https://docs.pantheon.pegasys.tech/en/latest/Reference/web3js-eea-Methods/) to include privacy group methods
  - Updated [onchain permissioning to include account permissioning](hhttps://besu.hyperledger.org/en/latest/Concepts/Permissioning/Onchain-Permissioning/) and [Permissioning Management Dapp](https://besu.hyperledger.org/en/latest/Tutorials/Permissioning/Getting-Started-Onchain-Permissioning/#start-the-development-server-for-the-permissioning-management-dapp)
  - Added [deployment procedure for Permissioning Management Dapp](https://besu.hyperledger.org/en/stable/)
  - Added privacy content for [EEA-compliant and Besu-extended privacy](https://besu.hyperledger.org/en/latest/Concepts/Privacy/Privacy-Groups/)
  - Added content on [creating and managing privacy groups](https://besu.hyperledger.org/en/latest/Reference/web3js-eea-Methods/#createprivacygroup)
  - Added content on [accessing private and privacy marker transactions](https://besu.hyperledger.org/en/latest/HowTo/Use-Privacy/Access-Private-Transactions/)
  - Added content on [system requirements](https://besu.hyperledger.org/en/latest/HowTo/Get-Started/System-Requirements/)
  - Added reference to [Besu role on Galaxy to deploy using Ansible](https://besu.hyperledger.org/en/latest/HowTo/Deploy/Ansible/).

### Technical Improvements

- Remove enclave public key from parameter [\#1789](https://github.com/PegaSysEng/pantheon/pull/1789)
- Update defaults host interfaces [\#1782](https://github.com/PegaSysEng/pantheon/pull/1782)
- Modifies PrivGetPrivateTransaction to take public tx hash [\#1778](https://github.com/PegaSysEng/pantheon/pull/1778)
- Remove enclave public key from parameter [\#1777](https://github.com/PegaSysEng/pantheon/pull/1777)
- Return the ethereum address of the privacy precompile from priv_getPrivacyPrecompileAddress [\#1766](https://github.com/PegaSysEng/pantheon/pull/1766)
- Report node local address as the coinbase in Clique and IBFT [\#1760](https://github.com/PegaSysEng/pantheon/pull/1760)
- Additional integration test for contract creation with privacyGroupId [\#1762](https://github.com/PegaSysEng/pantheon/pull/1762)
- Report 0 hashrate when the mining coordinator doesn't support mining [\#1757](https://github.com/PegaSysEng/pantheon/pull/1757)
- Fix private tx signature validation [\#1753](https://github.com/PegaSysEng/pantheon/pull/1753)
- RevertReason changed to BytesValue [\#1746](https://github.com/PegaSysEng/pantheon/pull/1746)
- Renames various eea methods to priv methods [\#1736](https://github.com/PegaSysEng/pantheon/pull/1736)
- Update Orion version [\#1716](https://github.com/PegaSysEng/pantheon/pull/1716)
- Rename CLI flag for better ordering of options [\#1715](https://github.com/PegaSysEng/pantheon/pull/1715)
- Routine dependency updates [\#1712](https://github.com/PegaSysEng/pantheon/pull/1712)
- Fix spelling error in getApplicationPrefix method name [\#1711](https://github.com/PegaSysEng/pantheon/pull/1711)
- Wait and retry if best peer's chain is too short for fast sync [\#1708](https://github.com/PegaSysEng/pantheon/pull/1708)
- Eea get private transaction fix [\#1707](https://github.com/PegaSysEng/pantheon/pull/1707) (thanks to [iikirilov](https://github.com/iikirilov))
- Rework remote connection limit flag defaults [\#1705](https://github.com/PegaSysEng/pantheon/pull/1705)
- Report invalid options from config file [\#1703](https://github.com/PegaSysEng/pantheon/pull/1703)
- Add ERROR to list of CLI log level options [\#1699](https://github.com/PegaSysEng/pantheon/pull/1699)
- Enable onchain account permissioning CLI option [\#1686](https://github.com/PegaSysEng/pantheon/pull/1686)
- Exempt static nodes from all connection limits [\#1685](https://github.com/PegaSysEng/pantheon/pull/1685)
- Enclave refactoring [\#1684](https://github.com/PegaSysEng/pantheon/pull/1684)
- Add opcode and precompiled support for versioning  [\#1683](https://github.com/PegaSysEng/pantheon/pull/1683)
- Use a percentage instead of fraction for the remote connections percentage CLI option. [\#1682](https://github.com/PegaSysEng/pantheon/pull/1682)
- Added error msg for calling eth\_sendTransaction [\#1681](https://github.com/PegaSysEng/pantheon/pull/1681)
- Remove instructions for installing with Chocolatey [\#1680](https://github.com/PegaSysEng/pantheon/pull/1680)
- remove zulu-jdk8 from smoke tests [\#1679](https://github.com/PegaSysEng/pantheon/pull/1679)
- Add new MainNet bootnodes [\#1678](https://github.com/PegaSysEng/pantheon/pull/1678)
- updating smoke tests to use \>= jdk11 [\#1677](https://github.com/PegaSysEng/pantheon/pull/1677)
- Fix handling of remote connection limit [\#1676](https://github.com/PegaSysEng/pantheon/pull/1676)
- Add accountVersion to MessageFrame [\#1675](https://github.com/PegaSysEng/pantheon/pull/1675)
- Change getChildren return type [\#1674](https://github.com/PegaSysEng/pantheon/pull/1674)
- Use Log4J message template instead of String.format [\#1673](https://github.com/PegaSysEng/pantheon/pull/1673)
- Return hashrate of 0 when not mining. [\#1672](https://github.com/PegaSysEng/pantheon/pull/1672)
- Add hooks for validation  [\#1671](https://github.com/PegaSysEng/pantheon/pull/1671)
- Upgrade to pantheon-build:0.0.6-jdk11 which really does include jdk11 [\#1670](https://github.com/PegaSysEng/pantheon/pull/1670)
- Onchain permissioning startup check [\#1669](https://github.com/PegaSysEng/pantheon/pull/1669)
- Update BesuCommand to accept minTransactionGasPriceWei as an integer [\#1668](https://github.com/PegaSysEng/pantheon/pull/1668) (thanks to [matkt](https://github.com/matkt))
- Privacy group id consistent [\#1667](https://github.com/PegaSysEng/pantheon/pull/1667) (thanks to [iikirilov](https://github.com/iikirilov))
- Change eea\_getPrivateTransaction endpoint to accept hex [\#1666](https://github.com/PegaSysEng/pantheon/pull/1666) (thanks to [Puneetha17](https://github.com/Puneetha17))
- Factorise metrics code for KeyValueStorage database [\#1663](https://github.com/PegaSysEng/pantheon/pull/1663))
- Create a metric tracking DB size [\#1662](https://github.com/PegaSysEng/pantheon/pull/1662)
- AT- Removing unused methods on KeyValueStorage [\#1661](https://github.com/PegaSysEng/pantheon/pull/1661)
- Add Prerequisites and Quick-Start [\#1660](https://github.com/PegaSysEng/pantheon/pull/1660) (thanks to [lazaridiscom](https://github.com/lazaridiscom))
- Java 11 updates [\#1658](https://github.com/PegaSysEng/pantheon/pull/1658)
- Make test generated keys deterministic w/in block generator [\#1657](https://github.com/PegaSysEng/pantheon/pull/1657)
- Rename privacyGroupId to createPrivacyGroupId [\#1654](https://github.com/PegaSysEng/pantheon/pull/1654) (thanks to [Puneetha17](https://github.com/Puneetha17))
- Intermittent Test Failures in TransactionsMessageSenderTest [\#1653](https://github.com/PegaSysEng/pantheon/pull/1653)
- Sanity check the generated distribution files before upload [\#1648](https://github.com/PegaSysEng/pantheon/pull/1648)
- Use JDK 11 for release builds [\#1647](https://github.com/PegaSysEng/pantheon/pull/1647)
- Support multiple private marker transactions in a block  [\#1646](https://github.com/PegaSysEng/pantheon/pull/1646)
- Display World State Sync Progress in Logs [\#1645](https://github.com/PegaSysEng/pantheon/pull/1645)
- Remove the docker gradle plugin, handle building docker with shell now [\#1644](https://github.com/PegaSysEng/pantheon/pull/1644)
- Switch to using metric names from EIP-2159 [\#1634](https://github.com/PegaSysEng/pantheon/pull/1634)
- Account versioning [\#1612](https://github.com/PegaSysEng/pantheon/pull/1612)

## 1.1.4

### Additions and Improvements

- \[PAN-2832\] Support setting config options via environment variables [\#1597](https://github.com/PegaSysEng/pantheon/pull/1597)
- Print Besu version when starting [\#1593](https://github.com/PegaSysEng/pantheon/pull/1593)
- \[PAN-2746\] Add eea\_createPrivacyGroup & eea\_deletePrivacyGroup endpoint [\#1560](https://github.com/PegaSysEng/pantheon/pull/1560) (thanks to [Puneetha17](https://github.com/Puneetha17))

Documentation updates include:
- Added [readiness and liveness endpoints](https://besu.hyperledger.org/en/latest/HowTo/Interact/APIs/Using-JSON-RPC-API/#readiness-and-liveness-endpoints)
- Added [high availability content](https://besu.hyperledger.org/en/latest/HowTo/Configure/Configure-HA/High-Availability/)
- Added [web3js-eea client library](https://besu.hyperledger.org/en/latest/Tutorials/Quickstarts/Privacy-Quickstart/#clone-eeajs-libraries)
- Added content on [setting CLI options using environment variables](https://besu.hyperledger.org/en/latest/Reference/CLI/CLI-Syntax/#specifying-options)

### Technical Improvements

- Read config from env vars when no config file specified [\#1639](https://github.com/PegaSysEng/pantheon/pull/1639)
- Upgrade jackson-databind to 2.9.9.1 [\#1636](https://github.com/PegaSysEng/pantheon/pull/1636)
- Update Reference Tests [\#1633](https://github.com/PegaSysEng/pantheon/pull/1633)
- Ignore discport during static node permissioning check [\#1631](https://github.com/PegaSysEng/pantheon/pull/1631)
- Check connections more frequently during acceptance tests [\#1630](https://github.com/PegaSysEng/pantheon/pull/1630)
- Refactor experimental CLI options [\#1629](https://github.com/PegaSysEng/pantheon/pull/1629)
- JSON-RPC api net_services should display the actual ports [\#1628](https://github.com/PegaSysEng/pantheon/pull/1628)
- Refactor CLI [\#1627](https://github.com/PegaSysEng/pantheon/pull/1627)
- Simplify BesuCommand `run` and `parse` methods. [\#1626](https://github.com/PegaSysEng/pantheon/pull/1626)
- PAN-2860: Ignore discport during startup whitelist validation [\#1625](https://github.com/PegaSysEng/pantheon/pull/1625)
- Freeze plugin api version [\#1624](https://github.com/PegaSysEng/pantheon/pull/1624)
- Implement incoming transaction messages CLI option as an unstable command. [\#1622](https://github.com/PegaSysEng/pantheon/pull/1622)
- Update smoke tests docker images for zulu and openjdk to private ones [\#1620](https://github.com/PegaSysEng/pantheon/pull/1620)
- Remove duplication between EeaTransactionCountRpc & PrivateTransactionHandler [\#1619](https://github.com/PegaSysEng/pantheon/pull/1619)
- \[PAN-2709\] - nonce too low error [\#1618](https://github.com/PegaSysEng/pantheon/pull/1618)
- Cache TransactionValidationParams instead of creating new object for each call [\#1616](https://github.com/PegaSysEng/pantheon/pull/1616)
- \[PAN-2850\] Create a transaction pool configuration object [\#1615](https://github.com/PegaSysEng/pantheon/pull/1615)
- Add TransactionValidationParam to TxProcessor [\#1613](https://github.com/PegaSysEng/pantheon/pull/1613)
- Expose a CLI option to configure the life time of transaction messages. [\#1610](https://github.com/PegaSysEng/pantheon/pull/1610)
- Implement Prometheus metric counter for skipped expired transaction messages. [\#1609](https://github.com/PegaSysEng/pantheon/pull/1609)
- Upload jars to bintray as part of releases [\#1608](https://github.com/PegaSysEng/pantheon/pull/1608)
- Avoid publishing docker-pantheon directory to bintray during a release [\#1606](https://github.com/PegaSysEng/pantheon/pull/1606)
- \[PAN-2756\] Istanbul scaffolding [\#1605](https://github.com/PegaSysEng/pantheon/pull/1605)
- Implement a timeout in TransactionMessageProcessor [\#1604](https://github.com/PegaSysEng/pantheon/pull/1604)
- Reject transactions with gas price below the configured minimum [\#1602](https://github.com/PegaSysEng/pantheon/pull/1602)
- Always build the k8s image, only push to dockerhub for master branch [\#1601](https://github.com/PegaSysEng/pantheon/pull/1601)
- Properly validate AltBN128 pairing precompile input [\#1600](https://github.com/PegaSysEng/pantheon/pull/1600)
- \[PAN-2871\] Columnar rocksdb [\#1599](https://github.com/PegaSysEng/pantheon/pull/1599)
- Reverting change to dockerfile [\#1594](https://github.com/PegaSysEng/pantheon/pull/1594)
- Update dependency versions [\#1592](https://github.com/PegaSysEng/pantheon/pull/1592)
- \[PAN-2797\] Clean up failed connections [\#1591](https://github.com/PegaSysEng/pantheon/pull/1591)
- Cleaning up the build process for docker [\#1590](https://github.com/PegaSysEng/pantheon/pull/1590)
- \[PAN-2786\] Stop Transaction Pool Queue from Growing Unbounded [\#1586](https://github.com/PegaSysEng/pantheon/pull/1586)

## 1.1.3

### Additions and Improvements

- \[PAN-2811\] Be more lenient with discovery message deserialization. Completes our support for EIP-8 and enables Besu to work on Rinkeby again. [\#1580](https://github.com/PegaSysEng/pantheon/pull/1580)
- Added liveness and readiness probe stub endpoints [\#1553](https://github.com/PegaSysEng/pantheon/pull/1553)
- Implemented operator tool. \(blockchain network configuration for permissioned networks\) [\#1511](https://github.com/PegaSysEng/pantheon/pull/1511)
- \[PAN-2754\] Added eea\_getPrivacyPrecompileAddress [\#1579](https://github.com/PegaSysEng/pantheon/pull/1579) (thanks to [Puneetha17](https://github.com/Puneetha17))
- Publish the chain head gas used, gas limit, transaction count and ommer metrics [\#1551](https://github.com/PegaSysEng/pantheon/pull/1551)
- Add subscribe and unsubscribe count metrics [\#1541](https://github.com/PegaSysEng/pantheon/pull/1541)
- Add pivot block metrics [\#1537](https://github.com/PegaSysEng/pantheon/pull/1537)

Documentation updates include:

- Updated [IBFT 2.0 tutorial](https://besu.hyperledger.org/en/latest/Tutorials/Private-Network/Create-IBFT-Network/) to use network configuration tool
- Added [debug\_traceBlock\* methods](https://besu.hyperledger.org/en/latest/Reference/API-Methods/#debug_traceblock)
- Reorganised [monitoring documentation](https://besu.hyperledger.org/en/latest/HowTo/Deploy/Monitoring-Performance/)
- Added [link to sample Grafana dashboard](https://besu.hyperledger.org/en/latest/HowTo/Deploy/Monitoring-Performance/#monitor-node-performance-using-prometheus)
- Added [note about replacing transactions in transaction pool](https://besu.hyperledger.org/en/latest/Concepts/Transactions/Transaction-Pool/#replacing-transactions-with-same-nonce)
- Updated [example transaction scripts](https://besu.hyperledger.org/en/latest/HowTo/Send-Transactions/Transactions/#example-javascript-scripts)
- Updated [Alethio Ethstats and Explorer documentation](https://besu.hyperledger.org/en/latest/Concepts/AlethioOverview/)

### Technical Improvements

- PAN-2816: Hiding experimental account permissioning cli options [\#1584](https://github.com/PegaSysEng/pantheon/pull/1584)
- \[PAN-2630\] Synchronizer should disconnect the sync target peer on invalid block data [\#1578](https://github.com/PegaSysEng/pantheon/pull/1578)
- Rename MetricCategory to BesuMetricCategory [\#1574](https://github.com/PegaSysEng/pantheon/pull/1574)
- Convert MetricsConfigiguration to use a builder [\#1572](https://github.com/PegaSysEng/pantheon/pull/1572)
- PAN-2794: Including flag for onchain permissioning check on tx processor [\#1571](https://github.com/PegaSysEng/pantheon/pull/1571)
- Fix behaviour for absent account permissiong smart contract [\#1569](https://github.com/PegaSysEng/pantheon/pull/1569)
- Expand readiness check to check peer count and sync state [\#1568](https://github.com/PegaSysEng/pantheon/pull/1568)
- \[PAN-2798\] Reorganize p2p classes [\#1567](https://github.com/PegaSysEng/pantheon/pull/1567)
- PAN-2729: Account Smart Contract Permissioning ATs [\#1565](https://github.com/PegaSysEng/pantheon/pull/1565)
- Timeout build after 1 hour to prevent it hanging forever. [\#1564](https://github.com/PegaSysEng/pantheon/pull/1564)
- \[PAN-2791\] Make permissions checks for ongoing connections more granular [\#1563](https://github.com/PegaSysEng/pantheon/pull/1563)
- \[PAN-2721\] Fix TopicParameter deserialization [\#1562](https://github.com/PegaSysEng/pantheon/pull/1562)
- \[PAN-2779\] Allow signing private transaction with any key [\#1561](https://github.com/PegaSysEng/pantheon/pull/1561) (thanks to [iikirilov](https://github.com/iikirilov))
- \[PAN-2783\] Invert dependency between permissioning and p2p [\#1557](https://github.com/PegaSysEng/pantheon/pull/1557)
- Removing account filter from TransactionPool [\#1556](https://github.com/PegaSysEng/pantheon/pull/1556)
- \[PAN-1952\] - Remove ignored pending transaction event publish acceptance test [\#1552](https://github.com/PegaSysEng/pantheon/pull/1552)
- Make MetricCategories more flexible [\#1550](https://github.com/PegaSysEng/pantheon/pull/1550)
- Fix encoding for account permissioning check call [\#1549](https://github.com/PegaSysEng/pantheon/pull/1549)
- Discard known remote transactions prior to validation [\#1548](https://github.com/PegaSysEng/pantheon/pull/1548)
- \[PAN-2009\] - Fix cluster clean start after stop in Acceptance tests [\#1546](https://github.com/PegaSysEng/pantheon/pull/1546)
- FilterIdGenerator fixes [\#1544](https://github.com/PegaSysEng/pantheon/pull/1544)
- Only increment the added transaction counter if we actually added the transaction [\#1543](https://github.com/PegaSysEng/pantheon/pull/1543)
- When retrieving transactions by hash, check the pending transactions first [\#1542](https://github.com/PegaSysEng/pantheon/pull/1542)
- Fix thread safety in SubscriptionManager [\#1540](https://github.com/PegaSysEng/pantheon/pull/1540)
- \[PAN-2731\] Extract connection management from P2PNetwork [\#1538](https://github.com/PegaSysEng/pantheon/pull/1538)
- \[PAN-2010\] format filter id as quantity [\#1534](https://github.com/PegaSysEng/pantheon/pull/1534)
- PAN-2445: Onchain account permissioning [\#1507](https://github.com/PegaSysEng/pantheon/pull/1507)
- \[PAN-2672\] Return specific and useful error for enclave issues [\#1455](https://github.com/PegaSysEng/pantheon/pull/1455) (thanks to [Puneetha17](https://github.com/Puneetha17))

## 1.1.2

### Additions and Improvements

Documentation updates include:

- Added [GraphQL options](https://besu.hyperledger.org/en/latest/Reference/CLI/CLI-Syntax/#graphql-http-cors-origins)
- Added [troubleshooting point about illegal reflective access error](https://besu.hyperledger.org/en/latest/HowTo/Troubleshoot/Troubleshooting/#illegal-reflective-access-error-on-startup)
- Added [trusted bootnode behaviour for permissioning](https://besu.hyperledger.org/en/latest/Concepts/Permissioning/Onchain-Permissioning/#bootnodes)
- Added [how to obtain a WS authentication token](https://besu.hyperledger.org/en/latest/HowTo/Interact/APIs/Authentication/#obtaining-an-authentication-token)
- Updated [example scripts and added package.json file for creating signed transactions](https://besu.hyperledger.org/en/latest/HowTo/Send-Transactions/Transactions/)

### Technical Improvements

- Replaced Void datatype with void [\#1530](https://github.com/PegaSysEng/pantheon/pull/1530)
- Fix estimate gas RPC failing for clique when no blocks have been created [\#1528](https://github.com/PegaSysEng/pantheon/pull/1528)
- Avoid auto-boxing for gauge metrics [\#1526](https://github.com/PegaSysEng/pantheon/pull/1526)
- Add AT to ensure 0-miner Clique/IBFT are valid [\#1525](https://github.com/PegaSysEng/pantheon/pull/1525)
- AT DSL - renaming to suffix of Conditions and co-locating with Conditions [\#1524](https://github.com/PegaSysEng/pantheon/pull/1524)
- Set disconnect flag immediately when disconnecting a peer [\#1521](https://github.com/PegaSysEng/pantheon/pull/1521)
- \[PAN-2547\] Modified JSON-RPC subscription processing to avoid blocking [\#1519](https://github.com/PegaSysEng/pantheon/pull/1519)
- Dependency Version Updates [\#1517](https://github.com/PegaSysEng/pantheon/pull/1517)
- AT DSL - renaming ibft to ibft2 [\#1516](https://github.com/PegaSysEng/pantheon/pull/1516)
- \[PIE-1578\] Added local transaction permissioning metrics [\#1515](https://github.com/PegaSysEng/pantheon/pull/1515)
- \[PIE-1577\] Added node local metrics [\#1514](https://github.com/PegaSysEng/pantheon/pull/1514)
- AT DSL - Removing WaitCondition, consistently applying Condition instead [\#1513](https://github.com/PegaSysEng/pantheon/pull/1513)
- Remove usage of deprecated ConcurrentSet [\#1512](https://github.com/PegaSysEng/pantheon/pull/1512)
- Log error if clique or ibft have 0 validators in genesis [\#1509](https://github.com/PegaSysEng/pantheon/pull/1509)
- GraphQL library upgrade changes. [\#1508](https://github.com/PegaSysEng/pantheon/pull/1508)
- Add metrics to assist monitoring and alerting [\#1506](https://github.com/PegaSysEng/pantheon/pull/1506)
- Use external pantheon-plugin-api library [\#1505](https://github.com/PegaSysEng/pantheon/pull/1505)
- Tilde [\#1504](https://github.com/PegaSysEng/pantheon/pull/1504)
- Dependency version updates [\#1503](https://github.com/PegaSysEng/pantheon/pull/1503)
- Simplify text [\#1501](https://github.com/PegaSysEng/pantheon/pull/1501) (thanks to [bgravenorst](https://github.com/bgravenorst))
- \[PAN-1625\] Clique AT mining continues if validator offline [\#1500](https://github.com/PegaSysEng/pantheon/pull/1500)
- Acceptance Test DSL Node refactoring [\#1498](https://github.com/PegaSysEng/pantheon/pull/1498)
- Updated an incorrect command [\#1497](https://github.com/PegaSysEng/pantheon/pull/1497) (thanks to [bgravenorst](https://github.com/bgravenorst))
- Acceptance Test and DSL rename for IBFT2 [\#1493](https://github.com/PegaSysEng/pantheon/pull/1493)
- \[PIE-1580\] Metrics for smart contract permissioning actions [\#1492](https://github.com/PegaSysEng/pantheon/pull/1492)
- Handle RLPException when processing incoming DevP2P messages [\#1491](https://github.com/PegaSysEng/pantheon/pull/1491)
- Limit spotless checks to java classes in expected java  dirs [\#1490](https://github.com/PegaSysEng/pantheon/pull/1490)
- \[PAN-2560\] Add LocalNode class [\#1489](https://github.com/PegaSysEng/pantheon/pull/1489)
- Changed Enode length error String implementation. [\#1486](https://github.com/PegaSysEng/pantheon/pull/1486)
- PAN-2715 - return block not found reasons in error [\#1485](https://github.com/PegaSysEng/pantheon/pull/1485)
- \[PAN-2652\] Refactor Privacy acceptance test and add Privacy Ibft test [\#1483](https://github.com/PegaSysEng/pantheon/pull/1483) (thanks to [iikirilov](https://github.com/iikirilov))
- \[PAN-2603\] Onchain account permissioning support [\#1475](https://github.com/PegaSysEng/pantheon/pull/1475)
- Make CLI options names with hyphen-minus searchable and reduce index size [\#1476](https://github.com/PegaSysEng/pantheon/pull/1476)
- Added warning banner when using latest version [\#1454](https://github.com/PegaSysEng/pantheon/pull/1454)
- Add RTD config file to fix Python version issue [\#1453](https://github.com/PegaSysEng/pantheon/pull/1453)
- \[PAN-2647\] Validate Private Transaction nonce before submitting to Transaction Pool [\#1449](https://github.com/PegaSysEng/pantheon/pull/1449) (thanks to [iikirilov](https://github.com/iikirilov))
- Add placeholders system to have global variables in markdown [\#1425](https://github.com/PegaSysEng/pantheon/pull/1425)

## 1.1.1

### Additions and Improvements

- [GraphQL](https://besu.hyperledger.org/en/latest/HowTo/Interact/APIs/GraphQL/) [\#1311](https://github.com/PegaSysEng/pantheon/pull/1311) (thanks to [zyfrank](https://github.com/zyfrank))
- Added [`--tx-pool-retention-hours`](https://besu.hyperledger.org/en/latest/Reference/CLI/CLI-Syntax/#tx-pool-retention-hours) [\#1333](https://github.com/PegaSysEng/pantheon/pull/1333)
- Added Genesis file support for specifying the maximum stack size. [\#1431](https://github.com/PegaSysEng/pantheon/pull/1431)
- Included transaction details when subscribed to Pending transactions [\#1410](https://github.com/PegaSysEng/pantheon/pull/1410)
- Documentation updates include:
  - [Added configuration items specified in the genesis file](https://besu.hyperledger.org/en/latest/Reference/Config-Items/#configuration-items)
  - [Added pending transaction details subscription](https://besu.hyperledger.org/en/latest/HowTo/Interact/APIs/RPC-PubSub/#pending-transactionss)
  - [Added Troubleshooting content](https://besu.hyperledger.org/en/latest/HowTo/Troubleshoot/Troubleshooting/)
  - [Added Privacy Quickstart](https://besu.hyperledger.org/en/latest/Tutorials/Quickstarts/Privacy-Quickstart/)
  - [Added privacy roadmap](https://github.com/hyperledger/besu/blob/master/ROADMAP.md)


### Technical Improvements

- Create MaintainedPeers class [\#1484](https://github.com/PegaSysEng/pantheon/pull/1484)
- Fix for permissioned network with single bootnode [\#1479](https://github.com/PegaSysEng/pantheon/pull/1479)
- Have ThreadBesuNodeRunner support plugin tests [\#1477](https://github.com/PegaSysEng/pantheon/pull/1477)
- Less pointless plugins errors [\#1473](https://github.com/PegaSysEng/pantheon/pull/1473)
- Rename GraphQLRPC to just GraphQL [\#1472](https://github.com/PegaSysEng/pantheon/pull/1472)
- eth\_protocolVersion is a Quantity, not an Integer [\#1470](https://github.com/PegaSysEng/pantheon/pull/1470)
- Don't require 'to' in 'blocks' queries [\#1464](https://github.com/PegaSysEng/pantheon/pull/1464)
- Events Plugin - Add initial "NewBlock" event message [\#1463](https://github.com/PegaSysEng/pantheon/pull/1463)
- Make restriction field in Private Transaction an enum [\#1462](https://github.com/PegaSysEng/pantheon/pull/1462) (thanks to [iikirilov](https://github.com/iikirilov))
- Helpful graphql error when an account doesn't exist [\#1460](https://github.com/PegaSysEng/pantheon/pull/1460)
- Acceptance Test Cleanup [\#1458](https://github.com/PegaSysEng/pantheon/pull/1458)
- Large chain id support for private transactions [\#1452](https://github.com/PegaSysEng/pantheon/pull/1452)
- Optimise TransactionPool.addRemoteTransaction [\#1448](https://github.com/PegaSysEng/pantheon/pull/1448)
- Reduce synchronization in PendingTransactions [\#1447](https://github.com/PegaSysEng/pantheon/pull/1447)
- Add simple PeerPermissions interface [\#1446](https://github.com/PegaSysEng/pantheon/pull/1446)
- Make sure ThreadBesuNodeRunner is exercised by automation [\#1442](https://github.com/PegaSysEng/pantheon/pull/1442)
- Decode devp2p packets off the event thread [\#1439](https://github.com/PegaSysEng/pantheon/pull/1439)
- Allow config files to specify no bootnodes [\#1438](https://github.com/PegaSysEng/pantheon/pull/1438)
- Capture all logs and errors in the Besu log output [\#1437](https://github.com/PegaSysEng/pantheon/pull/1437)
- Ensure failed Txns are deleted when detected during mining [\#1436](https://github.com/PegaSysEng/pantheon/pull/1436)
- Plugin Framework [\#1435](https://github.com/PegaSysEng/pantheon/pull/1435)
- Equals cleanup [\#1434](https://github.com/PegaSysEng/pantheon/pull/1434)
- Transaction smart contract permissioning controller [\#1433](https://github.com/PegaSysEng/pantheon/pull/1433)
- Renamed AccountPermissioningProver to TransactionPermissio… [\#1432](https://github.com/PegaSysEng/pantheon/pull/1432)
- Refactorings and additions to add Account based Smart Contract permissioning [\#1430](https://github.com/PegaSysEng/pantheon/pull/1430)
- Fix p2p PeerInfo handling [\#1428](https://github.com/PegaSysEng/pantheon/pull/1428)
- IbftProcessor logs when a throwable terminates mining [\#1427](https://github.com/PegaSysEng/pantheon/pull/1427)
- Renamed AccountWhitelistController [\#1424](https://github.com/PegaSysEng/pantheon/pull/1424)
- Unwrap DelegatingBytes32 and prevent Hash from wrapping other Hash instances [\#1423](https://github.com/PegaSysEng/pantheon/pull/1423)
- If nonce is invalid, do not delete during mining [\#1422](https://github.com/PegaSysEng/pantheon/pull/1422)
- Deleting unused windows jenkinsfile [\#1421](https://github.com/PegaSysEng/pantheon/pull/1421)
- Get all our smoke tests for all platforms in 1 jenkins job [\#1420](https://github.com/PegaSysEng/pantheon/pull/1420)
- Add pending object to GraphQL queries [\#1419](https://github.com/PegaSysEng/pantheon/pull/1419)
- Start listening for p2p connections after start\(\) is invoked [\#1418](https://github.com/PegaSysEng/pantheon/pull/1418)
- Improved JSON-RPC responses when EnodeURI parameter has invalid EnodeId [\#1417](https://github.com/PegaSysEng/pantheon/pull/1417)
- Use port 0 when starting a websocket server in tests [\#1416](https://github.com/PegaSysEng/pantheon/pull/1416)
- Windows jdk smoke tests [\#1413](https://github.com/PegaSysEng/pantheon/pull/1413)
- Change AT discard RPC tests to be more reliable by checking discard using proposals [\#1411](https://github.com/PegaSysEng/pantheon/pull/1411)
- Simple account permissioning [\#1409](https://github.com/PegaSysEng/pantheon/pull/1409)
- Fix clique miner to respect changes to vanity data made via JSON-RPC [\#1408](https://github.com/PegaSysEng/pantheon/pull/1408)
- Avoid recomputing the logs bloom filter when reading receipts [\#1407](https://github.com/PegaSysEng/pantheon/pull/1407)
- Remove NodePermissioningLocalConfig external references [\#1406](https://github.com/PegaSysEng/pantheon/pull/1406)
- Add constantinople fix block for Rinkeby [\#1404](https://github.com/PegaSysEng/pantheon/pull/1404)
- Update EnodeURL to support enodes with listening disabled [\#1403](https://github.com/PegaSysEng/pantheon/pull/1403)
- Integration Integration test\(s\) on p2p of 'net\_services'  [\#1402](https://github.com/PegaSysEng/pantheon/pull/1402)
- Reference tests fail on Windows [\#1401](https://github.com/PegaSysEng/pantheon/pull/1401)
- Fix non-deterministic test caused by variable size of generated transactions [\#1399](https://github.com/PegaSysEng/pantheon/pull/1399)
- Start BlockPropagationManager immediately - don't wait for full sync [\#1398](https://github.com/PegaSysEng/pantheon/pull/1398)
- Added error message for RPC method disabled [\#1396](https://github.com/PegaSysEng/pantheon/pull/1396)
- Fix intermittency in FullSyncChainDownloaderTest [\#1394](https://github.com/PegaSysEng/pantheon/pull/1394)
- Add explanatory comment about default port [\#1392](https://github.com/PegaSysEng/pantheon/pull/1392)
- Handle case where peers advertise a listening port of 0 [\#1391](https://github.com/PegaSysEng/pantheon/pull/1391)
- Cache extra data [\#1389](https://github.com/PegaSysEng/pantheon/pull/1389)
- Update Log message in IBFT Controller [\#1387](https://github.com/PegaSysEng/pantheon/pull/1387)
- Remove unnecessary field [\#1384](https://github.com/PegaSysEng/pantheon/pull/1384)
- Add getPeer method to PeerConnection [\#1383](https://github.com/PegaSysEng/pantheon/pull/1383)
- Removing smart quotes [\#1381](https://github.com/PegaSysEng/pantheon/pull/1381) (thanks to [jmcnevin](https://github.com/jmcnevin))
- Use streams and avoid iterating child nodes multiple times [\#1380](https://github.com/PegaSysEng/pantheon/pull/1380)
- Use execute instead of submit so unhandled exceptions get logged [\#1379](https://github.com/PegaSysEng/pantheon/pull/1379)
- Prefer EnodeURL over Endpoint [\#1378](https://github.com/PegaSysEng/pantheon/pull/1378)
- Add flat file based task collection [\#1377](https://github.com/PegaSysEng/pantheon/pull/1377)
- Consolidate local enode representation [\#1376](https://github.com/PegaSysEng/pantheon/pull/1376)
- Rename rocksdDbConfiguration to rocksDbConfiguration [\#1375](https://github.com/PegaSysEng/pantheon/pull/1375)
- Remove EthTaskChainDownloader and supporting code [\#1373](https://github.com/PegaSysEng/pantheon/pull/1373)
- Handle the pipeline being aborted while finalizing an async operation [\#1372](https://github.com/PegaSysEng/pantheon/pull/1372)
- Rename methods that create and return streams away from getX\(\) [\#1368](https://github.com/PegaSysEng/pantheon/pull/1368)
- eea\_getTransactionCount fails if account has not interacted with private state [\#1367](https://github.com/PegaSysEng/pantheon/pull/1367) (thanks to [iikirilov](https://github.com/iikirilov))
- Increase RocksDB settings [\#1364](https://github.com/PegaSysEng/pantheon/pull/1364) ([ajsutton](https://github.com/ajsutton))
- Don't abort in-progress master builds when a new commit is added. [\#1358](https://github.com/PegaSysEng/pantheon/pull/1358)
- Request open ended headers from sync target [\#1355](https://github.com/PegaSysEng/pantheon/pull/1355)
- Enable the pipeline chain downloader by default [\#1344](https://github.com/PegaSysEng/pantheon/pull/1344)
- Create P2PNetwork Builder [\#1343](https://github.com/PegaSysEng/pantheon/pull/1343)
- Include static nodes in permissioning logic [\#1339](https://github.com/PegaSysEng/pantheon/pull/1339)
- JsonRpcError decoding to include message [\#1336](https://github.com/PegaSysEng/pantheon/pull/1336)
- Cache current chain head info [\#1335](https://github.com/PegaSysEng/pantheon/pull/1335)
- Queue pending requests when all peers are busy [\#1331](https://github.com/PegaSysEng/pantheon/pull/1331)
- Fix failed tests on Windows [\#1332](https://github.com/PegaSysEng/pantheon/pull/1332)
- Provide error message when invalid key specified in key file [\#1328](https://github.com/PegaSysEng/pantheon/pull/1328)
- Allow whitespace in file paths loaded from resources directory [\#1329](https://github.com/PegaSysEng/pantheon/pull/1329)
- Allow whitespace in path [\#1327](https://github.com/PegaSysEng/pantheon/pull/1327)
- Require block numbers for debug\_traceBlockByNumber to be in hex [\#1326](https://github.com/PegaSysEng/pantheon/pull/1326)
- Improve logging of chain download errors in the pipeline chain downloader [\#1325](https://github.com/PegaSysEng/pantheon/pull/1325)
- Ensure eth scheduler is stopped in tests [\#1324](https://github.com/PegaSysEng/pantheon/pull/1324)
- Normalize account permissioning addresses in whitelist [\#1321](https://github.com/PegaSysEng/pantheon/pull/1321)
- Allow private contract invocations in multiple privacy groups [\#1318](https://github.com/PegaSysEng/pantheon/pull/1318) (thanks to [iikirilov](https://github.com/iikirilov))
- Fix account permissioning check case matching [\#1315](https://github.com/PegaSysEng/pantheon/pull/1315)
- Use header validation mode for ommers [\#1313](https://github.com/PegaSysEng/pantheon/pull/1313)
- Configure RocksDb max background compaction and thread count [\#1312](https://github.com/PegaSysEng/pantheon/pull/1312)
- Missing p2p info when queried live [\#1310](https://github.com/PegaSysEng/pantheon/pull/1310)
- Tx limit size send peers follow up [\#1308](https://github.com/PegaSysEng/pantheon/pull/1308)
- Remove remnants of the old dev mode [\#1307](https://github.com/PegaSysEng/pantheon/pull/1307)
- Remove duplicate init code from BesuController instances [\#1305](https://github.com/PegaSysEng/pantheon/pull/1305)
- Stop synchronizer prior to stopping the network [\#1302](https://github.com/PegaSysEng/pantheon/pull/1302)
- Evict old transactions [\#1299](https://github.com/PegaSysEng/pantheon/pull/1299)
- Send local transactions to new peers [\#1253](https://github.com/PegaSysEng/pantheon/pull/1253)

## 1.1

### Additions and Improvements

- [Privacy](https://besu.hyperledger.org/en/latest/Concepts/Privacy/Privacy-Overview/)
- [Onchain Permissioning](https://besu.hyperledger.org/en/latest/Concepts/Permissioning/Permissioning-Overview/#onchain)
- [Fastsync](https://besu.hyperledger.org/en/latest/Reference/CLI/CLI-Syntax/#fast-sync-min-peers)
- Documentation updates include:
    - Added JSON-RPC methods:
      - [`txpool_pantheonStatistics`](https://besu.hyperledger.org/en/latest/Reference/API-Methods/#txpool_besustatistics)
      - [`net_services`](https://besu.hyperledger.org/en/latest/Reference/API-Methods/#net_services)
    - [Updated to indicate Docker image doesn't run on Windows](https://besu.hyperledger.org/en/latest/HowTo/Get-Started/Run-Docker-Image/)
    - [Added how to configure a free gas network](https://besu.hyperledger.org/en/latest/HowTo/Configure/FreeGas/)

### Technical Improvements

- priv_getTransactionCount fails if account has not interacted with private state [\#1369](https://github.com/PegaSysEng/pantheon/pull/1369)
- Updating Orion to 0.9.0 [\#1360](https://github.com/PegaSysEng/pantheon/pull/1360)
- Allow use of large chain IDs [\#1357](https://github.com/PegaSysEng/pantheon/pull/1357)
- Allow private contract invocations in multiple privacy groups [\#1340](https://github.com/PegaSysEng/pantheon/pull/1340)
- Missing p2p info when queried live [\#1338](https://github.com/PegaSysEng/pantheon/pull/1338)
- Fix expose transaction statistics [\#1337](https://github.com/PegaSysEng/pantheon/pull/1337)
- Normalize account permissioning addresses in whitelist [\#1321](https://github.com/PegaSysEng/pantheon/pull/1321)
- Update Enclave executePost method [\#1319](https://github.com/PegaSysEng/pantheon/pull/1319)
- Fix account permissioning check case matching [\#1315](https://github.com/PegaSysEng/pantheon/pull/1315)
- Removing 'all' from the help wording for host-whitelist [\#1304](https://github.com/PegaSysEng/pantheon/pull/1304)

## 1.1 RC

### Technical Improvements

- Better errors for when permissioning contract is set up wrong [\#1296](https://github.com/PegaSysEng/pantheon/pull/1296)
- Consolidate p2p node info methods [\#1288](https://github.com/PegaSysEng/pantheon/pull/1288)
- Update permissioning smart contract interface to match updated EEA proposal [\#1287](https://github.com/PegaSysEng/pantheon/pull/1287)
- Switch to new sync target if it exceeds the td threshold [\#1286](https://github.com/PegaSysEng/pantheon/pull/1286)
- Fix running ATs with in-process node runner [\#1285](https://github.com/PegaSysEng/pantheon/pull/1285)
- Simplify enode construction [\#1283](https://github.com/PegaSysEng/pantheon/pull/1283)
- Cleanup PeerConnection interface [\#1282](https://github.com/PegaSysEng/pantheon/pull/1282)
- Undo changes to PendingTransactions method visibility [\#1281](https://github.com/PegaSysEng/pantheon/pull/1281)
- Use default enclave public key to generate eea_getTransactionReceipt [\#1280](https://github.com/PegaSysEng/pantheon/pull/1280) (thanks to [Puneetha17](https://github.com/Puneetha17))
- Rollback to rocksdb 5.15.10 [\#1279](https://github.com/PegaSysEng/pantheon/pull/1279)
- Log error when a JSON decode problem is encountered [\#1278](https://github.com/PegaSysEng/pantheon/pull/1278)
- Create EnodeURL builder [\#1275](https://github.com/PegaSysEng/pantheon/pull/1275)
- Keep enode nodeId stored as a BytesValue [\#1274](https://github.com/PegaSysEng/pantheon/pull/1274)
- Feature/move subclass in pantheon command [\#1272](https://github.com/PegaSysEng/pantheon/pull/1272)
- Expose sync mode option [\#1270](https://github.com/PegaSysEng/pantheon/pull/1270)
- Refactor RocksDBStats [\#1266](https://github.com/PegaSysEng/pantheon/pull/1266)
- Normalize EnodeURLs [\#1264](https://github.com/PegaSysEng/pantheon/pull/1264)
- Build broken in Java 12 [\#1263](https://github.com/PegaSysEng/pantheon/pull/1263)
- Make PeerDiscovertAgentTest less flakey [\#1262](https://github.com/PegaSysEng/pantheon/pull/1262)
- Ignore extra json rpc params [\#1261](https://github.com/PegaSysEng/pantheon/pull/1261)
- Fetch local transactions in isolation [\#1259](https://github.com/PegaSysEng/pantheon/pull/1259)
- Update to debug trace transaction [\#1258](https://github.com/PegaSysEng/pantheon/pull/1258)
- Use labelled timer to differentiate between rocks db metrics [\#1254](https://github.com/PegaSysEng/pantheon/pull/1254) (thanks to [Puneetha17](https://github.com/Puneetha17))
- Migrate TransactionPool (& affiliated test) from 'core' to 'eth' [\#1251](https://github.com/PegaSysEng/pantheon/pull/1251)
- Use single instance of Rocksdb for privacy [\#1247](https://github.com/PegaSysEng/pantheon/pull/1247) (thanks to [Puneetha17](https://github.com/Puneetha17))
- Subscribing to sync events should receive false when in sync [\#1240](https://github.com/PegaSysEng/pantheon/pull/1240)
- Ignore transactions from the network while behind chain head [\#1228](https://github.com/PegaSysEng/pantheon/pull/1228)
- RocksDB Statistics in Metrics [\#1169](https://github.com/PegaSysEng/pantheon/pull/1169)
- Add block trace RPC methods [\#1088](https://github.com/PegaSysEng/pantheon/pull/1088) (thanks to [kziemianek](https://github.com/kziemianek))

## 1.0.3

### Additions and Improvements

- Notify of dropped messages [\#1156](https://github.com/PegaSysEng/pantheon/pull/1156)
- Documentation updates include:
    - Added [Permissioning Overview](https://besu.hyperledger.org/en/latest/Concepts/Permissioning/Permissioning-Overview/)
    - Added content on [Network vs Node Configuration](https://besu.hyperledger.org/en/latest/HowTo/Configure/Using-Configuration-File/)
    - Updated [RAM requirements](https://besu.hyperledger.org/en/latest/HowTo/Get-Started/System-Requirements/#ram)
    - Added [Privacy Overview](https://besu.hyperledger.org/en/latest/Concepts/Privacy/Privacy-Overview/) and [Processing Private Transactions](https://besu.hyperledger.org/en/latest/Concepts/Privacy/Private-Transaction-Processing/)
    - Renaming of Ethstats Lite Explorer to [Ethereum Lite Explorer](https://besu.hyperledger.org/en/latest/HowTo/Deploy/Lite-Block-Explorer/#lite-block-explorer-documentation) (thanks to [tzapu](https://github.com/tzapu))
    - Added content on using [Truffle with Besu](https://besu.hyperledger.org/en/latest/HowTo/Develop-Dapps/Truffle/)
    - Added [`droppedPendingTransactions` RPC Pub/Sub subscription](https://besu.hyperledger.org/en/latest/HowTo/Interact/APIs/RPC-PubSub/#dropped-transactions)
    - Added [`eea_*` JSON-RPC API methods](https://besu.hyperledger.org/en/latest/Reference/API-Methods/#eea-methods)
    - Added [architecture diagram](https://besu.hyperledger.org/en/latest/Concepts/ArchitectureOverview/)
    - Updated [permissioning CLI options](https://besu.hyperledger.org/en/latest/Reference/CLI/CLI-Syntax/#permissions-accounts-config-file-enabled) and [permissioned network tutorial](https://besu.hyperledger.org/en/stable/)

### Technical Improvements

- Choose sync target based on td rather than height [\#1256](https://github.com/PegaSysEng/pantheon/pull/1256)
- CLI ewp options [\#1246](https://github.com/PegaSysEng/pantheon/pull/1246)
- Update BesuCommand.java [\#1245](https://github.com/PegaSysEng/pantheon/pull/1245)
- Reduce memory usage in import [\#1239](https://github.com/PegaSysEng/pantheon/pull/1239)
- Improve eea_sendRawTransaction error messages [\#1238](https://github.com/PegaSysEng/pantheon/pull/1238) (thanks to [Puneetha17](https://github.com/Puneetha17))
- Single topic filter [\#1235](https://github.com/PegaSysEng/pantheon/pull/1235)
- Enable pipeline chain downloader for fast sync [\#1232](https://github.com/PegaSysEng/pantheon/pull/1232)
- Make contract size limit configurable [\#1227](https://github.com/PegaSysEng/pantheon/pull/1227)
- Refactor PrivacyParameters config to use builder pattern [\#1226](https://github.com/PegaSysEng/pantheon/pull/1226) (thanks to [antonydenyer](https://github.com/antonydenyer))
- Different request limits for different request types [\#1224](https://github.com/PegaSysEng/pantheon/pull/1224)
- Finish off fast sync pipeline download [\#1222](https://github.com/PegaSysEng/pantheon/pull/1222)
- Enable fast-sync options on command line [\#1218](https://github.com/PegaSysEng/pantheon/pull/1218)
- Replace filtering headers after the fact with calculating number to request up-front [\#1216](https://github.com/PegaSysEng/pantheon/pull/1216)
- Support async processing while maintaining output order [\#1215](https://github.com/PegaSysEng/pantheon/pull/1215)
- Add Unstable Options to the CLI [\#1213](https://github.com/PegaSysEng/pantheon/pull/1213)
- Add private cluster acceptance tests [\#1211](https://github.com/PegaSysEng/pantheon/pull/1211) (thanks to [Puneetha17](https://github.com/Puneetha17))
- Re-aligned smart contract interface to EEA client spec 477 [\#1209](https://github.com/PegaSysEng/pantheon/pull/1209)
- Count the number of items discarded when a pipe is aborted [\#1208](https://github.com/PegaSysEng/pantheon/pull/1208)
- Pipeline chain download - fetch and import data [\#1207](https://github.com/PegaSysEng/pantheon/pull/1207)
- Permission provider that allows bootnodes if you have no other connections [\#1206](https://github.com/PegaSysEng/pantheon/pull/1206)
- Cancel in-progress async operations when the pipeline is aborted [\#1205](https://github.com/PegaSysEng/pantheon/pull/1205)
- Pipeline chain download - Checkpoints [\#1203](https://github.com/PegaSysEng/pantheon/pull/1203)
- Push development images to public dockerhub [\#1202](https://github.com/PegaSysEng/pantheon/pull/1202)
- Push builds of master as docker development images [\#1200](https://github.com/PegaSysEng/pantheon/pull/1200)
- Doc CI pipeline for build and tests [\#1199](https://github.com/PegaSysEng/pantheon/pull/1199)
- Replace the use of a disconnect listener with EthPeer.isDisconnected [\#1197](https://github.com/PegaSysEng/pantheon/pull/1197)
- Prep chain downloader for branch by abstraction [\#1194](https://github.com/PegaSysEng/pantheon/pull/1194)
- Maintain the state of MessageFrame in private Tx [\#1193](https://github.com/PegaSysEng/pantheon/pull/1193) (thanks to [Puneetha17](https://github.com/Puneetha17))
- Persist private world state only if we are mining [\#1191](https://github.com/PegaSysEng/pantheon/pull/1191) (thanks to [Puneetha17](https://github.com/Puneetha17))
- Remove SyncState from SyncTargetManager [\#1188](https://github.com/PegaSysEng/pantheon/pull/1188)
- Acceptance tests base for smart contract node permissioning [\#1186](https://github.com/PegaSysEng/pantheon/pull/1186)
- Fix metrics breakages [\#1185](https://github.com/PegaSysEng/pantheon/pull/1185)
- Typo [\#1184](https://github.com/PegaSysEng/pantheon/pull/1184) (thanks to [araskachoi](https://github.com/araskachoi))
- StaticNodesParserTest to pass on Windows [\#1183](https://github.com/PegaSysEng/pantheon/pull/1183)
- Don't mark world state as stalled until a minimum time without progress is reached [\#1179](https://github.com/PegaSysEng/pantheon/pull/1179)
- Use header validation policy in DownloadHeaderSequenceTask [\#1172](https://github.com/PegaSysEng/pantheon/pull/1172)
- Bond with bootnodes [\#1160](https://github.com/PegaSysEng/pantheon/pull/1160)

## 1.0.2

### Additions and Improvements

- Removed DB init when using `public-key` subcommand [\#1049](https://github.com/PegaSysEng/pantheon/pull/1049)
- Output enode URL on startup [\#1137](https://github.com/PegaSysEng/pantheon/pull/1137)
- Added Remove Peer JSON-RPC [\#1129](https://github.com/PegaSysEng/pantheon/pull/1129)
- Added `net_enode` JSON-RPC [\#1119](https://github.com/PegaSysEng/pantheon/pull/1119) (thanks to [mbergstrand](https://github.com/mbergstrand))
- Maintain a `staticnodes.json` [\#1106](https://github.com/PegaSysEng/pantheon/pull/1106)
- Added `tx-pool-max-size` command line parameter [\#1078](https://github.com/PegaSysEng/pantheon/pull/1078)
- Added PendingTransactions JSON-RPC [\#1043](https://github.com/PegaSysEng/pantheon/pull/1043) (thanks to [EdwinLeeGreene](https://github.com/EdwinLeeGreene))
- Added `admin_nodeInfo` JSON-RPC [\#1012](https://github.com/PegaSysEng/pantheon/pull/1012)
- Added `--metrics-category` CLI to only enable select metrics [\#969](https://github.com/PegaSysEng/pantheon/pull/969)
- Documentation updates include:
   - Updated endpoints in [Private Network Quickstart](https://besu.hyperledger.org/en/latest/Tutorials/Quickstarts/Private-Network-Quickstart/) (thanks to [laubai](https://github.com/laubai))
   - Updated [documentation contribution guidelines](https://besu.hyperledger.org/en/stable/)
   - Added [`admin_removePeer`](https://besu.hyperledger.org/en/latest/Reference/API-Methods/#admin_removepeer)
   - Updated [tutorials](https://besu.hyperledger.org/en/latest/Tutorials/Private-Network/Create-Private-Clique-Network/) for printing of enode on startup
   - Added [`txpool_pantheonTransactions`](https://besu.hyperledger.org/en/stable/Reference/API-Methods/#txpool_besutransactions)
   - Added [Transaction Pool content](https://besu.hyperledger.org/en/latest/Concepts/Transactions/Transaction-Pool/)
   - Added [`tx-pool-max-size` CLI option](https://besu.hyperledger.org/en/latest/Reference/CLI/CLI-Syntax/#tx-pool-max-size)
   - Updated [developer build instructions to use installDist](https://besu.hyperledger.org/en/stable/)
   - Added [Azure quickstart tutorial](https://besu.hyperledger.org/en/latest/Tutorials/Quickstarts/Azure-Private-Network-Quickstart/)
   - Enabled copy button in code blocks
   - Added [IBFT 1.0](https://besu.hyperledger.org/en/latest/HowTo/Configure/Consensus-Protocols/QuorumIBFT/)
   - Added section on using [Geth attach with Besu](https://besu.hyperledger.org/en/latest/HowTo/Interact/APIs/Using-JSON-RPC-API/#geth-console)
   - Enabled the edit link doc site to ease external doc contributions
   - Added [EthStats docs](https://besu.hyperledger.org/HowTo/Deploy/Lite-Network-Monitor/) (thanks to [baxy](https://github.com/baxy))
   - Updated [Postman collection](https://besu.hyperledger.org/en/latest/HowTo/Interact/APIs/Authentication/#postman)
   - Added [`metrics-category` CLI option](https://besu.hyperledger.org/en/latest/Reference/CLI/CLI-Syntax/#metrics-category)
   - Added information on [block time and timeout settings](https://besu.hyperledger.org/en/latest/HowTo/Configure/Consensus-Protocols/IBFT/#block-time) for IBFT 2.0
   - Added [`admin_nodeInfo`](https://besu.hyperledger.org/en/latest/Reference/API-Methods/#admin_nodeinfo)
   - Added [permissions images](https://besu.hyperledger.org/en/latest/Concepts/Permissioning/Permissioning-Overview/)
   - Added permissioning blog to [Resources](https://besu.hyperledger.org/en/latest/Reference/Resources/)
   - Updated [Create Permissioned Network](https://besu.hyperledger.org/en/latest/Tutorials/Permissioning/Create-Permissioned-Network/) tutorial to use `export-address`
   - Updated [Clique](https://besu.hyperledger.org/en/latest/HowTo/Configure/Consensus-Protocols/Clique/) and [IBFT 2.0](https://besu.hyperledger.org/en/latest/HowTo/Configure/Consensus-Protocols/IBFT/) docs to include complete genesis file
   - Updated [Clique tutorial](https://besu.hyperledger.org/en/latest/Tutorials/Private-Network/Create-Private-Clique-Network/) to use `export-address` subcommand
   - Added IBFT 2.0 [future message configuration options](https://besu.hyperledger.org/en/latest/HowTo/Configure/Consensus-Protocols/IBFT/#optional-configuration-options)

### Technical Improvements
- Fixed so self persists to the whitelist [\#1176](https://github.com/PegaSysEng/pantheon/pull/1176)
- Fixed to add self to permissioning whitelist [\#1175](https://github.com/PegaSysEng/pantheon/pull/1175)
- Fixed permissioning issues [\#1174](https://github.com/PegaSysEng/pantheon/pull/1174)
- AdminAddPeer returns custom Json RPC error code [\#1171](https://github.com/PegaSysEng/pantheon/pull/1171)
- Periodically connect to peers from table [\#1170](https://github.com/PegaSysEng/pantheon/pull/1170)
- Improved bootnodes option error message [\#1092](https://github.com/PegaSysEng/pantheon/pull/1092)
- Automatically restrict trailing peers while syncing [\#1167](https://github.com/PegaSysEng/pantheon/pull/1167)
- Avoid bonding to ourselves [\#1166](https://github.com/PegaSysEng/pantheon/pull/1166)
- Fix Push Metrics [\#1164](https://github.com/PegaSysEng/pantheon/pull/1164)
- Synchroniser waits for new peer if best is up to date [\#1161](https://github.com/PegaSysEng/pantheon/pull/1161)
- Don't attempt to download checkpoint headers if the number of headers is negative [\#1158](https://github.com/PegaSysEng/pantheon/pull/1158)
- Capture metrics on Vertx event loop and worker thread queues [\#1155](https://github.com/PegaSysEng/pantheon/pull/1155)
- Simplify node permissioning ATs [\#1153](https://github.com/PegaSysEng/pantheon/pull/1153)
- Add metrics around discovery process [\#1152](https://github.com/PegaSysEng/pantheon/pull/1152)
- Prevent connecting to self [\#1150](https://github.com/PegaSysEng/pantheon/pull/1150)
- Refactoring permissioning ATs [\#1148](https://github.com/PegaSysEng/pantheon/pull/1148)
- Added two extra Ropsten bootnodes [\#1147](https://github.com/PegaSysEng/pantheon/pull/1147)
- Fixed TCP port handling [\#1144](https://github.com/PegaSysEng/pantheon/pull/1144)
- Better error on bad header [\#1143](https://github.com/PegaSysEng/pantheon/pull/1143)
- Refresh peer table while we have fewer than maxPeers connected [\#1142](https://github.com/PegaSysEng/pantheon/pull/1142)
- Refactor jsonrpc consumption of local node permissioning controller [\#1140](https://github.com/PegaSysEng/pantheon/pull/1140)
- Disconnect peers before the pivot block while fast syncing [\#1139](https://github.com/PegaSysEng/pantheon/pull/1139)
- Reduce the default transaction pool size from 30,000 to 4096 [\#1136](https://github.com/PegaSysEng/pantheon/pull/1136)
- Fail at load if static nodes not whitelisted [\#1135](https://github.com/PegaSysEng/pantheon/pull/1135)
- Fix private transaction acceptance test [\#1134](https://github.com/PegaSysEng/pantheon/pull/1134) (thanks to [Puneetha17](https://github.com/Puneetha17))
- Quieter exceptions when network is unreachable [\#1133](https://github.com/PegaSysEng/pantheon/pull/1133)
- nodepermissioningcontroller used for devp2p connection filtering [\#1132](https://github.com/PegaSysEng/pantheon/pull/1132)
- Remove duplicates from apis specified via CLI [\#1131](https://github.com/PegaSysEng/pantheon/pull/1131)
- Synchronizer returns false if it is in sync [\#1130](https://github.com/PegaSysEng/pantheon/pull/1130)
- Added fromHexStringStrict to check for exactly 20 byte addresses [\#1128](https://github.com/PegaSysEng/pantheon/pull/1128)
- Fix deadlock scenario in AsyncOperationProcessor and re-enable WorldStateDownloaderTest [\#1126](https://github.com/PegaSysEng/pantheon/pull/1126)
- Ignore WorldStateDownloaderTest [\#1125](https://github.com/PegaSysEng/pantheon/pull/1125)
- Updated local config permissioning flags [\#1118](https://github.com/PegaSysEng/pantheon/pull/1118)
- Pipeline Improvements [\#1117](https://github.com/PegaSysEng/pantheon/pull/1117)
- Permissioning cli smart contract [\#1116](https://github.com/PegaSysEng/pantheon/pull/1116)
- Adding default pending transactions value in BesuControllerBuilder [\#1114](https://github.com/PegaSysEng/pantheon/pull/1114)
- Fix intermittency in WorldStateDownloaderTest [\#1113](https://github.com/PegaSysEng/pantheon/pull/1113)
- Reduce number of seen blocks and transactions Besu tracks [\#1112](https://github.com/PegaSysEng/pantheon/pull/1112)
- Timeout long test [\#1111](https://github.com/PegaSysEng/pantheon/pull/1111)
- Errorprone 2.3.3 upgrades [\#1110](https://github.com/PegaSysEng/pantheon/pull/1110)
- Add metric to capture memory used by RocksDB table readers [\#1108](https://github.com/PegaSysEng/pantheon/pull/1108)
- Don't allow creation of multiple gauges with the same name [\#1107](https://github.com/PegaSysEng/pantheon/pull/1107)
- Update Peer Discovery to use NodePermissioningController [\#1105](https://github.com/PegaSysEng/pantheon/pull/1105)
- Move starting world state download process inside WorldDownloadState [\#1104](https://github.com/PegaSysEng/pantheon/pull/1104)
- Enable private Tx capability to Clique [\#1102](https://github.com/PegaSysEng/pantheon/pull/1102) (thanks to [Puneetha17](https://github.com/Puneetha17))
- Enable private Tx capability to IBFT [\#1101](https://github.com/PegaSysEng/pantheon/pull/1101) (thanks to [Puneetha17](https://github.com/Puneetha17))
- Version Upgrades [\#1100](https://github.com/PegaSysEng/pantheon/pull/1100)
- Don't delete completed tasks from RocksDbTaskQueue [\#1099](https://github.com/PegaSysEng/pantheon/pull/1099)
- Support flat mapping with multiple threads [\#1098](https://github.com/PegaSysEng/pantheon/pull/1098)
- Add pipe stage name to thread while executing [\#1097](https://github.com/PegaSysEng/pantheon/pull/1097)
- Use pipeline for world state download [\#1096](https://github.com/PegaSysEng/pantheon/pull/1096)
- TXPool JSON RPC tweaks [\#1095](https://github.com/PegaSysEng/pantheon/pull/1095)
- Add in-memory cache over world state download queue [\#1087](https://github.com/PegaSysEng/pantheon/pull/1087)
- Trim default metrics [\#1086](https://github.com/PegaSysEng/pantheon/pull/1086)
- Improve imported block log line [\#1085](https://github.com/PegaSysEng/pantheon/pull/1085)
- Smart contract permission controller [\#1083](https://github.com/PegaSysEng/pantheon/pull/1083)
- Add timeout when waiting for JSON-RPC, WebSocket RPC and Metrics services to stop [\#1082](https://github.com/PegaSysEng/pantheon/pull/1082)
- Add pipeline framework to make parallel processing simpler [\#1077](https://github.com/PegaSysEng/pantheon/pull/1077)
- Node permissioning controller [\#1075](https://github.com/PegaSysEng/pantheon/pull/1075)
- Smart contract permission controller stub [\#1074](https://github.com/PegaSysEng/pantheon/pull/1074)
- Expose a synchronous start method in Runner [\#1072](https://github.com/PegaSysEng/pantheon/pull/1072)
- Changes in chain head should trigger new permissioning check for active peers [\#1071](https://github.com/PegaSysEng/pantheon/pull/1071)
- Fix exceptions fetching metrics after world state download completes [\#1066](https://github.com/PegaSysEng/pantheon/pull/1066)
- Accept transactions in the pool with nonce above account sender nonce [\#1065](https://github.com/PegaSysEng/pantheon/pull/1065)
- Repair Istanbul to handle Eth/62 & Eth/63 [\#1063](https://github.com/PegaSysEng/pantheon/pull/1063)
- Close Private Storage Provider [\#1059](https://github.com/PegaSysEng/pantheon/pull/1059) (thanks to [Puneetha17](https://github.com/Puneetha17))
- Add labels to Pipelined tasks metrics [\#1057](https://github.com/PegaSysEng/pantheon/pull/1057)
- Re-enable Quorum Synchronisation [\#1056](https://github.com/PegaSysEng/pantheon/pull/1056)
- Don't log expected failures as errors [\#1054](https://github.com/PegaSysEng/pantheon/pull/1054)
- Make findSuitablePeer abstract [\#1053](https://github.com/PegaSysEng/pantheon/pull/1053)
- Track added at in txpool [\#1048](https://github.com/PegaSysEng/pantheon/pull/1048)
- Fix ImportBlocksTask to only request from peers that claim to have the blocks [\#1047](https://github.com/PegaSysEng/pantheon/pull/1047)
- Don't run the dao block validator if dao block is 0 [\#1044](https://github.com/PegaSysEng/pantheon/pull/1044)
- Don't make unnecessary copies of data in RocksDbKeyValueStorage [\#1040](https://github.com/PegaSysEng/pantheon/pull/1040)
- Update discovery logic to trust bootnodes only when out of sync [\#1039](https://github.com/PegaSysEng/pantheon/pull/1039)
- Fix IndexOutOfBoundsException in DetermineCommonAncestorTask [\#1038](https://github.com/PegaSysEng/pantheon/pull/1038)
- Add `rpc_modules` JSON-RPC [\#1036](https://github.com/PegaSysEng/pantheon/pull/1036)
- Simple permissioning smart contract [\#1035](https://github.com/PegaSysEng/pantheon/pull/1035)
- Refactor enodeurl to use inetaddr [\#1032](https://github.com/PegaSysEng/pantheon/pull/1032)
- Update CLI options in mismatched genesis file message [\#1031](https://github.com/PegaSysEng/pantheon/pull/1031)
- Remove dependence of eth.core on eth.permissioning [\#1030](https://github.com/PegaSysEng/pantheon/pull/1030)
- Make alloc optional and provide nicer error messages when genesis config is invalid [\#1029](https://github.com/PegaSysEng/pantheon/pull/1029)
- Handle metrics request closing before response is generated [\#1028](https://github.com/PegaSysEng/pantheon/pull/1028)
- Change EthNetworkConfig bootnodes to always be URIs [\#1027](https://github.com/PegaSysEng/pantheon/pull/1027)
- Avoid port conflicts in acceptance tests [\#1025](https://github.com/PegaSysEng/pantheon/pull/1025)
- Include reference tests in jacoco [\#1024](https://github.com/PegaSysEng/pantheon/pull/1024)
- Acceptance test - configurable gas price [\#1023](https://github.com/PegaSysEng/pantheon/pull/1023)
- Get Internal logs and output [\#1022](https://github.com/PegaSysEng/pantheon/pull/1022) (thanks to [Puneetha17](https://github.com/Puneetha17))
- Fix race condition in WebSocketService [\#1021](https://github.com/PegaSysEng/pantheon/pull/1021)
- Ensure devp2p ports are written to ports file correctly [\#1020](https://github.com/PegaSysEng/pantheon/pull/1020)
- Report the correct tcp port in PING packets when it differs from the UDP port [\#1019](https://github.com/PegaSysEng/pantheon/pull/1019)
- Refactor transient transaction processor [\#1017](https://github.com/PegaSysEng/pantheon/pull/1017)
- Resume world state download from existing queue [\#1016](https://github.com/PegaSysEng/pantheon/pull/1016)
- IBFT Acceptance tests updated with longer timeout on first block [\#1015](https://github.com/PegaSysEng/pantheon/pull/1015)
- Update IBFT acceptances tests to await first block [\#1013](https://github.com/PegaSysEng/pantheon/pull/1013)
- Remove full hashimoto implementation as its never used [\#1011](https://github.com/PegaSysEng/pantheon/pull/1011)
- Created SyncStatus notifications [\#1010](https://github.com/PegaSysEng/pantheon/pull/1010)
- Address acceptance test intermittency [\#1008](https://github.com/PegaSysEng/pantheon/pull/1008)
- Consider a world state download stalled after 100 requests with no progress [\#1007](https://github.com/PegaSysEng/pantheon/pull/1007)
- Reduce log level when block miner is interrupted [\#1006](https://github.com/PegaSysEng/pantheon/pull/1006)
- RunnerTest fail on Windows due to network startup timing issue [\#1005](https://github.com/PegaSysEng/pantheon/pull/1005)
- Generate Private Contract Address [\#1004](https://github.com/PegaSysEng/pantheon/pull/1004) (thanks to [vinistevam](https://github.com/vinistevam))
- Delete the legacy pipelined import code [\#1003](https://github.com/PegaSysEng/pantheon/pull/1003)
- Fix race condition in WebSocket AT [\#1002](https://github.com/PegaSysEng/pantheon/pull/1002)
- Cleanup IBFT logging levels [\#995](https://github.com/PegaSysEng/pantheon/pull/995)
- Integration Test implementation dependency for non-IntelliJ IDE [\#992](https://github.com/PegaSysEng/pantheon/pull/992)
- Ignore fast sync and full sync tests to avoid race condition [\#991](https://github.com/PegaSysEng/pantheon/pull/991)
- Make acceptance tests use the process based runner again [\#990](https://github.com/PegaSysEng/pantheon/pull/990)
- RoundChangeCertificateValidator requires unique authors [\#989](https://github.com/PegaSysEng/pantheon/pull/989)
- Make Rinkeby the benchmark chain.  [\#986](https://github.com/PegaSysEng/pantheon/pull/986)
- Add metrics to Parallel Download pipeline [\#985](https://github.com/PegaSysEng/pantheon/pull/985)
- Change ExpectBlockNumber to require at least the specified block number [\#981](https://github.com/PegaSysEng/pantheon/pull/981)
- Fix benchmark compilation [\#980](https://github.com/PegaSysEng/pantheon/pull/980)
- RPC tests can use 127.0.0.1 loopback rather than localhost [\#974](https://github.com/PegaSysEng/pantheon/pull/974) thanks to [glethuillier](https://github.com/glethuillier) for raising)
- Disable picocli ansi when testing [\#973](https://github.com/PegaSysEng/pantheon/pull/973)
- Add a jmh benchmark for WorldStateDownloader [\#972](https://github.com/PegaSysEng/pantheon/pull/972)
- Gradle dependency for JMH annotation, for IDEs that aren't IntelliJ \(… [\#971](https://github.com/PegaSysEng/pantheon/pull/971)
- Separate download state tracking from WorldStateDownloader [\#967](https://github.com/PegaSysEng/pantheon/pull/967)
- Gradle dependency for JMH annotation, for IDEs that aren't IntelliJ [\#966](https://github.com/PegaSysEng/pantheon/pull/966)
- Truffle HDwallet Web3 1.0 [\#964](https://github.com/PegaSysEng/pantheon/pull/964)
- Add missing JavaDoc tags in JSONToRLP [\#963](https://github.com/PegaSysEng/pantheon/pull/963)
- Only import block if it isn't already on the block chain [\#962](https://github.com/PegaSysEng/pantheon/pull/962)
- CLI stack traces when debugging [\#960](https://github.com/PegaSysEng/pantheon/pull/960)
- Create peer discovery packets on a worker thread [\#955](https://github.com/PegaSysEng/pantheon/pull/955)
- Remove start functionality from IbftController and IbftBlockHeightMan… [\#952](https://github.com/PegaSysEng/pantheon/pull/952)
- Cleanup IBFT executors [\#951](https://github.com/PegaSysEng/pantheon/pull/951)
- Single threaded world state persistence [\#950](https://github.com/PegaSysEng/pantheon/pull/950)
- Fix version number on master [\#946](https://github.com/PegaSysEng/pantheon/pull/946)
- Change automatic benchmark  [\#945](https://github.com/PegaSysEng/pantheon/pull/945)
- Eliminate redundant header validation [\#943](https://github.com/PegaSysEng/pantheon/pull/943)
- RocksDbQueue Threading Tweaks [\#940](https://github.com/PegaSysEng/pantheon/pull/940)
- Validate DAO block [\#939](https://github.com/PegaSysEng/pantheon/pull/939)
- Complete Private Transaction Processor [\#938](https://github.com/PegaSysEng/pantheon/pull/938) (thanks to [iikirilov](https://github.com/iikirilov))
- Add metrics for netty queue length [\#932](https://github.com/PegaSysEng/pantheon/pull/932)
- Update GetNodeDataFromPeerTask to return a map [\#931](https://github.com/PegaSysEng/pantheon/pull/931)

## 1.0.1

Public key address export subcommand was missing in 1.0 release.

### Additions and Improvements
- Added `public-key export-address` subcommand [\#888](https://github.com/PegaSysEng/pantheon/pull/888)
- Documentation update for the [`public-key export-address`](https://besu.hyperledger.org/en/stable/) subcommand.
- Updated [IBFT 2.0 overview](https://besu.hyperledger.org/en/stable/) to include use of `rlp encode` command and information on setting IBFT 2.0 properties to achieve your desired block time.

## 1.0

### Additions and Improvements
- [IBFT 2.0](https://besu.hyperledger.org/en/latest/Tutorials/Private-Network/Create-IBFT-Network/)
- [Permissioning](https://besu.hyperledger.org/en/latest/Concepts/Permissioning/Permissioning-Overview/)
- [JSON-RPC Authentication](https://besu.hyperledger.org/en/latest/HowTo/Interact/APIs/Authentication/)
- Added `rlp encode` subcommand [\#965](https://github.com/PegaSysEng/pantheon/pull/965)
- Method to reload permissions file [\#834](https://github.com/PegaSysEng/pantheon/pull/834)
- Added rebind mitigation for Websockets. [\#905](https://github.com/PegaSysEng/pantheon/pull/905)
- Support genesis contract code [\#749](https://github.com/PegaSysEng/pantheon/pull/749) (thanks to [kziemianek](https://github.com/kziemianek)).
- Documentation updates include:
  - Added details on [port configuration](https://besu.hyperledger.org/en/latest/HowTo/Find-and-Connect/Configuring-Ports/)
  - Added [Resources page](https://besu.hyperledger.org/en/latest/Reference/Resources/) linking to Besu blog posts and webinars
  - Added [JSON-RPC Authentication](https://besu.hyperledger.org/en/latest/HowTo/Interact/APIs/Authentication/)
  - Added [tutorial to create permissioned network](https://besu.hyperledger.org/en/latest/Tutorials/Permissioning/Create-Permissioned-Network/)
  - Added [Permissioning](https://besu.hyperledger.org/en/latest/Concepts/Permissioning/Permissioning-Overview/) content
  - Added [Permissioning API methods](https://besu.hyperledger.org/en/latest/Reference/API-Methods/#permissioning-methods)
  - Added [tutorial to create Clique private network](https://besu.hyperledger.org/en/latest/Tutorials/Private-Network/Create-Private-Clique-Network/)
  - Added [tutorial to create IBFT 2.0 private network](https://besu.hyperledger.org/en/latest/Tutorials/Private-Network/Create-IBFT-Network/)

### Technical Improvements
- RoundChangeCertificateValidator requires unique authors [\#997](https://github.com/PegaSysEng/pantheon/pull/997)
- RPC tests can use 127.0.0.1 loopback rather than localhost [\#979](https://github.com/PegaSysEng/pantheon/pull/979)
- Integration Test implementation dependency for non-IntelliJ IDE [\#978](https://github.com/PegaSysEng/pantheon/pull/978)
- Only import block if it isn't already on the block chain [\#977](https://github.com/PegaSysEng/pantheon/pull/977)
- Disable picocli ansi when testing [\#975](https://github.com/PegaSysEng/pantheon/pull/975)
- Create peer discovery packets on a worker thread [\#961](https://github.com/PegaSysEng/pantheon/pull/961)
- Removed Orion snapshot dependency [\#933](https://github.com/PegaSysEng/pantheon/pull/933)
- Use network ID instead of chain ID in MainnetBesuController. [\#929](https://github.com/PegaSysEng/pantheon/pull/929)
- Propagate new block messages to other clients in a worker thread [\#928](https://github.com/PegaSysEng/pantheon/pull/928)
- Parallel downloader should stop on puts if requested. [\#927](https://github.com/PegaSysEng/pantheon/pull/927)
- Permission config file location and option under docker [\#925](https://github.com/PegaSysEng/pantheon/pull/925)
- Fixed potential stall in world state download [\#922](https://github.com/PegaSysEng/pantheon/pull/922)
- Refactoring to introduce deleteOnExit\(\) for temp files [\#920](https://github.com/PegaSysEng/pantheon/pull/920)
- Reduce "Received transactions message" log from debug to trace [\#919](https://github.com/PegaSysEng/pantheon/pull/919)
- Handle PeerNotConnected exceptions when sending wire keep alives [\#918](https://github.com/PegaSysEng/pantheon/pull/918)
- admin_addpeers: error if node not whitelisted [\#917](https://github.com/PegaSysEng/pantheon/pull/917)
- Expose the Ibft MiningCoordinator [\#916](https://github.com/PegaSysEng/pantheon/pull/916)
- Check perm api against perm cli [\#915](https://github.com/PegaSysEng/pantheon/pull/915)
- Update metrics when completing a world state request with existing data [\#914](https://github.com/PegaSysEng/pantheon/pull/914)
- Improve RocksDBQueue dequeue performance [\#913](https://github.com/PegaSysEng/pantheon/pull/913)
- Error when removing bootnodes from nodes whitelist [\#912](https://github.com/PegaSysEng/pantheon/pull/912)
- Incremental Optimization\(s\) on BlockBroadcaster [\#911](https://github.com/PegaSysEng/pantheon/pull/911)
- Check permissions CLI dependencies [\#909](https://github.com/PegaSysEng/pantheon/pull/909)
- Limit the number of times we retry peer discovery interactions [\#908](https://github.com/PegaSysEng/pantheon/pull/908)
- IBFT to use VoteTallyCache [\#907](https://github.com/PegaSysEng/pantheon/pull/907)
- Add metric to expose number of inflight world state requests [\#906](https://github.com/PegaSysEng/pantheon/pull/906)
- Bootnodes not on whitelist - improve errors [\#904](https://github.com/PegaSysEng/pantheon/pull/904)
- Make chain download cancellable [\#901](https://github.com/PegaSysEng/pantheon/pull/901)
- Enforce accounts must start with 0x [\#900](https://github.com/PegaSysEng/pantheon/pull/900)
- When picking fast sync pivot block, use the peer with the best total difficulty [\#899](https://github.com/PegaSysEng/pantheon/pull/899)
- Process world state download data on a worker thread [\#898](https://github.com/PegaSysEng/pantheon/pull/898)
- CLI mixin help [\#895](https://github.com/PegaSysEng/pantheon/pull/895) ([macfarla](https://github.com/macfarla))
- Use absolute datapath instead of relative. [\#894](https://github.com/PegaSysEng/pantheon/pull/894).
- Fix task queue so that the updated failure count for requests is stored [\#893](https://github.com/PegaSysEng/pantheon/pull/893)
- Fix authentication header [\#891](https://github.com/PegaSysEng/pantheon/pull/891)
- Reorganize eth tasks [\#890](https://github.com/PegaSysEng/pantheon/pull/890)
- Unit tests of BlockBroadcaster [\#887](https://github.com/PegaSysEng/pantheon/pull/887)
- Fix authentication file validation errors [\#886](https://github.com/PegaSysEng/pantheon/pull/886)
- Fixing file locations under docker [\#885](https://github.com/PegaSysEng/pantheon/pull/885)
- Handle exceptions properly in EthScheduler [\#884](https://github.com/PegaSysEng/pantheon/pull/884)
- More bootnodes for goerli [\#880](https://github.com/PegaSysEng/pantheon/pull/880)
- Rename password hash command [\#879](https://github.com/PegaSysEng/pantheon/pull/879)
- Add metrics for EthScheduler executors [\#878](https://github.com/PegaSysEng/pantheon/pull/878)
- Disconnect peer removed from node whitelist [\#877](https://github.com/PegaSysEng/pantheon/pull/877)
- Reduce logging noise from invalid peer discovery packets and handshaking [\#876](https://github.com/PegaSysEng/pantheon/pull/876)
- Detect stalled world state downloads [\#875](https://github.com/PegaSysEng/pantheon/pull/875)
- Limit size of Ibft future message buffer [\#873](https://github.com/PegaSysEng/pantheon/pull/873)
- Ibft2: Replace NewRound with extended Proposal [\#872](https://github.com/PegaSysEng/pantheon/pull/872)
- Fixed admin_addPeer to periodically check maintained connections [\#871](https://github.com/PegaSysEng/pantheon/pull/871)
- WebSocket method permissions [\#870](https://github.com/PegaSysEng/pantheon/pull/870)
- Select new pivot block when world state becomes unavailable [\#869](https://github.com/PegaSysEng/pantheon/pull/869)
- Introduce FutureUtils to reduce duplicated code around CompletableFuture [\#868](https://github.com/PegaSysEng/pantheon/pull/868)
- Implement world state cancel [\#867](https://github.com/PegaSysEng/pantheon/pull/867)
- Renaming authentication configuration file CLI command [\#865](https://github.com/PegaSysEng/pantheon/pull/865)
- Break out RoundChangeCertificate validation [\#864](https://github.com/PegaSysEng/pantheon/pull/864)
- Disconnect peers where the common ancestor is before our fast sync pivot [\#862](https://github.com/PegaSysEng/pantheon/pull/862)
- Initial scaffolding for block propagation [\#860](https://github.com/PegaSysEng/pantheon/pull/860)
- Fix NullPointerException when determining fast sync pivot [\#859](https://github.com/PegaSysEng/pantheon/pull/859)
- Check for invalid token [\#856](https://github.com/PegaSysEng/pantheon/pull/856)
- Moving NodeWhitelistController to permissioning package [\#855](https://github.com/PegaSysEng/pantheon/pull/855)
- Fix state download race condition by creating a TaskQueue API [\#853](https://github.com/PegaSysEng/pantheon/pull/853)
- Changed separator in JSON RPC permissions [\#852](https://github.com/PegaSysEng/pantheon/pull/852)
- WebSocket acceptance tests now can use WebSockets [\#851](https://github.com/PegaSysEng/pantheon/pull/851)
- IBFT notifies EthPeer when remote node has a better block [\#849](https://github.com/PegaSysEng/pantheon/pull/849)
- Support resuming fast-sync downloads [\#848](https://github.com/PegaSysEng/pantheon/pull/848)
- Tweak Fast Sync Config [\#847](https://github.com/PegaSysEng/pantheon/pull/847)
- RPC authentication configuration validation + tests. [\#846](https://github.com/PegaSysEng/pantheon/pull/846)
- Tidy-up FastSyncState persistence [\#845](https://github.com/PegaSysEng/pantheon/pull/845)
- Do parallel extract signatures in the parallel block importer. [\#844](https://github.com/PegaSysEng/pantheon/pull/844)
- Fix 'the Input Is Too Long' Error on Windows [\#843](https://github.com/PegaSysEng/pantheon/pull/843) (thanks to [glethuillier](https://github.com/glethuillier)).
- Remove unnecessary sleep [\#842](https://github.com/PegaSysEng/pantheon/pull/842)
- Shutdown improvements [\#841](https://github.com/PegaSysEng/pantheon/pull/841)
- Speed up shutdown time [\#838](https://github.com/PegaSysEng/pantheon/pull/838)
- Add metrics to world state downloader [\#837](https://github.com/PegaSysEng/pantheon/pull/837)
- Store pivot block header [\#836](https://github.com/PegaSysEng/pantheon/pull/836)
- Clique should use beneficiary of zero on epoch blocks [\#833](https://github.com/PegaSysEng/pantheon/pull/833)
- Clique should ignore proposals for address 0 [\#831](https://github.com/PegaSysEng/pantheon/pull/831)
- Fix intermittency in FullSyncDownloaderTest [\#830](https://github.com/PegaSysEng/pantheon/pull/830)
- Added the authentication service to the WebSocket service [\#829](https://github.com/PegaSysEng/pantheon/pull/829)
- Extract creation and init of ProtocolContext into a re-usable class [\#828](https://github.com/PegaSysEng/pantheon/pull/828)
- Prevent duplicate commit seals in ibft header [\#827](https://github.com/PegaSysEng/pantheon/pull/827)
- Validate Ibft vanity data length [\#826](https://github.com/PegaSysEng/pantheon/pull/826)
- Refactored json rpc authentication to be provided as a service [\#825](https://github.com/PegaSysEng/pantheon/pull/825)
- Handle unavailable world states [\#824](https://github.com/PegaSysEng/pantheon/pull/824)
- Password in JWT payload [\#823](https://github.com/PegaSysEng/pantheon/pull/823)
- Homogenize error messages when required parameters are set [\#822](https://github.com/PegaSysEng/pantheon/pull/822) ([glethuillier](https://github.com/glethuillier)).
- Set remote peer chain head to parent of block received in NEW\_BLOCK\_MESSAGE [\#819](https://github.com/PegaSysEng/pantheon/pull/819)
- Peer disconnects should not result in stack traces [\#818](https://github.com/PegaSysEng/pantheon/pull/818)
- Abort previous builds [\#817](https://github.com/PegaSysEng/pantheon/pull/817)
- Parallel build stages [\#816](https://github.com/PegaSysEng/pantheon/pull/816)
- JWT authentication for JSON-RPC [\#815](https://github.com/PegaSysEng/pantheon/pull/815)
- Log errors that occur while finding a common ancestor [\#814](https://github.com/PegaSysEng/pantheon/pull/814)
- Shuffled log levels [\#813](https://github.com/PegaSysEng/pantheon/pull/813)
- Prevent duplicate IBFT messages being processed by state machine [\#811](https://github.com/PegaSysEng/pantheon/pull/811)
- Fix Orion startup ports [\#810](https://github.com/PegaSysEng/pantheon/pull/810)
- Commit world state continuously [\#809](https://github.com/PegaSysEng/pantheon/pull/809)
- Improve block propagation time [\#808](https://github.com/PegaSysEng/pantheon/pull/808)
- JSON-RPC authentication cli options & acceptance tests [\#807](https://github.com/PegaSysEng/pantheon/pull/807)
- Remove privacy not supported warning [\#806](https://github.com/PegaSysEng/pantheon/pull/806) (thanks to [vinistevam](https://github.com/vinistevam))
- Wire up Private Transaction Processor [\#805](https://github.com/PegaSysEng/pantheon/pull/805) (thanks to [Puneetha17](https://github.com/Puneetha17))
- Apply a limit to the number of responses in RespondingEthPeer.respondWhile [\#803](https://github.com/PegaSysEng/pantheon/pull/803)
- Avoid requesting empty block bodies from the network. [\#802](https://github.com/PegaSysEng/pantheon/pull/802)
- Handle partial responses to get receipts requests [\#801](https://github.com/PegaSysEng/pantheon/pull/801)
- Rename functions in Ibft MessageValidator [\#800](https://github.com/PegaSysEng/pantheon/pull/800)
- Upgrade GoogleJavaFormat to 1.7 [\#795](https://github.com/PegaSysEng/pantheon/pull/795)
- Minor refactorings of IntegrationTest infrastructure [\#786](https://github.com/PegaSysEng/pantheon/pull/786)
- Rework Ibft MessageValidatorFactory [\#785](https://github.com/PegaSysEng/pantheon/pull/785)
- Rework IbftRoundFactory [\#784](https://github.com/PegaSysEng/pantheon/pull/784)
- Rename artefacts to artifacts within IBFT [\#782](https://github.com/PegaSysEng/pantheon/pull/782)
- Rename TerminatedRoundArtefacts to PreparedRoundArtefacts [\#781](https://github.com/PegaSysEng/pantheon/pull/781)
- Rename Ibft MessageFactory methods [\#779](https://github.com/PegaSysEng/pantheon/pull/779)
- Update WorldStateDownloader to only filter out known code requests [\#777](https://github.com/PegaSysEng/pantheon/pull/777)
- Multiple name options only search for the longest one [\#776](https://github.com/PegaSysEng/pantheon/pull/776)
- Move ethTaskTimer to abstract root [\#775](https://github.com/PegaSysEng/pantheon/pull/775)
- Parallel Block importer [\#774](https://github.com/PegaSysEng/pantheon/pull/774)
- Wait for a peer with an estimated chain height before selecting a pivot block [\#772](https://github.com/PegaSysEng/pantheon/pull/772)
- Randomly perform full validation when fast syncing blocks [\#770](https://github.com/PegaSysEng/pantheon/pull/770)
- IBFT Message rework, piggybacking blocks on msgs. [\#769](https://github.com/PegaSysEng/pantheon/pull/769)
- EthScheduler additions [\#767](https://github.com/PegaSysEng/pantheon/pull/767)
- Fixing node whitelist isPermitted check [\#766](https://github.com/PegaSysEng/pantheon/pull/766)
- Eth/63 labels [\#764](https://github.com/PegaSysEng/pantheon/pull/764)
- Permissioning whitelist persistence. [\#763](https://github.com/PegaSysEng/pantheon/pull/763)
- Created message validators for NewRound and RoundChange [\#760](https://github.com/PegaSysEng/pantheon/pull/760)
- Add tests for FastSyncChainDownloader as a whole [\#758](https://github.com/PegaSysEng/pantheon/pull/758)
- Flatten IBFT Message API [\#757](https://github.com/PegaSysEng/pantheon/pull/757)
- Added TerminatedRoundArtefacts [\#756](https://github.com/PegaSysEng/pantheon/pull/756)
- Fix thread names in EthScheduler to include the thread number [\#755](https://github.com/PegaSysEng/pantheon/pull/755)
- Separate round change reception from RoundChangeCertificate [\#754](https://github.com/PegaSysEng/pantheon/pull/754)
- JSON-RPC authentication login [\#753](https://github.com/PegaSysEng/pantheon/pull/753)
- Spilt Ibft MessageValidator into components [\#752](https://github.com/PegaSysEng/pantheon/pull/752)
- Ensure first checkpoint headers is always in local blockchain for FastSyncCheckpointHeaderManager [\#750](https://github.com/PegaSysEng/pantheon/pull/750)
- Refactored permissioning components to be Optional. [\#747](https://github.com/PegaSysEng/pantheon/pull/747)
- Integrate rocksdb-based queue into WorldStateDownloader [\#746](https://github.com/PegaSysEng/pantheon/pull/746)
- Generify orion to enclave [\#745](https://github.com/PegaSysEng/pantheon/pull/745) (thanks to [vinistevam](https://github.com/vinistevam))
- Moved IBFT Message factory to use wrapped message types [\#744](https://github.com/PegaSysEng/pantheon/pull/744)
- Handle timeouts when requesting checkpoint headers correctly [\#743](https://github.com/PegaSysEng/pantheon/pull/743)
- Update RoundChangeManager to use flattened message [\#742](https://github.com/PegaSysEng/pantheon/pull/742)
- Handle validation failures when fast importing blocks [\#741](https://github.com/PegaSysEng/pantheon/pull/741)
- Updated IbftRound and RoundState APIs to use wrapped messages [\#740](https://github.com/PegaSysEng/pantheon/pull/740)
- Exception handling [\#739](https://github.com/PegaSysEng/pantheon/pull/739)
- Upgrade dependency versions and build cleanup [\#738](https://github.com/PegaSysEng/pantheon/pull/738)
- Update IbftBlockHeigntManager to accept new message types. [\#737](https://github.com/PegaSysEng/pantheon/pull/737)
- Error response handling for permissions APIs [\#736](https://github.com/PegaSysEng/pantheon/pull/736)
- IPV6 bootnodes don't work [\#735](https://github.com/PegaSysEng/pantheon/pull/735)
- Updated to use tags of pantheon build rather than another repo [\#734](https://github.com/PegaSysEng/pantheon/pull/734)
- Log milestones at startup and other minor logging improvements [\#733](https://github.com/PegaSysEng/pantheon/pull/733)
- Create wrapper types for Ibft Signed messages [\#731](https://github.com/PegaSysEng/pantheon/pull/731)
- Ibft to uniquely ID messages by their hash [\#730](https://github.com/PegaSysEng/pantheon/pull/730)
- Rename ibftrevised to ibft2 [\#722](https://github.com/PegaSysEng/pantheon/pull/722)
- Limit ibft msg queues [\#704](https://github.com/PegaSysEng/pantheon/pull/704)
- Implement privacy precompiled contract [\#696](https://github.com/PegaSysEng/pantheon/pull/696) (thanks to [Puneetha17](https://github.com/Puneetha17))
- Integration of RecursivePeerRefreshState and PeerDiscoveryController [\#420](https://github.com/PegaSysEng/pantheon/pull/420)

## 0.9.1

Built and compatible with with JDK8.

## 0.9

### Breaking Changes to Command Line

Breaking changes have been made to the command line options in v0.9 to improve usability. Many v0.8 command line options no longer work.

The [documentation](https://docs.pantheon.pegasys.tech/en/latest/) has been updated throughout to use the changed command line options and the [command line reference](https://besu.hyperledger.org/en/stable/) documents the changed options.

| Previous Option                     | New Option                                                                                                                                                                                                                                  | Change                            |
|-------------------------------------|------------------------------------------------------------------------------------------------------------------------------------------------------------------------------------------------------------------------------------------|----------------------------------|
| `--config`                          | [`--config-file`](https://besu.hyperledger.org/en/latest/Reference/CLI/CLI-Syntax/#config-file)                                                                                                                                  | Renamed                          |
| `--datadir`                         | [`--data-path`](https://besu.hyperledger.org/en/latest/Reference/CLI/CLI-Syntax/#data-path)                                                                                                                                      | Renamed                          |
| `--dev-mode`                        | [`--network=dev`](https://besu.hyperledger.org/en/latest/Reference/CLI/CLI-Syntax/#network)                                                                                                                                     | Replaced by `--network` option   |
| `--genesis`                         | [`--genesis-file`](https://besu.hyperledger.org/en/latest/Reference/CLI/CLI-Syntax/#genesis-file)                                                                                                                                | Renamed                          |
| `--goerli`                          | [`--network=goerli`](https://besu.hyperledger.org/en/latest/Reference/CLI/CLI-Syntax/#network)                                                                                                                                  | Replaced by `--network` option   |
| `--metrics-listen=<HOST:PORT>`      | [`--metrics-host=<HOST>`](https://besu.hyperledger.org/en/latest/Reference/CLI/CLI-Syntax/#metrics-host) and [`--metrics-port=<PORT>`](https://besu.hyperledger.org/en/latest/Reference/CLI/CLI-Syntax/#metrics-port) | Split into host and port options |
| `--miner-extraData`                 | [`--miner-extra-data`](https://besu.hyperledger.org/en/latest/Reference/CLI/CLI-Syntax/#miner-extra-data)                                                                                                                       | Renamed                          |
| `--miner-minTransactionGasPriceWei` | [`--min-gas-price`](https://besu.hyperledger.org/en/latest/Reference/CLI/CLI-Syntax/#min-gas-price)                                                                                                                              | Renamed                          |
| `--no-discovery`                    | [`--discovery-enabled`](https://besu.hyperledger.org/en/latest/Reference/CLI/CLI-Syntax/#discovery-enabled)                                                                                                                      | Replaced                         |
| `--node-private-key`                | [`--node-private-key-file`](https://besu.hyperledger.org/en/latest/Reference/CLI/CLI-Syntax/#node-private-key-file)                                                                                                              | Renamed                          |
| `--ottoman`                         | N/A                                                                                                                                                                                                                                         | Removed                          |
| `--p2p-listen=<HOST:PORT>`          | [`--p2p-host=<HOST>`](https://besu.hyperledger.org/en/latest/Reference/CLI/CLI-Syntax/#p2p-hostt) and [`--p2p-port=<PORT>`](https://besu.hyperledger.org/en/latest/Reference/CLI/CLI-Syntax/#p2p-port) | Split into host and port options |
| `--rinkeby`                         | [`--network=rinkeby`](https://besu.hyperledger.org/en/latest/Reference/CLI/CLI-Syntax/#network)                                                                                                                                     | Replaced by `--network` option   |
| `--ropsten`                         | [`--network=ropsten`](https://besu.hyperledger.org/en/latest/Reference/CLI/CLI-Syntax/#network)                                                                                                                                     | Replaced by `--network` option   |
| `--rpc-enabled`                     | [` --rpc-http-enabled`](https://besu.hyperledger.org/en/latest/Reference/CLI/CLI-Syntax/#rpc-http-enabled)| Renamed|
| `--rpc-listen=<HOST:PORT>`          | [`--rpc-http-host=<HOST>`](https://besu.hyperledger.org/en/latest/Reference/CLI/CLI-Syntax/#rpc-http-host) and [`--rpc-http-port=<PORT>`](https://besu.hyperledger.org/en/latest/Reference/CLI/CLI-Syntax/#rpc-http-port) | Split into host and port options |
| `--rpc-api`                         | [`--rpc-http-api`](https://besu.hyperledger.org/en/latest/Reference/CLI/CLI-Syntax/#rpc-http-api)| Renamed |
| `--rpc-cors-origins`                | [`--rpc-http-cors-origins`](https://besu.hyperledger.org/en/latest/Reference/CLI/CLI-Syntax/#rpc-http-cors-origins) | Renamed |
| `--ws-enabled`                      | [`--rpc-ws-enabled`](https://besu.hyperledger.org/en/latest/Reference/CLI/CLI-Syntax/#rpc-ws-enabled)  | Renamed |
| `--ws-api`                          | [`--rpc-ws-api`](https://besu.hyperledger.org/en/latest/Reference/CLI/CLI-Syntax/#rpc-ws-api) | Renamed|
| `--ws-listen=<HOST:PORT>`           | [`--rpc-ws-host=<HOST>`](https://besu.hyperledger.org/en/latest/Reference/CLI/CLI-Syntax/#rpc-ws-host) and [`--rpc-ws-port=<PORT>`](https://besu.hyperledger.org/en/latest/Reference/CLI/CLI-Syntax/#rpc-ws-port) | Split into host and port options |
| `--ws-refresh-delay`                | [`--rpc-ws-refresh-delay`](https://besu.hyperledger.org/en/latest/Reference/CLI/CLI-Syntax/#rpc-ws-refresh-delay)|Renamed|

| Previous Subcommand                 | New Subcommand                                                                                                                                                                                                                  | Change                            |
|-------------------------------------|------------------------------------------------------------------------------------------------------------------------------------------------------------------------------------------------------------------------------------------|----------------------------------|
| `pantheon import <block-file>`      | [`pantheon blocks import --from=<block-file>`](https://besu.hyperledger.org/en/latest/Reference/CLI/CLI-Subcommands/#blocks)                                                                                            | Renamed                          |
| `pantheon export-pub-key <key-file>`| [`pantheon public-key export --to=<key-file>`](https://besu.hyperledger.org/en/latest/Reference/CLI/CLI-Subcommands/#public-key)                                                                                                      | Renamed                          |


### Private Network Quickstart

The Private Network Quickstart has been moved from the `pantheon` repository to the `pantheon-quickstart`
repository. The [Private Network Quickstart tutorial](https://besu.hyperledger.org/en/latest/Tutorials/Quickstarts/Private-Network-Quickstart/)
has been updated to use the moved quickstart.

### Additions and Improvements

- `--network=goerli` supports relaunch of Görli testnet [\#717](https://github.com/PegaSysEng/pantheon/pull/717)
- TOML authentication provider [\#689](https://github.com/PegaSysEng/pantheon/pull/689)
- Metrics Push Gateway Options [\#678](https://github.com/PegaSysEng/pantheon/pull/678)
- Additional logging details for IBFT 2.0 [\#650](https://github.com/PegaSysEng/pantheon/pull/650)
- Permissioning config TOML file [\#643](https://github.com/PegaSysEng/pantheon/pull/643)
- Added metrics Prometheus Push Gateway Support [\#638](https://github.com/PegaSysEng/pantheon/pull/638)
- Clique and IBFT not enabled by default in RPC APIs [\#635](https://github.com/PegaSysEng/pantheon/pull/635)
- Added `admin_addPeer` JSON-RPC API method [\#622](https://github.com/PegaSysEng/pantheon/pull/622)
- Implemented `--p2p-enabled` configuration item [\#619](https://github.com/PegaSysEng/pantheon/pull/619)
- Command options and commands renaming [\#618](https://github.com/PegaSysEng/pantheon/pull/618)
- Added IBFT get pending votes [\#603](https://github.com/PegaSysEng/pantheon/pull/603)
- Implement Petersburg hardfork [\#601](https://github.com/PegaSysEng/pantheon/pull/601)
- Added private transaction abstraction [\#592](https://github.com/PegaSysEng/pantheon/pull/592) (thanks to [iikirilov](https://github.com/iikirilov))
- Added privacy command line commands [\#584](https://github.com/PegaSysEng/pantheon/pull/584) (thanks to [Puneetha17](https://github.com/Puneetha17))
- Documentation updates include:
  - Updated [Private Network Quickstart tutorial](https://besu.hyperledger.org/en/latest/Tutorials/Quickstarts/Private-Network-Quickstart/)
    to use quickstart in `pantheon-quickstart` repository and indicate that the quickstart is not supported on Windows.
  - Added IBFT 2.0 [content](https://besu.hyperledger.org/en/latest/HowTo/Configure/Consensus-Protocols/IBFT/) and [JSON RPC API methods](https://besu.hyperledger.org/en/latest/Reference/API-Methods/#ibft-20-methods).
  - Added [consensus protocols content](https://besu.hyperledger.org/en/latest/Concepts/Consensus-Protocols/Comparing-PoA/).
  - Added content on [events and logs](https://besu.hyperledger.org/en/latest/Concepts/Events-and-Logs/), and [using filters](https://besu.hyperledger.org/en/latest/HowTo/Interact/Filters/Accessing-Logs-Using-JSON-RPC/).
  - Added content on integrating with [Prometheus Push Gateway](https://besu.hyperledger.org/en/latest/HowTo/Deploy/Monitoring-Performance/#running-prometheus-with-besu-in-push-mode)

### Technical Improvements

- Download receipts during fast sync and import without processing transactions [\#701](https://github.com/PegaSysEng/pantheon/pull/701)
- Removed CLI options for `--nodes-whitelist` and `--accounts-whitelist` [\#694](https://github.com/PegaSysEng/pantheon/pull/694)
- Delegate `getRootCause` through to Guava's implementation [\#692](https://github.com/PegaSysEng/pantheon/pull/692)
- Benchmark update [\#691](https://github.com/PegaSysEng/pantheon/pull/691)
- Implement chain download for fast sync [\#690](https://github.com/PegaSysEng/pantheon/pull/690)
- Allow missing accounts to create zero-cost transactions [\#685](https://github.com/PegaSysEng/pantheon/pull/685)
- Node private key location should be fixed under docker [\#684](https://github.com/PegaSysEng/pantheon/pull/684)
- Parallel Processing File Import Performance [\#683](https://github.com/PegaSysEng/pantheon/pull/683)
- Integrate actual `WorldStateDownloader` with the fast sync work flow [\#682](https://github.com/PegaSysEng/pantheon/pull/682)
- Removed `--max-trailing-peers` option [\#680](https://github.com/PegaSysEng/pantheon/pull/680)
- Enabled warning on CLI dependent options [\#679](https://github.com/PegaSysEng/pantheon/pull/679)
- Update WorldStateDownloader run\(\) interface to accept header [\#677](https://github.com/PegaSysEng/pantheon/pull/677)
- Fixed Difficulty calculator [\#663](https://github.com/PegaSysEng/pantheon/pull/663)
- `discovery-enabled` option refactoring [\#661](https://github.com/PegaSysEng/pantheon/pull/661)
- Update orion default port approach [\#660](https://github.com/PegaSysEng/pantheon/pull/660)
- Extract out generic parts of Downloader [\#659](https://github.com/PegaSysEng/pantheon/pull/659)
- Start world downloader [\#658](https://github.com/PegaSysEng/pantheon/pull/658)
- Create a simple `WorldStateDownloader` [\#657](https://github.com/PegaSysEng/pantheon/pull/657)
- Added handling for when p2p is disabled [\#655](https://github.com/PegaSysEng/pantheon/pull/655)
- Enabled command line configuration for privacy precompiled contract address [\#653](https://github.com/PegaSysEng/pantheon/pull/653) (thanks to [Puneetha17](https://github.com/Puneetha17))
- IBFT transmitted packets are logged by gossiper [\#652](https://github.com/PegaSysEng/pantheon/pull/652)
- `admin_addPeer` acceptance test [\#651](https://github.com/PegaSysEng/pantheon/pull/651)
- Added `p2pEnabled` configuration to `ProcessBesuNodeRunner` [\#649](https://github.com/PegaSysEng/pantheon/pull/649)
- Added description to automatic benchmarks [\#646](https://github.com/PegaSysEng/pantheon/pull/646)
- Added `network` option [\#645](https://github.com/PegaSysEng/pantheon/pull/645)
- Remove OrionConfiguration [\#644](https://github.com/PegaSysEng/pantheon/pull/644) (thanks to [Puneetha17](https://github.com/Puneetha17))
- IBFT Json Acceptance tests [\#634](https://github.com/PegaSysEng/pantheon/pull/634)
- Upgraded build image to one that contains libsodium [\#632](https://github.com/PegaSysEng/pantheon/pull/632)
- Command line fixes [\#630](https://github.com/PegaSysEng/pantheon/pull/630)
- Consider peer count insufficient until minimum peers for fast sync are connected [\#629](https://github.com/PegaSysEng/pantheon/pull/629)
- Build tweaks [\#628](https://github.com/PegaSysEng/pantheon/pull/628)
- IBFT ensure non-validator does not partake in consensus [\#627](https://github.com/PegaSysEng/pantheon/pull/627)
- Added ability in acceptance tests to set up a node with `--no-discovery` [\#624](https://github.com/PegaSysEng/pantheon/pull/624)
- Gossip integration test [\#623](https://github.com/PegaSysEng/pantheon/pull/623)
- Removed quickstart code and CI pipeline [\#616](https://github.com/PegaSysEng/pantheon/pull/616)
- IBFT Integration Tests - Spurious Behaviour [\#615](https://github.com/PegaSysEng/pantheon/pull/615)
- Refactoring for more readable IBFT IT [\#614](https://github.com/PegaSysEng/pantheon/pull/614)
- Start of fast sync downloader [\#613](https://github.com/PegaSysEng/pantheon/pull/613)
- Split `IbftProcessor` into looping and event processing [\#612](https://github.com/PegaSysEng/pantheon/pull/612)
- IBFT Int Test - changed `TestContextFactory` to a builder [\#611](https://github.com/PegaSysEng/pantheon/pull/611)
- Discard prior round change msgs [\#610](https://github.com/PegaSysEng/pantheon/pull/610)
- `IbftGetValidatorsByBlockHash` added to json factory [\#607](https://github.com/PegaSysEng/pantheon/pull/607)
- IBFT Validator RPCs to return list of strings [\#606](https://github.com/PegaSysEng/pantheon/pull/606)
- Update Benchmark [\#605](https://github.com/PegaSysEng/pantheon/pull/605)
- Remove db package and move classes to more appropriate locations [\#599](https://github.com/PegaSysEng/pantheon/pull/599)
- Added `GetReceiptsFromPeerTask` [\#598](https://github.com/PegaSysEng/pantheon/pull/598)
- Added `GetNodeDataFromPeerTask` [\#597](https://github.com/PegaSysEng/pantheon/pull/597)
- Fixed deprecation warnings [\#596](https://github.com/PegaSysEng/pantheon/pull/596)
- IBFT Integration Tests - Future Height [\#591](https://github.com/PegaSysEng/pantheon/pull/591)
- Added `getNodeData` to `EthPeer` to enable requesting node data [\#589](https://github.com/PegaSysEng/pantheon/pull/589)
- `Blockcreator` to use `parentblock` specified at constuction [\#588](https://github.com/PegaSysEng/pantheon/pull/588)
- Support responding to `GetNodeData` requests [\#587](https://github.com/PegaSysEng/pantheon/pull/587)
- IBFT validates block on proposal reception [\#583](https://github.com/PegaSysEng/pantheon/pull/583)
- Rework `NewRoundValidator` tests [\#582](https://github.com/PegaSysEng/pantheon/pull/582)
- IBFT split extra data validation rule into components [\#581](https://github.com/PegaSysEng/pantheon/pull/581)
- Allow attached rules to be flagged `light` [\#580](https://github.com/PegaSysEng/pantheon/pull/580)
- Split Block Validation from Importing [\#579](https://github.com/PegaSysEng/pantheon/pull/579)
- Refactor `RoundChangeManager` creation [\#578](https://github.com/PegaSysEng/pantheon/pull/578)
- Add `-SNAPSHOT` postfix to version [\#577](https://github.com/PegaSysEng/pantheon/pull/577)
- IBFT - prevent proposed block being imported twice [\#576](https://github.com/PegaSysEng/pantheon/pull/576)
- Version upgrades [\#571](https://github.com/PegaSysEng/pantheon/pull/571)
- Tests that CLI options are disabled under docker [\#566](https://github.com/PegaSysEng/pantheon/pull/566)
- Renamed IBFT networking classes [\#555](https://github.com/PegaSysEng/pantheon/pull/555)
- Removed dead code from the consensus package [\#554](https://github.com/PegaSysEng/pantheon/pull/554)
- Prepared private transaction support [\#538](https://github.com/PegaSysEng/pantheon/pull/538) (thanks to [iikirilov](https://github.com/iikirilov))

## 0.8.5

Indefinitely delays the roll-out of Constantinople on Ethereum Mainnet due to a [potential security issue](https://blog.ethereum.org/2019/01/15/security-alert-ethereum-constantinople-postponement/) detected.

## Additions and Improvements
- Remove Constantinople fork block [\#574](https://github.com/PegaSysEng/pantheon/pull/574)

## Technical Improvements
- Rename IBFT message packages [\#568](https://github.com/PegaSysEng/pantheon/pull/568)


## 0.8.4

### Docker Image

If you have been running a node using the v0.8.3 Docker image, the node was not saving data to the
specified [data directory](https://besu.hyperledger.org/en/stable/),
or referring to the custom [configuration file](https://besu.hyperledger.org/en/stable/)
or [genesis file](https://besu.hyperledger.org/en/stable/).

To recover the node key and data directory from the Docker container:
`docker cp <container>:/opt/pantheon/key <destination_file>`
`docker cp <container>:/opt/pantheon/database <destination_directory>`

Where `container` is the name or ID of the Docker container containing the Besu node.

The container can be running or stopped when you copy the key and data directory. If your node was
fully synchronized to MainNet, the data directory will be ~2TB.

When restarting your node with the v0.8.4 Docker image:

* Save the node key in the [`key` file](https://besu.hyperledger.org/en/latest/Concepts/Node-Keys/#node-private-key) in the data
    directory or specify the location using the [`--node-private-key` option](https://besu.hyperledger.org/en/stable/).
* Specify the `<destination_directory` as a [volume for the data directory](https://besu.hyperledger.org/en/stable/).

### Bug Fixes
- Fixing default resource locations inside docker [\#529](https://github.com/PegaSysEng/pantheon/pull/529)
- NewRoundMessageValidator ignores Round Number when comparing blocks [\#523](https://github.com/PegaSysEng/pantheon/pull/523)
- Fix Array Configurable command line options [\#514](https://github.com/PegaSysEng/pantheon/pull/514)

## Additions and Improvements
- RocksDB Metrics [\#531](https://github.com/PegaSysEng/pantheon/pull/531)
- Added `ibft_getValidatorsByBlockHash` JSON RPC [\#519](https://github.com/PegaSysEng/pantheon/pull/519)
- Expose metrics to Prometheus [\#506](https://github.com/PegaSysEng/pantheon/pull/506)
- Added `ibft_getValidatorsByBlockNumber` [\#499](https://github.com/PegaSysEng/pantheon/pull/499)
- Added `Roadmap.md` file. [\#494](https://github.com/PegaSysEng/pantheon/pull/494)
- Added JSON RPC `eth hashrate` method. [\#488](https://github.com/PegaSysEng/pantheon/pull/488)
- Account whitelist API [\#487](https://github.com/PegaSysEng/pantheon/pull/487)
- Added nodes whitelist JSON-RPC APIs [\#476](https://github.com/PegaSysEng/pantheon/pull/476)
- Added account whitelisting [\#460](https://github.com/PegaSysEng/pantheon/pull/460)
- Added configurable refresh delay for SyncingSubscriptionService on start up [\#383](https://github.com/PegaSysEng/pantheon/pull/383)
- Added the Command Line Style Guide  [\#530](https://github.com/PegaSysEng/pantheon/pull/530)
- Documentation updates include:
  * Migrated to new [documentation site](https://docs.pantheon.pegasys.tech/en/latest/)
  * Added [configuration file content](https://besu.hyperledger.org/en/stable/)
  * Added [tutorial to create private network](https://besu.hyperledger.org/en/latest/Tutorials/Private-Network/Create-Private-Network/)
  * Added content on [enabling non-default APIs](https://besu.hyperledger.org/en/latest/Reference/API-Methods/)

## Technical Improvements

-  Updated `--bootnodes` command option to take zero arguments [\#548](https://github.com/PegaSysEng/pantheon/pull/548)
- IBFT Integration Testing - Local Node is proposer [\#527](https://github.com/PegaSysEng/pantheon/pull/527)
- Remove vertx from discovery tests [\#539](https://github.com/PegaSysEng/pantheon/pull/539)
- IBFT Integration testing - Round Change [\#537](https://github.com/PegaSysEng/pantheon/pull/537)
- NewRoundMessageValidator creates RoundChangeValidator with correct value [\#518](https://github.com/PegaSysEng/pantheon/pull/518)
- Remove time dependency from BlockTimer tests [\#513](https://github.com/PegaSysEng/pantheon/pull/513)
- Gradle 5.1 [\#512](https://github.com/PegaSysEng/pantheon/pull/512)
- Metrics measurement adjustment [\#511](https://github.com/PegaSysEng/pantheon/pull/511)
- Metrics export for import command. [\#509](https://github.com/PegaSysEng/pantheon/pull/509)
- IBFT Integration test framework [\#502](https://github.com/PegaSysEng/pantheon/pull/502)
- IBFT message gossiping [\#501](https://github.com/PegaSysEng/pantheon/pull/501)
- Remove non-transactional mutation from KeyValueStore [\#500](https://github.com/PegaSysEng/pantheon/pull/500)
- Ensured that the blockchain queries class handles optionals better. [\#486](https://github.com/PegaSysEng/pantheon/pull/486)
- IBFT mining acceptance test [\#483](https://github.com/PegaSysEng/pantheon/pull/483)
- Set base directory name to be lowercase in building.md [\#474](https://github.com/PegaSysEng/pantheon/pull/474) (Thanks to [Matthalp](https://github.com/Matthalp))
- Moved admin\_peers to Admin API group [\#473](https://github.com/PegaSysEng/pantheon/pull/473)
- Nodes whitelist acceptance test [\#472](https://github.com/PegaSysEng/pantheon/pull/472)
- Rework RoundChangeManagerTest to not reuse validators [\#469](https://github.com/PegaSysEng/pantheon/pull/469)
- Ignore node files to support truffle. [\#467](https://github.com/PegaSysEng/pantheon/pull/467)
- IBFT pantheon controller [\#461](https://github.com/PegaSysEng/pantheon/pull/461)
- IBFT Round to update internal state on reception of NewRound Message [\#451](https://github.com/PegaSysEng/pantheon/pull/451)
- Update RoundChangeManager correctly create its message validator [\#450](https://github.com/PegaSysEng/pantheon/pull/450)
- Use seconds for block timer time unit [\#445](https://github.com/PegaSysEng/pantheon/pull/445)
- IBFT controller and future msgs handling [\#431](https://github.com/PegaSysEng/pantheon/pull/431)
- Allow IBFT Round to be created using PreparedCert [\#429](https://github.com/PegaSysEng/pantheon/pull/429)
- Added MessageValidatorFactory [\#425](https://github.com/PegaSysEng/pantheon/pull/425)
- Inround payload [\#423](https://github.com/PegaSysEng/pantheon/pull/423)
- Updated IbftConfig Fields [\#422](https://github.com/PegaSysEng/pantheon/pull/422)
- Repair IbftBlockCreator and add tests [\#421](https://github.com/PegaSysEng/pantheon/pull/421)
- Make Besu behave as a submodule [\#419](https://github.com/PegaSysEng/pantheon/pull/419)
- Ibft Height Manager [\#418](https://github.com/PegaSysEng/pantheon/pull/418)
- Ensure bootnodes are a subset of node whitelist [\#414](https://github.com/PegaSysEng/pantheon/pull/414)
- IBFT Consensus Round Classes [\#405](https://github.com/PegaSysEng/pantheon/pull/405)
- IBFT message payload tests [\#404](https://github.com/PegaSysEng/pantheon/pull/404)
- Validate enodeurl syntax from command line [\#403](https://github.com/PegaSysEng/pantheon/pull/403)
- Update errorprone [\#401](https://github.com/PegaSysEng/pantheon/pull/401)
- IBFT round change manager [\#393](https://github.com/PegaSysEng/pantheon/pull/393)
- IBFT RoundState [\#392](https://github.com/PegaSysEng/pantheon/pull/392)
- Move Block data generator test helper to test support package [\#391](https://github.com/PegaSysEng/pantheon/pull/391)
- IBFT message tests [\#367](https://github.com/PegaSysEng/pantheon/pull/367)

## 0.8.3

### Breaking Change to JSON RPC-API

From v0.8.3, incoming HTTP requests are only accepted from hostnames specified using the `--host-whitelist` command-line option. If not specified, the default value for `--host-whitelist` is `localhost`.

If using the URL `http://127.0.0.1` to make JSON-RPC calls, use `--host-whitelist` to specify the hostname `127.0.0.1` or update the hostname to `localhost`.

If your application publishes RPC ports, specify the hostnames when starting Besu. For example:

```bash
pantheon --host-whitelist=example.com
```

Specify `*` or `all` for `--host-whitelist` to effectively disable host protection and replicate pre-v0.8.3 behavior. This is not recommended for production code.

### Bug Fixes

- Repair Clique Proposer Selection [\#339](https://github.com/PegaSysEng/pantheon/pull/339)
- High TX volume swamps block processing [\#337](https://github.com/PegaSysEng/pantheon/pull/337)
- Check if the connectFuture has completed successfully [\#293](https://github.com/PegaSysEng/pantheon/pull/293)
- Switch back to Xerial Snappy Library [\#284](https://github.com/PegaSysEng/pantheon/pull/284)
- ShortHex of 0 should be '0x0', not '0x' [\#272](https://github.com/PegaSysEng/pantheon/pull/272)
- Fix pantheon CLI default values infinite loop [\#266](https://github.com/PegaSysEng/pantheon/pull/266)

### Additions and Improvements

- Added `--nodes-whitelist` parameter to CLI and NodeWhitelistController [\#346](https://github.com/PegaSysEng/pantheon/pull/346)
- Discovery wiring for `--node-whitelist` [\#365](https://github.com/PegaSysEng/pantheon/pull/365)
- Plumb in three more metrics [\#344](https://github.com/PegaSysEng/pantheon/pull/344)
- `ProposerSelection` to support multiple IBFT implementations [\#307](https://github.com/PegaSysEng/pantheon/pull/307)
- Configuration to support IBFT original and revised [\#306](https://github.com/PegaSysEng/pantheon/pull/306)
- Added host whitelist for JSON-RPC. [**Breaking Change**](#breaking-change-to-json-rpc-api) [\#295](https://github.com/PegaSysEng/pantheon/pull/295)
- Reduce `Block creation processed cancelled` log message to debug [\#294](https://github.com/PegaSysEng/pantheon/pull/294)
- Implement iterative peer search [\#268](https://github.com/PegaSysEng/pantheon/pull/268)
- Added RLP enc/dec for PrePrepare, Commit and NewRound messages [\#200](https://github.com/PegaSysEng/pantheon/pull/200)
- IBFT block mining [\#169](https://github.com/PegaSysEng/pantheon/pull/169)
- Added `--goerli` CLI option [\#370](https://github.com/PegaSysEng/pantheon/pull/370) (Thanks to [@Nashatyrev](https://github.com/Nashatyrev))
- Begin capturing metrics to better understand Besu's behaviour [\#326](https://github.com/PegaSysEng/pantheon/pull/326)
- Documentation updates include:
   * Added Coding Conventions [\#342](https://github.com/PegaSysEng/pantheon/pull/342)
   * Reorganised [Installation documentation](https://github.com/PegaSysEng/pantheon/wiki/Installation) and added [Chocolatey installation](https://github.com/PegaSysEng/pantheon/wiki/Install-Binaries#windows-with-chocolatey) for Windows
   * Reorganised [JSON-RPC API documentation](https://github.com/PegaSysEng/pantheon/wiki/JSON-RPC-API)
   * Updated [RPC Pub/Sub API documentation](https://github.com/PegaSysEng/pantheon/wiki/RPC-PubSub)

### Technical Improvements

- Extracted non-Docker CLI parameters to picoCLI mixin. [\#323](https://github.com/PegaSysEng/pantheon/pull/323)
- IBFT preprepare to validate round matches block [\#329](https://github.com/PegaSysEng/pantheon/pull/329)
- Fix acceptance test [\#324](https://github.com/PegaSysEng/pantheon/pull/324)
- Added the `IbftFinalState` [\#385](https://github.com/PegaSysEng/pantheon/pull/385)
- Constantinople Fork Block [\#382](https://github.com/PegaSysEng/pantheon/pull/382)
- Fix `pantheon.cli.BesuCommandTest` test on Windows [\#380](https://github.com/PegaSysEng/pantheon/pull/380)
- JDK smoke testing is being configured differently now [\#374](https://github.com/PegaSysEng/pantheon/pull/374)
- Re-enable clique AT [\#373](https://github.com/PegaSysEng/pantheon/pull/373)
- Ignoring acceptance test [\#372](https://github.com/PegaSysEng/pantheon/pull/372)
- Changes to support Gradle 5.0 [\#371](https://github.com/PegaSysEng/pantheon/pull/371)
- Clique: Prevent out of turn blocks interrupt in-turn mining [\#364](https://github.com/PegaSysEng/pantheon/pull/364)
- Time all tasks [\#361](https://github.com/PegaSysEng/pantheon/pull/361)
- Rework `VoteTallyCache` to better represent purpose [\#360](https://github.com/PegaSysEng/pantheon/pull/360)
- Add an `UNKNOWN` `DisconnectReason` [\#359](https://github.com/PegaSysEng/pantheon/pull/359)
- New round validation [\#353](https://github.com/PegaSysEng/pantheon/pull/353)
- Update get validators for block hash test to start from block 1 [\#352](https://github.com/PegaSysEng/pantheon/pull/352)
- Idiomatic Builder Pattern [\#345](https://github.com/PegaSysEng/pantheon/pull/345)
- Revert `Repair Clique Proposer Selection` \#339 - Breaks Görli testnet [\#343](https://github.com/PegaSysEng/pantheon/pull/343)
- No fixed ports in tests [\#340](https://github.com/PegaSysEng/pantheon/pull/340)
- Update clique acceptance test genesis file to use correct clique property names [\#338](https://github.com/PegaSysEng/pantheon/pull/338)
- Supporting list of addresses in logs subscription [\#336](https://github.com/PegaSysEng/pantheon/pull/336)
- Render handler exception to `System.err` instead of `.out` [\#334](https://github.com/PegaSysEng/pantheon/pull/334)
- Renamed IBFT message classes [\#333](https://github.com/PegaSysEng/pantheon/pull/333)
- Add additional RLP tests [\#332](https://github.com/PegaSysEng/pantheon/pull/332)
- Downgrading spotless to 3.13.0 to fix threading issues [\#325](https://github.com/PegaSysEng/pantheon/pull/325)
- `eth_getTransactionReceipt` acceptance test [\#322](https://github.com/PegaSysEng/pantheon/pull/322)
- Upgrade vertx to 3.5.4 [\#316](https://github.com/PegaSysEng/pantheon/pull/316)
- Round change validation [\#315](https://github.com/PegaSysEng/pantheon/pull/315)
- Basic IBFT message validators [\#314](https://github.com/PegaSysEng/pantheon/pull/314)
- Minor repairs to clique block scheduling [\#308](https://github.com/PegaSysEng/pantheon/pull/308)
- Dependencies Version upgrade [\#303](https://github.com/PegaSysEng/pantheon/pull/303)
- Build multiple JVM [\#301](https://github.com/PegaSysEng/pantheon/pull/301)
- Smart contract acceptance test [\#296](https://github.com/PegaSysEng/pantheon/pull/296)
- Fixing WebSocket error response [\#292](https://github.com/PegaSysEng/pantheon/pull/292)
- Reword error messages following exceptions during mining [\#291](https://github.com/PegaSysEng/pantheon/pull/291)
- Clique acceptance tests [\#290](https://github.com/PegaSysEng/pantheon/pull/290)
- Delegate creation of additional JSON-RPC methods to the BesuController [\#289](https://github.com/PegaSysEng/pantheon/pull/289)
- Remove unnecessary `RlpInput` and `RlpOutput` classes [\#287](https://github.com/PegaSysEng/pantheon/pull/287)
- Remove `RlpUtils` [\#285](https://github.com/PegaSysEng/pantheon/pull/285)
- Enabling previously ignored acceptance tests [\#282](https://github.com/PegaSysEng/pantheon/pull/282)
- IPv6 peers [\#281](https://github.com/PegaSysEng/pantheon/pull/281)
- IPv6 Bootnode [\#280](https://github.com/PegaSysEng/pantheon/pull/280)
- Acceptance test for `getTransactionReceipt` JSON-RPC method [\#278](https://github.com/PegaSysEng/pantheon/pull/278)
- Inject `StorageProvider` into `BesuController` instances [\#259](https://github.com/PegaSysEng/pantheon/pull/259)

## 0.8.2

### Removed
 - Removed `import-blockchain` command because nothing exports to the required format yet (PR [\#223](https://github.com/PegaSysEng/pantheon/pull/223))

### Bug Fixes
 - `io.netty.util.internal.OutOfDirectMemoryError` errors by removing reference counting from network messages.
 - Log spam: endless loop in `nioEventLoopGroup` thanks to [@5chdn](https://github.com/5chdn) for reporting) (PR [#261](https://github.com/PegaSysEng/pantheon/pull/261))
 - Rinkeby import can stall with too many fragments thanks to [@steffenkux](https://github.com/steffenkux) and [@5chdn](https://github.com/5chdn) for reporting) (PR [#255](https://github.com/PegaSysEng/pantheon/pull/255))
 - Clique incorrectly used the chain ID instead of the network ID in ETH status messages (PR [#209](https://github.com/PegaSysEng/pantheon/pull/209))
 - Gradle deprecation warnings (PR [#246](https://github.com/PegaSysEng/pantheon/pull/246) with thanks to [@jvirtanen](https://github.com/jvirtanen))
 - Consensus issue on Ropsten:
    - Treat output length as a maximum length for CALL operations (PR [#236](https://github.com/PegaSysEng/pantheon/pull/236))
    - ECRec precompile should return empty instead of 32 zero bytes when the input is invalid (PR [#227](https://github.com/PegaSysEng/pantheon/pull/227))
 - File name too long error while building from source thanks to [@5chdn](https://github.com/5chdn) for reporting) (PR [#221](https://github.com/PegaSysEng/pantheon/pull/221))
 - Loop syntax in `runBesuPrivateNetwork.sh` (PR [#237](https://github.com/PegaSysEng/pantheon/pull/237) thanks to [@matt9ucci](https://github.com/matt9ucci))
 - Fix `CompressionException: Snappy decompression failed` errors thanks to [@5chdn](https://github.com/5chdn) for reporting) (PR [#274](https://github.com/PegaSysEng/pantheon/pull/274))

### Additions and Improvements
 - Added `--ropsten` command line argument to make syncing to Ropsten easier (PR [#197](https://github.com/PegaSysEng/pantheon/pull/197) with thanks to [@jvirtanen](https://github.com/jvirtanen))
 - Enabled constantinople in `--dev-mode` (PR [#256](https://github.com/PegaSysEng/pantheon/pull/256))
 - Supported Constantinople with Clique thanks to [@5chdn](https://github.com/5chdn) for reporting) (PR [#250](https://github.com/PegaSysEng/pantheon/pull/250), PR [#247](https://github.com/PegaSysEng/pantheon/pull/247))
 - Implemented `eth_chainId` JSON-RPC method (PR [#219](https://github.com/PegaSysEng/pantheon/pull/219))
 - Updated client version to be ethstats friendly (PR [#258](https://github.com/PegaSysEng/pantheon/pull/258))
 - Added `--node-private-key` option to allow nodekey file to be specified separately to data directory thanks to [@peterbroadhurst](https://github.com/peterbroadhurst) for requesting)  (PR [#234](https://github.com/PegaSysEng/pantheon/pull/234))
 - Added `--banned-nodeids` option to prevent connection to specific nodes (PR [#254](https://github.com/PegaSysEng/pantheon/pull/254))
 - Send client quitting disconnect message to peers on shutdown (PR [#253](https://github.com/PegaSysEng/pantheon/pull/253))
 - Improved error message for port conflict error (PR [#232](https://github.com/PegaSysEng/pantheon/pull/232))
 - Improved documentation by adding the following pages:
    * [Getting Started](https://github.com/PegaSysEng/pantheon/wiki/Getting-Started)
    * [Network ID and Chain ID](https://github.com/PegaSysEng/pantheon/wiki/NetworkID-And-ChainID)
    * [Node Keys](https://github.com/PegaSysEng/pantheon/wiki/Node-Keys)
    * [Networking](https://github.com/PegaSysEng/pantheon/wiki/Networking)
    * [Accounts for Testing](https://github.com/PegaSysEng/pantheon/wiki/Accounts-for-Testing)
    * [Logging](https://github.com/PegaSysEng/pantheon/wiki/Logging)
    * [Proof of Authority](https://github.com/PegaSysEng/pantheon/wiki/Proof-of-Authority)
    * [Passing JVM Options](https://github.com/PegaSysEng/pantheon/wiki/Passing-JVM-Options)


 ### Technical Improvements
 - Upgraded Ethereum reference tests to 6.0 beta 2. (thanks to [@jvirtanen](https://github.com/jvirtanen) for the initial upgrade to beta 1)
 - Set Java compiler default encoding to UTF-8 (PR [#238](https://github.com/PegaSysEng/pantheon/pull/238) thanks to [@matt9ucci](https://github.com/matt9ucci))
 - Removed duplicate code defining default JSON-RPC APIs (PR [#218](https://github.com/PegaSysEng/pantheon/pull/218) thanks to [@matt9ucci](https://github.com/matt9ucci))
 - Improved code for parsing config (PRs [#208](https://github.com/PegaSysEng/pantheon/pull/208), [#209](https://github.com/PegaSysEng/pantheon/pull/209))
 - Use `java.time.Clock` in favour of a custom Clock interface (PR [#220](https://github.com/PegaSysEng/pantheon/pull/220))
 - Improve modularity of storage systems (PR [#211](https://github.com/PegaSysEng/pantheon/pull/211), [#207](https://github.com/PegaSysEng/pantheon/pull/207))
 - Treat JavaDoc warnings as errors (PR [#171](https://github.com/PegaSysEng/pantheon/pull/171))
 - Add benchmark for `BlockHashOperation `as a template for benchmarking other EVM operations (PR [#203](https://github.com/PegaSysEng/pantheon/pull/203))
 - Added unit tests for `EthBlockNumber` (PR [#195](https://github.com/PegaSysEng/pantheon/pull/195) thanks to [@jvirtanen](https://github.com/jvirtanen))
 - Code style improvements (PR [#196](https://github.com/PegaSysEng/pantheon/pull/196) thanks to [@jvirtanen](https://github.com/jvirtanen))
 - Added unit tests for `Web3ClientVersion` (PR [#194](https://github.com/PegaSysEng/pantheon/pull/194) with thanks to [@jvirtanen](https://github.com/jvirtanen))
 - Removed RLPUtils from `RawBlockIterator` (PR [#179](https://github.com/PegaSysEng/pantheon/pull/179))
 - Replace the JNI based snappy library with a pure-Java version (PR [#257](https://github.com/PegaSysEng/pantheon/pull/257))<|MERGE_RESOLUTION|>--- conflicted
+++ resolved
@@ -1,11 +1,7 @@
 # Changelog
 
-<<<<<<< HEAD
-## 23.7.3
-=======
 ## Next release
 
->>>>>>> dc478670
 ### Breaking Changes
 - Removed support for Kotti network (ETC) [#5816](https://github.com/hyperledger/besu/pull/5816)
 - Layered transaction pool implementation is now stable and enabled by default, so the following changes to experimental options have been done [#5772](https://github.com/hyperledger/besu):
@@ -15,12 +11,8 @@
 ### Additions and Improvements
 - Add access to an immutable world view to start/end transaction hooks in the tracing API[#5836](https://github.com/hyperledger/besu/pull/5836)
 - Layered transaction pool implementation is now stable and enabled by default. If you want still to use the legacy implementation, use `--tx-pool=legacy` [#5772](https://github.com/hyperledger/besu)
-<<<<<<< HEAD
-- Implement debug_traceCall [#5885](https://github.com/hyperledger/besu/pull/5885)
-=======
 - Tune G1GC to reduce Besu memory footprint, and new `besu-untuned` start scripts to run without any specific G1GC flags [#5879](https://github.com/hyperledger/besu/pull/5879)
 - Reduce `engine_forkchoiceUpdatedV?` response time by asynchronously process block added events in the transaction pool [#5909](https://github.com/hyperledger/besu/pull/5909) 
->>>>>>> dc478670
 
 ### Bug Fixes
 - do not create ignorable storage on revert storage-variables subcommand [#5830](https://github.com/hyperledger/besu/pull/5830) 
