--- conflicted
+++ resolved
@@ -71,11 +71,7 @@
 tasks.register('checkAPIChanges', FileStateChecker) {
   description = "Checks that the API for the Plugin-API project does not change without deliberate thought"
   files = sourceSets.main.allJava.files
-<<<<<<< HEAD
-  knownHash = 'h7jxKBU/cI+cWfQMYw7BWI8eq3gi3Ur6iuGwtyodxps='
-=======
   knownHash = 'GDdfbz709u5LrToeKygF8Ws7S/Ggvz4qpEcGRFhgVC4='
->>>>>>> c74e3249
 }
 check.dependsOn('checkAPIChanges')
 
