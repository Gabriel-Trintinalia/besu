--- conflicted
+++ resolved
@@ -71,11 +71,7 @@
 tasks.register('checkAPIChanges', FileStateChecker) {
   description = "Checks that the API for the Plugin-API project does not change without deliberate thought"
   files = sourceSets.main.allJava.files
-<<<<<<< HEAD
-  knownHash = 'j2lrNoAmTLXefvWlZFkpeWJ+AY028YJquwQY687m32w='
-=======
-  knownHash = 'Qq6tGiNFfAs1JVr7xXx07h/ANxPWcFKe3cBHER43FFQ='
->>>>>>> 72ac7bdb
+  knownHash = 'CIvyHXUTCvS2u3lHD6u7hygKqKc20jHi+7PWOMVFxhQ='
 }
 check.dependsOn('checkAPIChanges')
 
