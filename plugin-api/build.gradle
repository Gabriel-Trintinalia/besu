--- conflicted
+++ resolved
@@ -71,11 +71,7 @@
 tasks.register('checkAPIChanges', FileStateChecker) {
   description = "Checks that the API for the Plugin-API project does not change without deliberate thought"
   files = sourceSets.main.allJava.files
-<<<<<<< HEAD
-  knownHash = 'RRmmsF0pzD61o4cmotMFMOQLjJGdkHB1lE/pNINERAc='
-=======
-  knownHash = 'gZIQWjSStog+2qxsbGPPp0OwpYjl8QDM5pv9QWdtADA='
->>>>>>> 8d360a3d
+  knownHash = '4rr4fPma9x/fcpOMEn1cvU5rU24TPEkJZnW3BD8RGcI='
 }
 check.dependsOn('checkAPIChanges')
 
