/*
 * Copyright Hyperledger Besu Contributors.
 *
 * Licensed under the Apache License, Version 2.0 (the "License"); you may not use this file except in compliance with
 * the License. You may obtain a copy of the License at
 *
 * http://www.apache.org/licenses/LICENSE-2.0
 *
 * Unless required by applicable law or agreed to in writing, software distributed under the License is distributed on
 * an "AS IS" BASIS, WITHOUT WARRANTIES OR CONDITIONS OF ANY KIND, either express or implied. See the License for the
 * specific language governing permissions and limitations under the License.
 */

import java.security.MessageDigest

apply plugin: 'java-library'
jar {
  archiveBaseName = 'plugin-api'
  manifest {
    attributes(
      'Specification-Title': archiveBaseName,
      'Specification-Version': project.version,
      'Implementation-Title': archiveBaseName,
      'Implementation-Version': calculateVersion(),
      'Commit-Hash': getGitCommitDetails(40).hash,
      'Automatic-Module-Name': 'org.hyperledger.besu.plugin.api'
      )
  }
}

dependencies {
  api project(':datatypes')
  api 'org.apache.commons:commons-lang3'
  api 'io.tmio:tuweni-bytes'
  api 'io.tmio:tuweni-units'
  implementation 'com.google.guava:guava'
  implementation project(':evm')
  compileOnly 'io.vertx:vertx-core'
}

configurations { testArtifacts }

class FileStateChecker extends DefaultTask {

  @Input
  Set<File> files

  @Input
  String knownHash

  @TaskAction
  def CheckState() {
    def digestor = MessageDigest.getInstance("SHA-256")

    this.files.toSorted(Comparator.comparing({it.canonicalPath})).each {
      digestor.update(it.readBytes())
    }
    def currentHash = digestor.digest().encodeBase64().toString()
    if (this.knownHash != currentHash) {
      throw new GradleException("""For the Plugin APIs the checksum of the project did not match what was expected.

If this is a deliberate change where you have thought through backwards compatibility,
then update "Expected" for "Calculated" in the appropriate build.gradle as the knownHash for this task.
Expected   : ${this.knownHash}
Calculated : ${currentHash}
""")
    }
  }
}

tasks.register('checkAPIChanges', FileStateChecker) {
  description = "Checks that the API for the Plugin-API project does not change without deliberate thought"
  files = sourceSets.main.allJava.files
<<<<<<< HEAD
  knownHash = '4rr4fPma9x/fcpOMEn1cvU5rU24TPEkJZnW3BD8RGcI='
=======
  knownHash = 'I2IrN2aLU610031Vw8xNr3hcT8/wb25pDrclwZUggE4='
>>>>>>> 72a4e4a0
}
check.dependsOn('checkAPIChanges')

publishing {
  publications {
    mavenJava(MavenPublication) {
      groupId 'org.hyperledger.besu'
      pom {
        name = 'Besu Plugins Library'
        description = 'Core Plugins Libraries for Besu'
      }
    }
  }
}<|MERGE_RESOLUTION|>--- conflicted
+++ resolved
@@ -71,11 +71,7 @@
 tasks.register('checkAPIChanges', FileStateChecker) {
   description = "Checks that the API for the Plugin-API project does not change without deliberate thought"
   files = sourceSets.main.allJava.files
-<<<<<<< HEAD
-  knownHash = '4rr4fPma9x/fcpOMEn1cvU5rU24TPEkJZnW3BD8RGcI='
-=======
-  knownHash = 'I2IrN2aLU610031Vw8xNr3hcT8/wb25pDrclwZUggE4='
->>>>>>> 72a4e4a0
+  knownHash = 'zLqM/tP5q4j6TmOaPqs5JKDFPeijyp0+BlEX52MDOtE='
 }
 check.dependsOn('checkAPIChanges')
 
