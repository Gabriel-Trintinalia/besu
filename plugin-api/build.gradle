/*
 * Copyright Hyperledger Besu Contributors.
 *
 * Licensed under the Apache License, Version 2.0 (the "License"); you may not use this file except in compliance with
 * the License. You may obtain a copy of the License at
 *
 * http://www.apache.org/licenses/LICENSE-2.0
 *
 * Unless required by applicable law or agreed to in writing, software distributed under the License is distributed on
 * an "AS IS" BASIS, WITHOUT WARRANTIES OR CONDITIONS OF ANY KIND, either express or implied. See the License for the
 * specific language governing permissions and limitations under the License.
 */

import java.security.MessageDigest

apply plugin: 'java-library'
jar {
  archiveBaseName = calculateArtifactId(project)
  manifest {
    attributes(
      'Specification-Title': archiveBaseName,
      'Specification-Version': project.version,
      'Implementation-Title': archiveBaseName,
      'Implementation-Version': calculateVersion(),
      'Commit-Hash': getGitCommitDetails(40).hash,
      'Automatic-Module-Name': 'org.hyperledger.besu.plugin.api'
      )
  }
}

dependencies {
  api project(':datatypes')
  api 'org.apache.commons:commons-lang3'
  api 'io.consensys.tuweni:tuweni-bytes'
  api 'io.consensys.tuweni:tuweni-units'
  implementation 'com.google.guava:guava'
  implementation project(':evm')
  compileOnly 'io.vertx:vertx-core'
}

configurations { testArtifacts }

class FileStateChecker extends DefaultTask {

  @Input
  Set<File> files

  @Input
  String knownHash

  @TaskAction
  def CheckState() {
    def digestor = MessageDigest.getInstance("SHA-256")

    this.files.toSorted(Comparator.comparing({it.canonicalPath})).each {
      digestor.update(it.readBytes())
    }
    def currentHash = digestor.digest().encodeBase64().toString()
    if (this.knownHash != currentHash) {
      throw new GradleException("""For the Plugin APIs the checksum of the project did not match what was expected.

If this is a deliberate change where you have thought through backwards compatibility,
then update "Expected" for "Calculated" in the appropriate build.gradle as the knownHash for this task.
Expected   : ${this.knownHash}
Calculated : ${currentHash}
""")
    }
  }
}

tasks.register('checkAPIChanges', FileStateChecker) {
  description = "Checks that the API for the Plugin-API project does not change without deliberate thought"
  files = sourceSets.main.allJava.files
<<<<<<< HEAD
  knownHash = 'GDdfbz709u5LrToeKygF8Ws7S/Ggvz4qpEcGRFhgVC4='
=======
  knownHash = 'zH0s/MeFQRSEwJSSw1bqUuqXN7gVgCrDrDxs6yoUCmM='
>>>>>>> f3b5ee4b
}
check.dependsOn('checkAPIChanges')

publishing {
  publications {
    mavenJava(MavenPublication) {
      groupId 'org.hyperledger.besu'
      pom {
        name = 'Besu Plugins Library'
        description = 'Core Plugins Libraries for Besu'
      }
    }
  }
}<|MERGE_RESOLUTION|>--- conflicted
+++ resolved
@@ -71,11 +71,7 @@
 tasks.register('checkAPIChanges', FileStateChecker) {
   description = "Checks that the API for the Plugin-API project does not change without deliberate thought"
   files = sourceSets.main.allJava.files
-<<<<<<< HEAD
-  knownHash = 'GDdfbz709u5LrToeKygF8Ws7S/Ggvz4qpEcGRFhgVC4='
-=======
   knownHash = 'zH0s/MeFQRSEwJSSw1bqUuqXN7gVgCrDrDxs6yoUCmM='
->>>>>>> f3b5ee4b
 }
 check.dependsOn('checkAPIChanges')
 
