--- conflicted
+++ resolved
@@ -71,11 +71,7 @@
 tasks.register('checkAPIChanges', FileStateChecker) {
   description = "Checks that the API for the Plugin-API project does not change without deliberate thought"
   files = sourceSets.main.allJava.files
-<<<<<<< HEAD
-  knownHash = 'zLqM/tP5q4j6TmOaPqs5JKDFPeijyp0+BlEX52MDOtE='
-=======
-  knownHash = 'D2ZMRGb2HS/9FgDE2mcizdxTQhFsGD4LS9lgngG/TnU='
->>>>>>> 29eb7f09
+  knownHash = 'D8dIt7Dgf4Vs2CqDe1VF1h8ZdT9XLFjAXvrfE5Gd7h8='
 }
 check.dependsOn('checkAPIChanges')
 
