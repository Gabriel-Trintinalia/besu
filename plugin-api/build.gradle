--- conflicted
+++ resolved
@@ -71,11 +71,7 @@
 tasks.register('checkAPIChanges', FileStateChecker) {
   description = "Checks that the API for the Plugin-API project does not change without deliberate thought"
   files = sourceSets.main.allJava.files
-<<<<<<< HEAD
-  knownHash = 'Ep23e4nk8/e6XpCyD0TdgktRbLn7ZgR2H5HJanuvcno='
-=======
-  knownHash = 'xK3KgzBrgVBUosaqd/je+70Ku24Vj4nm2w94E8yHuGE='
->>>>>>> 87f58bc0
+  knownHash = 'QT2HPplxcmQAoHrfkF55Z3BhXWdcXl96V4SudHfwq+0='
 }
 check.dependsOn('checkAPIChanges')
 
