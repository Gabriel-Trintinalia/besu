--- conflicted
+++ resolved
@@ -368,15 +368,11 @@
     /**
      * Sets the mix hash
      *
-<<<<<<< HEAD
-     * @param mixHash the mix hash
-=======
      * @param mixHashOrPrevRandao the mix hash
->>>>>>> 4d3ff40a
-     * @return the builder instance
-     */
-    public Builder mixHashOrPrevRandao(final Hash mixHash) {
-      this.mixHashOrPrevRandao = mixHash;
+     * @return the builder instance
+     */
+    public Builder mixHashOrPrevRandao(final Hash mixHashOrPrevRandao) {
+      this.mixHashOrPrevRandao = mixHashOrPrevRandao;
       return this;
     }
 
