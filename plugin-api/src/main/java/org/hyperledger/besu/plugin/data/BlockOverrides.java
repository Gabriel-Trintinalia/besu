/*
 * Copyright contributors to Besu.
 *
 * Licensed under the Apache License, Version 2.0 (the "License"); you may not use this file except in compliance with
 * the License. You may obtain a copy of the License at
 *
 * http://www.apache.org/licenses/LICENSE-2.0
 *
 * Unless required by applicable law or agreed to in writing, software distributed under the License is distributed on
 * an "AS IS" BASIS, WITHOUT WARRANTIES OR CONDITIONS OF ANY KIND, either express or implied. See the License for the
 * specific language governing permissions and limitations under the License.
 *
 * SPDX-License-Identifier: Apache-2.0
 */
package org.hyperledger.besu.plugin.data;

import org.hyperledger.besu.datatypes.Address;
import org.hyperledger.besu.datatypes.Hash;
import org.hyperledger.besu.datatypes.Wei;
import org.hyperledger.besu.datatypes.parameters.UnsignedLongParameter;

import java.math.BigInteger;
import java.util.Optional;
import java.util.function.Function;

import org.apache.tuweni.bytes.Bytes;
import org.apache.tuweni.bytes.Bytes32;

/** BlockOverrides represents the block overrides for a block. */
public class BlockOverrides {
  private Optional<Long> timestamp;
  private Optional<Long> blockNumber;
  private final Optional<Hash> blockHash;
  private final Optional<Bytes32> prevRandao;
  private final Optional<Long> gasLimit;
  private final Optional<Address> feeRecipient;
  private final Optional<Wei> baseFeePerGas;
  private final Optional<Wei> blobBaseFee;
  private final Optional<Hash> stateRoot;
  private final Optional<BigInteger> difficulty;
  private final Optional<Bytes> extraData;
<<<<<<< HEAD
  private final Optional<Hash> mixHash;
=======
  private final Optional<Hash> mixHashOrPrevRandao;
  private final Optional<Function<Long, Hash>> blockHashLookup;
>>>>>>> 72a4e4a0

  /**
   * Constructs a new BlockOverrides instance.
   *
   * @param timestamp the optional timestamp
   * @param blockNumber the optional block number
   * @param blockHash the optional block hash
   * @param prevRandao the optional previous Randao
   * @param gasLimit the optional gas limit
   * @param feeRecipient the optional fee recipient
   * @param baseFeePerGas the optional base fee per gas
   * @param blobBaseFee the optional blob base fee
   * @param stateRoot the optional state root
   * @param difficulty the optional difficulty
   * @param extraData the optional extra data
   * @param mixHash the optional mix hash or previous Randao
   */
  public BlockOverrides(
      final Optional<UnsignedLongParameter> timestamp,
      final Optional<UnsignedLongParameter> blockNumber,
      final Optional<Hash> blockHash,
      final Optional<String> prevRandao,
      final Optional<UnsignedLongParameter> gasLimit,
      final Optional<Address> feeRecipient,
      final Optional<Wei> baseFeePerGas,
      final Optional<Wei> blobBaseFee,
      final Optional<Hash> stateRoot,
      final Optional<BigInteger> difficulty,
      final Optional<Bytes> extraData,
      final Optional<Hash> mixHash) {
    this.timestamp = timestamp.map(UnsignedLongParameter::getValue);
    this.blockNumber = blockNumber.map(UnsignedLongParameter::getValue);
    this.blockHash = blockHash;
    this.prevRandao = prevRandao.map(Bytes32::fromHexString);
    this.gasLimit = gasLimit.map(UnsignedLongParameter::getValue);
    this.feeRecipient = feeRecipient;
    this.baseFeePerGas = baseFeePerGas;
    this.blobBaseFee = blobBaseFee;
    this.stateRoot = stateRoot;
    this.difficulty = difficulty;
    this.extraData = extraData;
<<<<<<< HEAD
    this.mixHash = mixHash;
=======
    this.mixHashOrPrevRandao = mixHashOrPrevRandao;
    this.blockHashLookup = Optional.empty();
>>>>>>> 72a4e4a0
  }

  /**
   * Constructs a new BlockOverrides instance from a Builder.
   *
   * @param builder the builder to construct from
   */
  private BlockOverrides(final Builder builder) {
    this.blockNumber = Optional.ofNullable(builder.blockNumber);
    this.blockHash = Optional.ofNullable(builder.blockHash);
    this.prevRandao = Optional.ofNullable(builder.prevRandao);
    this.timestamp = Optional.ofNullable(builder.timestamp);
    this.gasLimit = Optional.ofNullable(builder.gasLimit);
    this.feeRecipient = Optional.ofNullable(builder.feeRecipient);
    this.baseFeePerGas = Optional.ofNullable(builder.baseFeePerGas);
    this.blobBaseFee = Optional.ofNullable(builder.blobBaseFee);
    this.stateRoot = Optional.ofNullable(builder.stateRoot);
    this.difficulty = Optional.ofNullable(builder.difficulty);
    this.extraData = Optional.ofNullable(builder.extraData);
<<<<<<< HEAD
    this.mixHash = Optional.ofNullable(builder.mixHash);
=======
    this.mixHashOrPrevRandao = Optional.ofNullable(builder.mixHashOrPrevRandao);
    this.blockHashLookup = Optional.ofNullable(builder.blockHashLookup);
>>>>>>> 72a4e4a0
  }

  /**
   * Gets the block number.
   *
   * @return the optional block number
   */
  public Optional<Long> getBlockNumber() {
    return blockNumber;
  }

  /**
   * Gets the block hash.
   *
   * @return the optional block hash
   */
  public Optional<Hash> getBlockHash() {
    return blockHash;
  }

  /**
   * Gets the previous Randao.
   *
   * @return the optional previous Randao
   */
  public Optional<Bytes32> getPrevRandao() {
    return prevRandao;
  }

  /**
   * Gets the timestamp.
   *
   * @return the optional timestamp
   */
  public Optional<Long> getTimestamp() {
    return timestamp;
  }

  public void setTimestamp(final Long timestamp) {
    this.timestamp = Optional.ofNullable(timestamp);
  }

  public void setBlockNumber(final Long blockNumber) {
    this.blockNumber = Optional.ofNullable(blockNumber);
  }

  /**
   * Gets the gas limit.
   *
   * @return the optional gas limit
   */
  public Optional<Long> getGasLimit() {
    return gasLimit;
  }

  /**
   * Gets the fee recipient.
   *
   * @return the optional fee recipient
   */
  public Optional<Address> getFeeRecipient() {
    return feeRecipient;
  }

  /**
   * Gets the base fee per gas.
   *
   * @return the optional base fee per gas
   */
  public Optional<Wei> getBaseFeePerGas() {
    return baseFeePerGas;
  }

  /**
   * Gets the blob base fee.
   *
   * @return the optional blob base fee
   */
  public Optional<Wei> getBlobBaseFee() {
    return blobBaseFee;
  }

  /**
   * Gets the state root.
   *
   * @return the optional state root
   */
  public Optional<Hash> getStateRoot() {
    return stateRoot;
  }

  /**
   * Gets the difficulty.
   *
   * @return the optional difficulty
   */
  public Optional<BigInteger> getDifficulty() {
    return difficulty;
  }

  /**
   * Gets the extra data.
   *
   * @return the optional extra data
   */
  public Optional<Bytes> getExtraData() {
    return extraData;
  }

  /**
   * Gets the mix hash or previous Randao.
   *
   * @return the optional mix hash or previous Randao
   */
  public Optional<Hash> getMixHash() {
    return mixHash;
  }

  /**
   * Gets the block hash lookup.
   *
   * @return the optional block hash lookup
   */
  public Optional<Function<Long, Hash>> getBlockHashLookup() {
    return blockHashLookup;
  }

  /**
   * Creates a new Builder instance.
   *
   * @return a new Builder
   */
  public static Builder builder() {
    return new Builder();
  }

  /** Builder for BlockOverrides. */
  public static class Builder {
    private Long timestamp;
    private Long blockNumber;
    private Hash blockHash;
    private Bytes32 prevRandao;
    private Long gasLimit;
    private Address feeRecipient;
    private Wei baseFeePerGas;
    private Wei blobBaseFee;
    private Hash stateRoot;
    private BigInteger difficulty;
    private Bytes extraData;
<<<<<<< HEAD
    private Hash mixHash;
=======
    private Hash mixHashOrPrevRandao;
    private Function<Long, Hash> blockHashLookup;
>>>>>>> 72a4e4a0

    /** Constructs a new Builder instance. */
    public Builder() {}

    /**
     * Sets the timestamp.
     *
     * @param timestamp the timestamp to set
     * @return the builder instance
     */
    public Builder timestamp(final Long timestamp) {
      this.timestamp = timestamp;
      return this;
    }

    /**
     * Sets the block number.
     *
     * @param blockNumber the block number to set
     * @return the builder instance
     */
    public Builder blockNumber(final Long blockNumber) {
      this.blockNumber = blockNumber;
      return this;
    }

    /**
     * Sets the block hash.
     *
     * @param blockHash the block hash to set
     * @return the builder instance
     */
    public Builder blockHash(final Hash blockHash) {
      this.blockHash = blockHash;
      return this;
    }

    /**
     * Sets the previous Randao.
     *
     * @param prevRandao the previous Randao to set
     * @return the builder instance
     */
    public Builder prevRandao(final Bytes32 prevRandao) {
      this.prevRandao = prevRandao;
      return this;
    }

    /**
     * Sets the gas limit.
     *
     * @param gasLimit the gas limit to set
     * @return the builder instance
     */
    public Builder gasLimit(final Long gasLimit) {
      this.gasLimit = gasLimit;
      return this;
    }

    /**
     * Sets the fee recipient.
     *
     * @param feeRecipient the fee recipient to set
     * @return the builder instance
     */
    public Builder feeRecipient(final Address feeRecipient) {
      this.feeRecipient = feeRecipient;
      return this;
    }

    /**
     * Sets the base fee per gas.
     *
     * @param baseFeePerGas the base fee per gas to set
     * @return the builder instance
     */
    public Builder baseFeePerGas(final Wei baseFeePerGas) {
      this.baseFeePerGas = baseFeePerGas;
      return this;
    }

    /**
     * Sets the blob base fee.
     *
     * @param blobBaseFee the blob base fee to set
     * @return the builder instance
     */
    public Builder blobBaseFee(final Wei blobBaseFee) {
      this.blobBaseFee = blobBaseFee;
      return this;
    }

    /**
     * Sets the state root.
     *
     * @param stateRoot the state root to set
     * @return the builder instance
     */
    public Builder stateRoot(final Hash stateRoot) {
      this.stateRoot = stateRoot;
      return this;
    }

    /**
     * Sets the difficulty.
     *
     * @param difficulty the difficulty to set
     * @return the builder instance
     */
    public Builder difficulty(final BigInteger difficulty) {
      this.difficulty = difficulty;
      return this;
    }

    /**
     * Sets the extra data.
     *
     * @param extraData the extra data to set
     * @return the builder instance
     */
    public Builder extraData(final Bytes extraData) {
      this.extraData = extraData;
      return this;
    }

    /**
     * Sets the mix hash
     *
     * @param mixHash the mix hash
     * @return the builder instance
     */
    public Builder mixHash(final Hash mixHash) {
      this.mixHash = mixHash;
      return this;
    }

    /**
     * Sets the block hash lookup.
     *
     * @param blockHashLookup the block hash lookup to set
     * @return the builder instance
     */
    public Builder blockHashLookup(final Function<Long, Hash> blockHashLookup) {
      this.blockHashLookup = blockHashLookup;
      return this;
    }

    /**
     * Builds a new BlockOverrides instance.
     *
     * @return the new BlockOverrides instance
     */
    public BlockOverrides build() {
      return new BlockOverrides(this);
    }
  }
}<|MERGE_RESOLUTION|>--- conflicted
+++ resolved
@@ -39,12 +39,8 @@
   private final Optional<Hash> stateRoot;
   private final Optional<BigInteger> difficulty;
   private final Optional<Bytes> extraData;
-<<<<<<< HEAD
   private final Optional<Hash> mixHash;
-=======
-  private final Optional<Hash> mixHashOrPrevRandao;
   private final Optional<Function<Long, Hash>> blockHashLookup;
->>>>>>> 72a4e4a0
 
   /**
    * Constructs a new BlockOverrides instance.
@@ -86,12 +82,8 @@
     this.stateRoot = stateRoot;
     this.difficulty = difficulty;
     this.extraData = extraData;
-<<<<<<< HEAD
     this.mixHash = mixHash;
-=======
-    this.mixHashOrPrevRandao = mixHashOrPrevRandao;
     this.blockHashLookup = Optional.empty();
->>>>>>> 72a4e4a0
   }
 
   /**
@@ -111,12 +103,8 @@
     this.stateRoot = Optional.ofNullable(builder.stateRoot);
     this.difficulty = Optional.ofNullable(builder.difficulty);
     this.extraData = Optional.ofNullable(builder.extraData);
-<<<<<<< HEAD
     this.mixHash = Optional.ofNullable(builder.mixHash);
-=======
-    this.mixHashOrPrevRandao = Optional.ofNullable(builder.mixHashOrPrevRandao);
     this.blockHashLookup = Optional.ofNullable(builder.blockHashLookup);
->>>>>>> 72a4e4a0
   }
 
   /**
@@ -266,12 +254,8 @@
     private Hash stateRoot;
     private BigInteger difficulty;
     private Bytes extraData;
-<<<<<<< HEAD
     private Hash mixHash;
-=======
-    private Hash mixHashOrPrevRandao;
     private Function<Long, Hash> blockHashLookup;
->>>>>>> 72a4e4a0
 
     /** Constructs a new Builder instance. */
     public Builder() {}
