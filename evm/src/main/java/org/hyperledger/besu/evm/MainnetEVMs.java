--- conflicted
+++ resolved
@@ -952,15 +952,13 @@
       final GasCalculator gasCalculator,
       final BigInteger chainID) {
     registerCancunOperations(registry, gasCalculator, chainID);
-<<<<<<< HEAD
+
     // EIP-2935 Serve historical block hashes from state
     registry.put(new BlockHashOperation(gasCalculator, STATE_READ));
-=======
 
     // EIP-3074 AUTH and AUTHCALL
     registry.put(new AuthOperation(gasCalculator));
     registry.put(new AuthCallOperation(gasCalculator));
->>>>>>> 0b58f307
   }
 
   /**
