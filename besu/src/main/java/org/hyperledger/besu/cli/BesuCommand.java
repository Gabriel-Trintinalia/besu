--- conflicted
+++ resolved
@@ -43,11 +43,8 @@
 import org.hyperledger.besu.cli.config.NetworkName;
 import org.hyperledger.besu.cli.config.ProfileName;
 import org.hyperledger.besu.cli.converter.MetricCategoryConverter;
-<<<<<<< HEAD
-=======
 import org.hyperledger.besu.cli.converter.PercentageConverter;
 import org.hyperledger.besu.cli.converter.SubnetInfoConverter;
->>>>>>> aef93896
 import org.hyperledger.besu.cli.custom.JsonRPCAllowlistHostsProperty;
 import org.hyperledger.besu.cli.error.BesuExecutionExceptionHandler;
 import org.hyperledger.besu.cli.error.BesuParameterExceptionHandler;
@@ -401,153 +398,6 @@
   private final TransactionSimulationServiceImpl transactionSimulationServiceImpl;
   private final BlockchainServiceImpl blockchainServiceImpl;
 
-<<<<<<< HEAD
-=======
-  static class P2PDiscoveryOptionGroup {
-
-    // Public IP stored to prevent having to research it each time we need it.
-    private InetAddress autoDiscoveredDefaultIP = null;
-
-    // Completely disables P2P within Besu.
-    @Option(
-        names = {"--p2p-enabled"},
-        description = "Enable P2P functionality (default: ${DEFAULT-VALUE})",
-        arity = "1")
-    private final Boolean p2pEnabled = true;
-
-    // Boolean option to indicate if peers should NOT be discovered, default to
-    // false indicates that
-    // the peers should be discovered by default.
-    //
-    // This negative option is required because of the nature of the option that is
-    // true when
-    // added on the command line. You can't do --option=false, so false is set as
-    // default
-    // and you have not to set the option at all if you want it false.
-    // This seems to be the only way it works with Picocli.
-    // Also many other software use the same negative option scheme for false
-    // defaults
-    // meaning that it's probably the right way to handle disabling options.
-    @Option(
-        names = {"--discovery-enabled"},
-        description = "Enable P2P discovery (default: ${DEFAULT-VALUE})",
-        arity = "1")
-    private final Boolean peerDiscoveryEnabled = true;
-
-    // A list of bootstrap nodes can be passed
-    // and a hardcoded list will be used otherwise by the Runner.
-    // NOTE: we have no control over default value here.
-    @Option(
-        names = {"--bootnodes"},
-        paramLabel = "<enode://id@host:port>",
-        description =
-            "Comma separated enode URLs for P2P discovery bootstrap. "
-                + "Default is a predefined list.",
-        split = ",",
-        arity = "0..*")
-    private final List<String> bootNodes = null;
-
-    @SuppressWarnings({"FieldCanBeFinal", "FieldMayBeFinal"}) // PicoCLI requires non-final Strings.
-    @Option(
-        names = {"--p2p-host"},
-        paramLabel = MANDATORY_HOST_FORMAT_HELP,
-        description = "IP address this node advertises to its peers (default: ${DEFAULT-VALUE})",
-        arity = "1")
-    private String p2pHost = autoDiscoverDefaultIP().getHostAddress();
-
-    @SuppressWarnings({"FieldCanBeFinal", "FieldMayBeFinal"}) // PicoCLI requires non-final Strings.
-    @Option(
-        names = {"--p2p-interface"},
-        paramLabel = MANDATORY_HOST_FORMAT_HELP,
-        description =
-            "The network interface address on which this node listens for P2P communication (default: ${DEFAULT-VALUE})",
-        arity = "1")
-    private String p2pInterface = NetworkUtility.INADDR_ANY;
-
-    @Option(
-        names = {"--p2p-port"},
-        paramLabel = MANDATORY_PORT_FORMAT_HELP,
-        description = "Port on which to listen for P2P communication (default: ${DEFAULT-VALUE})",
-        arity = "1")
-    private final Integer p2pPort = EnodeURLImpl.DEFAULT_LISTENING_PORT;
-
-    @Option(
-        names = {"--max-peers", "--p2p-peer-upper-bound"},
-        paramLabel = MANDATORY_INTEGER_FORMAT_HELP,
-        description = "Maximum P2P connections that can be established (default: ${DEFAULT-VALUE})")
-    private final Integer maxPeers = DEFAULT_MAX_PEERS;
-
-    @Option(
-        names = {"--remote-connections-limit-enabled"},
-        description =
-            "Whether to limit the number of P2P connections initiated remotely. (default: ${DEFAULT-VALUE})")
-    private final Boolean isLimitRemoteWireConnectionsEnabled = true;
-
-    @Option(
-        names = {"--remote-connections-max-percentage"},
-        paramLabel = MANDATORY_DOUBLE_FORMAT_HELP,
-        description =
-            "The maximum percentage of P2P connections that can be initiated remotely. Must be between 0 and 100 inclusive. (default: ${DEFAULT-VALUE})",
-        arity = "1",
-        converter = PercentageConverter.class)
-    private final Percentage maxRemoteConnectionsPercentage =
-        Fraction.fromFloat(DEFAULT_FRACTION_REMOTE_WIRE_CONNECTIONS_ALLOWED).toPercentage();
-
-    @SuppressWarnings({"FieldCanBeFinal", "FieldMayBeFinal"}) // PicoCLI requires non-final Strings.
-    @CommandLine.Option(
-        names = {"--discovery-dns-url"},
-        description = "Specifies the URL to use for DNS discovery")
-    private String discoveryDnsUrl = null;
-
-    @Option(
-        names = {"--random-peer-priority-enabled"},
-        description =
-            "Allow for incoming connections to be prioritized randomly. This will prevent (typically small, stable) networks from forming impenetrable peer cliques. (default: ${DEFAULT-VALUE})")
-    private final Boolean randomPeerPriority = Boolean.FALSE;
-
-    @Option(
-        names = {"--banned-node-ids", "--banned-node-id"},
-        paramLabel = MANDATORY_NODE_ID_FORMAT_HELP,
-        description = "A list of node IDs to ban from the P2P network.",
-        split = ",",
-        arity = "1..*")
-    void setBannedNodeIds(final List<String> values) {
-      try {
-        bannedNodeIds =
-            values.stream()
-                .filter(value -> !value.isEmpty())
-                .map(EnodeURLImpl::parseNodeId)
-                .collect(Collectors.toList());
-      } catch (final IllegalArgumentException e) {
-        throw new ParameterException(
-            new CommandLine(this),
-            "Invalid ids supplied to '--banned-node-ids'. " + e.getMessage());
-      }
-    }
-
-    private Collection<Bytes> bannedNodeIds = new ArrayList<>();
-
-    // Used to discover the default IP of the client.
-    // Loopback IP is used by default as this is how smokeTests require it to be
-    // and it's probably a good security behaviour to default only on the localhost.
-    private InetAddress autoDiscoverDefaultIP() {
-      autoDiscoveredDefaultIP =
-          Optional.ofNullable(autoDiscoveredDefaultIP).orElseGet(InetAddress::getLoopbackAddress);
-
-      return autoDiscoveredDefaultIP;
-    }
-
-    @Option(
-        names = {"--net-restrict"},
-        arity = "1..*",
-        split = ",",
-        converter = SubnetInfoConverter.class,
-        description =
-            "Comma-separated list of allowed IP subnets (e.g., '192.168.1.0/24,10.0.0.0/8').")
-    private List<SubnetInfo> allowedSubnets;
-  }
-
->>>>>>> aef93896
   @Option(
       names = {"--sync-mode"},
       paramLabel = MANDATORY_MODE_FORMAT_HELP,
