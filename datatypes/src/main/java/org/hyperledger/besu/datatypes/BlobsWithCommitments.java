--- conflicted
+++ resolved
@@ -16,226 +16,33 @@
 
 import java.util.List;
 
-<<<<<<< HEAD
-import com.google.common.annotations.VisibleForTesting;
-
-/** A class to hold the blobs, commitments, proofs, and versioned hashes for a set of blobs. */
-public class BlobsWithCommitments {
-
-  private final List<BlobProofBundle> blobProofBundles;
-  private final int versionId;
-
-  /**
-   * Constructs a {@link BlobsWithCommitments} instance.
-   *
-   * @param versionId version ID for the sidecar.
-   * @param kzgCommitments commitments for the blobs.
-   * @param blobs list of blobs to be committed to.
-   * @param kzgProofs proofs for the commitments.
-   * @param versionedHashes hashes of the commitments.
-   * @throws InvalidParameterException if the input parameters are invalid.
-   */
-  public BlobsWithCommitments(
-      final int versionId,
-      final List<KZGCommitment> kzgCommitments,
-      final List<Blob> blobs,
-      final List<KZGProof> kzgProofs,
-      final List<VersionedHash> versionedHashes) {
-    if (blobs.isEmpty()) {
-      throw new InvalidParameterException(
-          "There needs to be a minimum of one blob in a blob transaction with commitments");
-    }
-    List<BlobProofBundle> toBuild = new ArrayList<>(blobs.size());
-    for (int i = 0; i < blobs.size(); i++) {
-      validateBlobWithCommitments(versionId, kzgCommitments, blobs, kzgProofs, versionedHashes);
-      BlobProofBundle.Builder builder =
-          BlobProofBundle.builder()
-              .versionId(versionId)
-              .blob(blobs.get(i))
-              .kzgCommitment(kzgCommitments.get(i))
-              .versionedHash(versionedHashes.get(i));
-      switch (versionId) {
-        case BlobProofBundle.VERSION_0_KZG_PROOFS:
-          builder.kzgProof(List.of(kzgProofs.get(i)));
-          break;
-        case BlobProofBundle.VERSION_1_KZG_CELL_PROOFS:
-          builder.kzgProof(extractCellProofs(kzgProofs, i));
-          break;
-        default:
-          throw new InvalidParameterException("Invalid kzg version");
-      }
-      toBuild.add(builder.build());
-    }
-    this.blobProofBundles = toBuild;
-    this.versionId = versionId;
-  }
-
-  /**
-   * Extracts cell proofs for a specific blob index.
-   *
-   * @param proofList the list of cell proofs.
-   * @param index the index of the blob.
-   * @return the list of cell proofs for the specified blob.
-   */
-  private static List<KZGProof> extractCellProofs(final List<KZGProof> proofList, final int index) {
-    return proofList.subList(
-        index * BlobProofBundle.CELL_PROOFS_PER_BLOB,
-        (index + 1) * BlobProofBundle.CELL_PROOFS_PER_BLOB);
-  }
-
-  /**
-   * Validates the input parameters for constructing a {@link BlobsWithCommitments}.
-   *
-   * @param versionId the version ID.
-   * @param kzgCommitments the list of KZG commitments.
-   * @param blobs the list of blobs.
-   * @param kzgProofs the list of KZG proofs.
-   * @param versionedHashes the list of versioned hashes.
-   * @throws InvalidParameterException if the input parameters are invalid.
-   */
-  @VisibleForTesting
-  public static void validateBlobWithCommitments(
-      final int versionId,
-      final List<KZGCommitment> kzgCommitments,
-      final List<Blob> blobs,
-      final List<KZGProof> kzgProofs,
-      final List<VersionedHash> versionedHashes) {
-    if (blobs.size() != kzgCommitments.size()) {
-      String error =
-          String.format(
-              "Invalid number of kzgCommitments, expected %s, got %s",
-              blobs.size(), kzgCommitments.size());
-      throw new InvalidParameterException(error);
-    }
-    if (blobs.size() != versionedHashes.size()) {
-      String error =
-          String.format(
-              "Invalid number of versionedHashes, expected %s, got %s",
-              blobs.size(), versionedHashes.size());
-      throw new InvalidParameterException(error);
-    }
-    switch (versionId) {
-      case BlobProofBundle.VERSION_0_KZG_PROOFS:
-        if (blobs.size() != kzgProofs.size()) {
-          String error =
-              String.format(
-                  "Invalid number of kzgProofs, expected %s, got %s",
-                  blobs.size(), kzgProofs.size());
-          throw new InvalidParameterException(error);
-        }
-        break;
-      case BlobProofBundle.VERSION_1_KZG_CELL_PROOFS:
-        int expectedCellProofsTotal = BlobProofBundle.CELL_PROOFS_PER_BLOB * blobs.size();
-        if (kzgProofs.size() != expectedCellProofsTotal) {
-          String error =
-              String.format(
-                  "Invalid number of cell proofs, expected %s, got %s",
-                  expectedCellProofsTotal, kzgProofs.size());
-          throw new InvalidParameterException(error);
-        }
-        break;
-      default:
-        throw new InvalidParameterException("Invalid kzg version");
-    }
-  }
-
-  /**
-   * Constructs a {@link BlobsWithCommitments} instance from a list of {@link BlobProofBundle}.
-   *
-   * @param blobProofBundles the list of blob proof bundles to be attached to the transaction.
-   */
-  public BlobsWithCommitments(final List<BlobProofBundle> blobProofBundles) {
-    this.blobProofBundles = blobProofBundles;
-    this.versionId = blobProofBundles.getFirst().versionId();
-  }
-
-=======
 /** A class to hold the blobs, commitments, proofs and versioned hashes for a set of blobs. */
 public interface BlobsWithCommitments {
->>>>>>> ca9e15e2
   /**
    * Get the blobs.
    *
-   * @return the blobs.
+   * @return the blobs
    */
-<<<<<<< HEAD
-  public List<Blob> getBlobs() {
-    return blobProofBundles.stream().map(BlobProofBundle::blob).toList();
-  }
-=======
   List<? extends Blob> getBlobs();
->>>>>>> ca9e15e2
 
   /**
    * Get the commitments.
    *
-   * @return the commitments.
+   * @return the commitments
    */
-<<<<<<< HEAD
-  public List<KZGCommitment> getKzgCommitments() {
-    return blobProofBundles.stream().map(BlobProofBundle::kzgCommitment).toList();
-  }
-=======
   List<? extends KZGCommitment> getKzgCommitments();
->>>>>>> ca9e15e2
 
   /**
    * Get the proofs.
    *
-   * @return the proofs.
+   * @return the proofs
    */
-<<<<<<< HEAD
-  public List<KZGProof> getKzgProofs() {
-    return blobProofBundles.stream()
-        .flatMap(blobProofBundle -> blobProofBundle.kzgProof().stream())
-        .toList();
-  }
-=======
   List<? extends KZGProof> getKzgProofs();
->>>>>>> ca9e15e2
 
   /**
    * Get the hashes.
    *
-   * @return the hashes.
+   * @return the hashes
    */
-<<<<<<< HEAD
-  public List<VersionedHash> getVersionedHashes() {
-    return blobProofBundles.stream().map(BlobProofBundle::versionedHash).toList();
-  }
-
-  /**
-   * Get the list of {@link BlobProofBundle}.
-   *
-   * @return the blob proof bundles.
-   */
-  public List<BlobProofBundle> getBlobProofBundles() {
-    return blobProofBundles;
-  }
-
-  /**
-   * Get the version ID.
-   *
-   * @return the version ID.
-   */
-  public int getVersionId() {
-    return versionId;
-  }
-
-  @Override
-  public boolean equals(final Object o) {
-    if (this == o) return true;
-    if (o == null || getClass() != o.getClass()) return false;
-    BlobsWithCommitments that = (BlobsWithCommitments) o;
-    return versionId == that.versionId
-        && Objects.equals(getBlobProofBundles(), that.getBlobProofBundles());
-  }
-
-  @Override
-  public int hashCode() {
-    return Objects.hash(getBlobProofBundles(), versionId);
-  }
-=======
   List<VersionedHash> getVersionedHashes();
->>>>>>> ca9e15e2
 }