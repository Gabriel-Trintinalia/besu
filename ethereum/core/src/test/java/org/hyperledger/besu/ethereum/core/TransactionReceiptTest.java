/*
 * Copyright ConsenSys AG.
 *
 * Licensed under the Apache License, Version 2.0 (the "License"); you may not use this file except in compliance with
 * the License. You may obtain a copy of the License at
 *
 * http://www.apache.org/licenses/LICENSE-2.0
 *
 * Unless required by applicable law or agreed to in writing, software distributed under the License is distributed on
 * an "AS IS" BASIS, WITHOUT WARRANTIES OR CONDITIONS OF ANY KIND, either express or implied. See the License for the
 * specific language governing permissions and limitations under the License.
 *
 * SPDX-License-Identifier: Apache-2.0
 */
package org.hyperledger.besu.ethereum.core;

import static org.assertj.core.api.Assertions.assertThat;

import org.hyperledger.besu.ethereum.core.encoding.receipt.TransactionReceiptDecoder;
<<<<<<< HEAD
import org.hyperledger.besu.ethereum.core.encoding.receipt.TransactionReceiptDecodingOptions;
import org.hyperledger.besu.ethereum.core.encoding.receipt.TransactionReceiptEncoder;
import org.hyperledger.besu.ethereum.core.encoding.receipt.TransactionReceiptEncodingOptions;
=======
import org.hyperledger.besu.ethereum.core.encoding.receipt.TransactionReceiptEncoder;
import org.hyperledger.besu.ethereum.core.encoding.receipt.TransactionReceiptEncodingConfiguration;
>>>>>>> 4f0b87e2
import org.hyperledger.besu.ethereum.rlp.RLP;

import org.apache.tuweni.bytes.Bytes;
import org.junit.jupiter.api.Test;

public class TransactionReceiptTest {

  @Test
  public void toFromRlp() {
    final BlockDataGenerator gen = new BlockDataGenerator();
    final TransactionReceipt receipt = gen.receipt();
    final TransactionReceipt copy =
        TransactionReceiptDecoder.readFrom(
            RLP.input(
                RLP.encode(
                    output ->
                        TransactionReceiptEncoder.writeTo(
<<<<<<< HEAD
                            receipt, output, TransactionReceiptEncodingOptions.NETWORK))),
            TransactionReceiptDecodingOptions.DEFAULT);
=======
                            receipt, output, TransactionReceiptEncodingConfiguration.NETWORK))),
            false);
>>>>>>> 4f0b87e2
    assertThat(copy).isEqualTo(receipt);
  }

  @Test
  public void toFromRlpWithReason() {
<<<<<<< HEAD
    final TransactionReceiptEncodingOptions encodingOptions =
        new TransactionReceiptEncodingOptions.Builder().withRevertReason(true).build();
=======
    final TransactionReceiptEncodingConfiguration encodingOptions =
        new TransactionReceiptEncodingConfiguration.Builder().withRevertReason(true).build();
>>>>>>> 4f0b87e2

    final BlockDataGenerator gen = new BlockDataGenerator();
    final TransactionReceipt receipt = gen.receipt(Bytes.fromHexString("0x1122334455667788"));
    final TransactionReceipt copy =
        TransactionReceiptDecoder.readFrom(
            RLP.input(
                RLP.encode(
                    rlpOut ->
                        TransactionReceiptEncoder.writeTo(receipt, rlpOut, encodingOptions))));
    assertThat(copy).isEqualTo(receipt);
  }

  @Test
  public void toFromRlpCompacted() {
<<<<<<< HEAD
    final TransactionReceiptEncodingOptions encodingOptions =
        new TransactionReceiptEncodingOptions.Builder()
=======
    final TransactionReceiptEncodingConfiguration encodingOptions =
        new TransactionReceiptEncodingConfiguration.Builder()
>>>>>>> 4f0b87e2
            .withCompactedLogs(true)
            .withBloomFilter(false)
            .build();

    final BlockDataGenerator gen = new BlockDataGenerator();
    final TransactionReceipt receipt = gen.receipt(Bytes.fromHexString("0x1122334455667788"));
    final TransactionReceipt copy =
        TransactionReceiptDecoder.readFrom(
            RLP.input(
                RLP.encode(
                    rlpOut ->
                        TransactionReceiptEncoder.writeTo(receipt, rlpOut, encodingOptions))));
    assertThat(copy).isEqualTo(receipt);
  }

  @Test
  public void toFromRlpCompactedWithReason() {
<<<<<<< HEAD
    final TransactionReceiptEncodingOptions encodingOptions =
        new TransactionReceiptEncodingOptions.Builder()
=======
    final TransactionReceiptEncodingConfiguration encodingOptions =
        new TransactionReceiptEncodingConfiguration.Builder()
>>>>>>> 4f0b87e2
            .withRevertReason(true)
            .withCompactedLogs(true)
            .withBloomFilter(false)
            .build();

    final BlockDataGenerator gen = new BlockDataGenerator();
    final TransactionReceipt receipt = gen.receipt(Bytes.fromHexString("0x1122334455667788"));
    final TransactionReceipt copy =
        TransactionReceiptDecoder.readFrom(
            RLP.input(
                RLP.encode(
                    rlpOut ->
                        TransactionReceiptEncoder.writeTo(receipt, rlpOut, encodingOptions))));
    assertThat(copy).isEqualTo(receipt);
  }

  @Test
  public void uncompactedAndCompactedDecodeToSameReceipt() {

<<<<<<< HEAD
    final TransactionReceiptEncodingOptions encodingOptionsWithCompaction =
        new TransactionReceiptEncodingOptions.Builder()
=======
    final TransactionReceiptEncodingConfiguration encodingOptionsWithCompaction =
        new TransactionReceiptEncodingConfiguration.Builder()
>>>>>>> 4f0b87e2
            .withCompactedLogs(true)
            .withBloomFilter(false)
            .build();

<<<<<<< HEAD
    final TransactionReceiptEncodingOptions encodingOptionsWithoutCompaction =
        new TransactionReceiptEncodingOptions.Builder()
=======
    final TransactionReceiptEncodingConfiguration encodingOptionsWithoutCompaction =
        new TransactionReceiptEncodingConfiguration.Builder()
>>>>>>> 4f0b87e2
            .withCompactedLogs(false)
            .withBloomFilter(true)
            .build();

    final BlockDataGenerator gen = new BlockDataGenerator();
    final TransactionReceipt receipt = gen.receipt(Bytes.fromHexString("0x1122334455667788"));
    final Bytes compactedReceipt =
        RLP.encode(
            rlpOut ->
                TransactionReceiptEncoder.writeTo(receipt, rlpOut, encodingOptionsWithCompaction));
    final Bytes unCompactedReceipt =
        RLP.encode(
            rlpOut ->
                TransactionReceiptEncoder.writeTo(
                    receipt, rlpOut, encodingOptionsWithoutCompaction));
    assertThat(TransactionReceiptDecoder.readFrom(RLP.input(compactedReceipt))).isEqualTo(receipt);
    assertThat(TransactionReceiptDecoder.readFrom(RLP.input(unCompactedReceipt)))
        .isEqualTo(receipt);
  }
}<|MERGE_RESOLUTION|>--- conflicted
+++ resolved
@@ -15,16 +15,11 @@
 package org.hyperledger.besu.ethereum.core;
 
 import static org.assertj.core.api.Assertions.assertThat;
+import static org.hyperledger.besu.ethereum.core.encoding.receipt.TransactionReceiptDecodingOptions.REVERT_REASON_NOT_ALLOWED;
 
 import org.hyperledger.besu.ethereum.core.encoding.receipt.TransactionReceiptDecoder;
-<<<<<<< HEAD
-import org.hyperledger.besu.ethereum.core.encoding.receipt.TransactionReceiptDecodingOptions;
-import org.hyperledger.besu.ethereum.core.encoding.receipt.TransactionReceiptEncoder;
-import org.hyperledger.besu.ethereum.core.encoding.receipt.TransactionReceiptEncodingOptions;
-=======
 import org.hyperledger.besu.ethereum.core.encoding.receipt.TransactionReceiptEncoder;
 import org.hyperledger.besu.ethereum.core.encoding.receipt.TransactionReceiptEncodingConfiguration;
->>>>>>> 4f0b87e2
 import org.hyperledger.besu.ethereum.rlp.RLP;
 
 import org.apache.tuweni.bytes.Bytes;
@@ -42,25 +37,15 @@
                 RLP.encode(
                     output ->
                         TransactionReceiptEncoder.writeTo(
-<<<<<<< HEAD
-                            receipt, output, TransactionReceiptEncodingOptions.NETWORK))),
-            TransactionReceiptDecodingOptions.DEFAULT);
-=======
                             receipt, output, TransactionReceiptEncodingConfiguration.NETWORK))),
-            false);
->>>>>>> 4f0b87e2
+          REVERT_REASON_NOT_ALLOWED);
     assertThat(copy).isEqualTo(receipt);
   }
 
   @Test
   public void toFromRlpWithReason() {
-<<<<<<< HEAD
-    final TransactionReceiptEncodingOptions encodingOptions =
-        new TransactionReceiptEncodingOptions.Builder().withRevertReason(true).build();
-=======
     final TransactionReceiptEncodingConfiguration encodingOptions =
         new TransactionReceiptEncodingConfiguration.Builder().withRevertReason(true).build();
->>>>>>> 4f0b87e2
 
     final BlockDataGenerator gen = new BlockDataGenerator();
     final TransactionReceipt receipt = gen.receipt(Bytes.fromHexString("0x1122334455667788"));
@@ -75,13 +60,8 @@
 
   @Test
   public void toFromRlpCompacted() {
-<<<<<<< HEAD
-    final TransactionReceiptEncodingOptions encodingOptions =
-        new TransactionReceiptEncodingOptions.Builder()
-=======
     final TransactionReceiptEncodingConfiguration encodingOptions =
         new TransactionReceiptEncodingConfiguration.Builder()
->>>>>>> 4f0b87e2
             .withCompactedLogs(true)
             .withBloomFilter(false)
             .build();
@@ -99,13 +79,8 @@
 
   @Test
   public void toFromRlpCompactedWithReason() {
-<<<<<<< HEAD
-    final TransactionReceiptEncodingOptions encodingOptions =
-        new TransactionReceiptEncodingOptions.Builder()
-=======
     final TransactionReceiptEncodingConfiguration encodingOptions =
         new TransactionReceiptEncodingConfiguration.Builder()
->>>>>>> 4f0b87e2
             .withRevertReason(true)
             .withCompactedLogs(true)
             .withBloomFilter(false)
@@ -125,24 +100,14 @@
   @Test
   public void uncompactedAndCompactedDecodeToSameReceipt() {
 
-<<<<<<< HEAD
-    final TransactionReceiptEncodingOptions encodingOptionsWithCompaction =
-        new TransactionReceiptEncodingOptions.Builder()
-=======
     final TransactionReceiptEncodingConfiguration encodingOptionsWithCompaction =
         new TransactionReceiptEncodingConfiguration.Builder()
->>>>>>> 4f0b87e2
             .withCompactedLogs(true)
             .withBloomFilter(false)
             .build();
 
-<<<<<<< HEAD
-    final TransactionReceiptEncodingOptions encodingOptionsWithoutCompaction =
-        new TransactionReceiptEncodingOptions.Builder()
-=======
     final TransactionReceiptEncodingConfiguration encodingOptionsWithoutCompaction =
         new TransactionReceiptEncodingConfiguration.Builder()
->>>>>>> 4f0b87e2
             .withCompactedLogs(false)
             .withBloomFilter(true)
             .build();
