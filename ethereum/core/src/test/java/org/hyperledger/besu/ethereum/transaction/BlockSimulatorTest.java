/*
 * Copyright contributors to Besu.
 *
 * Licensed under the Apache License, Version 2.0 (the "License"); you may not use this file except in compliance with
 * the License. You may obtain a copy of the License at
 *
 * http://www.apache.org/licenses/LICENSE-2.0
 *
 * Unless required by applicable law or agreed to in writing, software distributed under the License is distributed on
 * an "AS IS" BASIS, WITHOUT WARRANTIES OR CONDITIONS OF ANY KIND, either express or implied. See the License for the
 * specific language governing permissions and limitations under the License.
 *
 * SPDX-License-Identifier: Apache-2.0
 */
package org.hyperledger.besu.ethereum.transaction;

import static org.assertj.core.api.AssertionsForClassTypes.assertThat;
import static org.hyperledger.besu.ethereum.trie.diffbased.common.provider.WorldStateQueryParams.withBlockHeaderAndNoUpdateNodeHead;
import static org.junit.jupiter.api.Assertions.assertEquals;
import static org.junit.jupiter.api.Assertions.assertNotNull;
import static org.junit.jupiter.api.Assertions.assertThrows;
import static org.mockito.ArgumentMatchers.any;
import static org.mockito.ArgumentMatchers.anyLong;
import static org.mockito.Mockito.mock;
import static org.mockito.Mockito.verify;
import static org.mockito.Mockito.when;

import org.hyperledger.besu.datatypes.Address;
import org.hyperledger.besu.datatypes.Hash;
import org.hyperledger.besu.datatypes.StateOverride;
import org.hyperledger.besu.datatypes.StateOverrideMap;
import org.hyperledger.besu.datatypes.Wei;
import org.hyperledger.besu.datatypes.parameters.UnsignedLongParameter;
import org.hyperledger.besu.ethereum.GasLimitCalculator;
import org.hyperledger.besu.ethereum.chain.Blockchain;
import org.hyperledger.besu.ethereum.core.BlockHeader;
import org.hyperledger.besu.ethereum.core.BlockHeaderBuilder;
import org.hyperledger.besu.ethereum.core.Difficulty;
import org.hyperledger.besu.ethereum.core.MiningConfiguration;
import org.hyperledger.besu.ethereum.core.MutableWorldState;
import org.hyperledger.besu.ethereum.mainnet.MiningBeneficiaryCalculator;
import org.hyperledger.besu.ethereum.mainnet.ProtocolSchedule;
import org.hyperledger.besu.ethereum.mainnet.ProtocolSpec;
<<<<<<< HEAD
=======
import org.hyperledger.besu.ethereum.mainnet.TransactionValidationParams;
import org.hyperledger.besu.ethereum.mainnet.blockhash.BlockHashProcessor;
>>>>>>> 72a4e4a0
import org.hyperledger.besu.ethereum.mainnet.feemarket.FeeMarket;
import org.hyperledger.besu.ethereum.transaction.exceptions.BlockStateCallException;
import org.hyperledger.besu.ethereum.trie.diffbased.common.provider.WorldStateQueryParams;
import org.hyperledger.besu.ethereum.worldstate.WorldStateArchive;
import org.hyperledger.besu.evm.account.MutableAccount;
import org.hyperledger.besu.evm.worldstate.WorldUpdater;
import org.hyperledger.besu.plugin.data.BlockOverrides;

import java.math.BigInteger;
import java.util.List;
import java.util.Map;
import java.util.Optional;

import org.apache.tuweni.bytes.Bytes;
import org.apache.tuweni.units.bigints.UInt256;
import org.junit.jupiter.api.BeforeEach;
import org.junit.jupiter.api.Test;
import org.junit.jupiter.api.extension.ExtendWith;
import org.mockito.Mock;
import org.mockito.junit.jupiter.MockitoExtension;
import org.mockito.junit.jupiter.MockitoSettings;
import org.mockito.quality.Strictness;

@ExtendWith(MockitoExtension.class)
@MockitoSettings(strictness = Strictness.LENIENT)
public class BlockSimulatorTest {

  @Mock private WorldStateArchive worldStateArchive;
  @Mock private ProtocolSchedule protocolSchedule;
  @Mock private TransactionSimulator transactionSimulator;
  @Mock private MiningConfiguration miningConfiguration;
  @Mock private MutableWorldState mutableWorldState;
  @Mock private Blockchain blockchain;

  private BlockHeader blockHeader;
  private BlockSimulator blockSimulator;

  @BeforeEach
  public void setUp() {
    blockSimulator =
        new BlockSimulator(
            worldStateArchive,
            protocolSchedule,
            transactionSimulator,
            miningConfiguration,
            blockchain);
    blockHeader = BlockHeaderBuilder.createDefault().buildBlockHeader();
    ProtocolSpec protocolSpec = mock(ProtocolSpec.class);
    when(miningConfiguration.getCoinbase())
        .thenReturn(Optional.ofNullable(Address.fromHexString("0x1")));
    when(protocolSchedule.getForNextBlockHeader(any(), anyLong())).thenReturn(protocolSpec);
    when(protocolSpec.getMiningBeneficiaryCalculator())
        .thenReturn(mock(MiningBeneficiaryCalculator.class));
    GasLimitCalculator gasLimitCalculator = mock(GasLimitCalculator.class);
    when(protocolSpec.getGasLimitCalculator()).thenReturn(gasLimitCalculator);
    when(gasLimitCalculator.nextGasLimit(anyLong(), anyLong(), anyLong())).thenReturn(1L);
    when(protocolSpec.getFeeMarket()).thenReturn(mock(FeeMarket.class));
    when(protocolSpec.getBlockHashProcessor()).thenReturn(mock(BlockHashProcessor.class));
  }

  @Test
  public void shouldProcessWithValidWorldState() {

    when(worldStateArchive.getWorldState(withBlockHeaderAndNoUpdateNodeHead(blockHeader)))
        .thenReturn(Optional.of(mutableWorldState));

    List<BlockSimulationResult> results =
        blockSimulator.process(blockHeader, BlockSimulationParameter.EMPTY);

    assertNotNull(results);
    verify(worldStateArchive).getWorldState(withBlockHeaderAndNoUpdateNodeHead(blockHeader));
  }

  @Test
  public void shouldNotProcessWithInvalidWorldState() {
    when(worldStateArchive.getWorldState(any(WorldStateQueryParams.class)))
        .thenAnswer(invocation -> Optional.empty());

    IllegalArgumentException exception =
        assertThrows(
            IllegalArgumentException.class,
            () -> blockSimulator.process(blockHeader, BlockSimulationParameter.EMPTY));

    assertEquals(
        String.format("Public world state not available for block %s", blockHeader.toLogString()),
        exception.getMessage());
  }

  @Test
  public void shouldStopWhenTransactionSimulationIsInvalid() {

    CallParameter callParameter = mock(CallParameter.class);
    BlockStateCall blockStateCall = new BlockStateCall(List.of(callParameter), null, null);

    TransactionSimulatorResult transactionSimulatorResult = mock(TransactionSimulatorResult.class);
    when(transactionSimulatorResult.isInvalid()).thenReturn(true);
    when(transactionSimulatorResult.getInvalidReason())
        .thenReturn(Optional.of("Invalid Transaction"));

    when(transactionSimulator.processWithWorldUpdater(
            any(),
            any(),
            any(),
            any(),
            any(),
            any(),
            any(MiningBeneficiaryCalculator.class),
<<<<<<< HEAD
            0,
            any(),
=======
>>>>>>> 72a4e4a0
            any()))
        .thenReturn(Optional.of(transactionSimulatorResult));

    BlockStateCallException exception =
        assertThrows(
            BlockStateCallException.class,
            () ->
                blockSimulator.process(
                    blockHeader, new BlockSimulationParameter(blockStateCall), mutableWorldState));

    assertEquals(
        "Transaction simulator result is invalid: Invalid Transaction", exception.getMessage());
  }

  @Test
  public void shouldStopWhenTransactionSimulationIsEmpty() {

    CallParameter callParameter = mock(CallParameter.class);
    BlockStateCall blockStateCall = new BlockStateCall(List.of(callParameter), null, null);

    when(transactionSimulator.processWithWorldUpdater(
            any(),
            any(),
            any(),
            any(),
            any(),
            any(),
            any(MiningBeneficiaryCalculator.class),
<<<<<<< HEAD
            0,
            any(),
=======
>>>>>>> 72a4e4a0
            any()))
        .thenReturn(Optional.empty());

    BlockStateCallException exception =
        assertThrows(
            BlockStateCallException.class,
            () ->
                blockSimulator.process(
                    blockHeader, new BlockSimulationParameter(blockStateCall), mutableWorldState));

    assertEquals("Transaction simulator result is empty", exception.getMessage());
  }

  @Test
  public void shouldApplyStateOverridesCorrectly() {
    StateOverrideMap stateOverrideMap = new StateOverrideMap();
    Address address = mock(Address.class);
    StateOverride stateOverride =
        new StateOverride.Builder()
            .withBalance(Wei.of(456L))
            .withNonce(new UnsignedLongParameter(123L))
            .withCode("")
            .withStateDiff(Map.of("0x0", "0x1"))
            .build();

    stateOverrideMap.put(address, stateOverride);

    WorldUpdater worldUpdater = mock(WorldUpdater.class);
    when(mutableWorldState.updater()).thenReturn(worldUpdater);

    MutableAccount mutableAccount = mock(MutableAccount.class);
    when(mutableAccount.getAddress()).thenReturn(address);
    when(worldUpdater.getOrCreate(address)).thenReturn(mutableAccount);

    blockSimulator.applyStateOverrides(stateOverrideMap, mutableWorldState);

    verify(mutableAccount).setNonce(anyLong());
    verify(mutableAccount).setBalance(any(Wei.class));
    verify(mutableAccount).setCode(any(Bytes.class));
    verify(mutableAccount).setStorageValue(any(UInt256.class), any(UInt256.class));
  }

  @Test
  public void shouldOverrideBlockHeaderCorrectly() {
    ProtocolSpec protocolSpec = mock(ProtocolSpec.class);

    var expectedTimestamp = 1L;
    var expectedBlockNumber = 2L;
    var expectedFeeRecipient = Address.fromHexString("0x1");
    var expectedBaseFeePerGas = Wei.of(7L);
    var expectedGasLimit = 5L;
    var expectedDifficulty = BigInteger.ONE;
    var expectedMixHashOrPrevRandao = Hash.hash(Bytes.fromHexString("0x01"));
    var expectedPrevRandao = Hash.hash(Bytes.fromHexString("0x01"));
    var expectedExtraData = Bytes.fromHexString("0x02");

    BlockOverrides blockOverrides =
        BlockOverrides.builder()
            .timestamp(expectedTimestamp)
            .blockNumber(expectedBlockNumber)
            .feeRecipient(expectedFeeRecipient)
            .baseFeePerGas(expectedBaseFeePerGas)
            .gasLimit(expectedGasLimit)
            .difficulty(expectedDifficulty)
            .mixHash(expectedMixHashOrPrevRandao)
            .prevRandao(expectedPrevRandao)
            .extraData(expectedExtraData)
            .build();

    BlockHeader result =
        blockSimulator.overrideBlockHeader(blockHeader, protocolSpec, blockOverrides, true);

    assertNotNull(result);
    assertEquals(expectedTimestamp, result.getTimestamp());
    assertEquals(expectedBlockNumber, result.getNumber());
    assertEquals(expectedFeeRecipient, result.getCoinbase());
    assertEquals(Optional.of(expectedBaseFeePerGas), result.getBaseFee());
    assertEquals(expectedGasLimit, result.getGasLimit());
    assertThat(result.getDifficulty()).isEqualTo(Difficulty.of(expectedDifficulty));
    assertEquals(expectedMixHashOrPrevRandao, result.getMixHash());
    assertEquals(expectedPrevRandao, result.getPrevRandao().get());
    assertEquals(expectedExtraData, result.getExtraData());
  }
}<|MERGE_RESOLUTION|>--- conflicted
+++ resolved
@@ -41,11 +41,7 @@
 import org.hyperledger.besu.ethereum.mainnet.MiningBeneficiaryCalculator;
 import org.hyperledger.besu.ethereum.mainnet.ProtocolSchedule;
 import org.hyperledger.besu.ethereum.mainnet.ProtocolSpec;
-<<<<<<< HEAD
-=======
-import org.hyperledger.besu.ethereum.mainnet.TransactionValidationParams;
 import org.hyperledger.besu.ethereum.mainnet.blockhash.BlockHashProcessor;
->>>>>>> 72a4e4a0
 import org.hyperledger.besu.ethereum.mainnet.feemarket.FeeMarket;
 import org.hyperledger.besu.ethereum.transaction.exceptions.BlockStateCallException;
 import org.hyperledger.besu.ethereum.trie.diffbased.common.provider.WorldStateQueryParams;
@@ -153,11 +149,9 @@
             any(),
             any(),
             any(MiningBeneficiaryCalculator.class),
-<<<<<<< HEAD
             0,
             any(),
-=======
->>>>>>> 72a4e4a0
+            any(),
             any()))
         .thenReturn(Optional.of(transactionSimulatorResult));
 
@@ -186,11 +180,9 @@
             any(),
             any(),
             any(MiningBeneficiaryCalculator.class),
-<<<<<<< HEAD
             0,
             any(),
-=======
->>>>>>> 72a4e4a0
+            any(),
             any()))
         .thenReturn(Optional.empty());
 
