/*
 * Copyright contributors to Besu.
 *
 * Licensed under the Apache License, Version 2.0 (the "License"); you may not use this file except in compliance with
 * the License. You may obtain a copy of the License at
 *
 * http://www.apache.org/licenses/LICENSE-2.0
 *
 * Unless required by applicable law or agreed to in writing, software distributed under the License is distributed on
 * an "AS IS" BASIS, WITHOUT WARRANTIES OR CONDITIONS OF ANY KIND, either express or implied. See the License for the
 * specific language governing permissions and limitations under the License.
 *
 * SPDX-License-Identifier: Apache-2.0
 */
package org.hyperledger.besu.ethereum.transaction;

import static org.assertj.core.api.AssertionsForClassTypes.assertThat;
import static org.hyperledger.besu.ethereum.trie.diffbased.common.provider.WorldStateQueryParams.withBlockHeaderAndNoUpdateNodeHead;
import static org.junit.jupiter.api.Assertions.assertEquals;
import static org.junit.jupiter.api.Assertions.assertNotNull;
import static org.junit.jupiter.api.Assertions.assertThrows;
import static org.mockito.ArgumentMatchers.any;
import static org.mockito.ArgumentMatchers.anyLong;
import static org.mockito.Mockito.mock;
import static org.mockito.Mockito.verify;
import static org.mockito.Mockito.when;

import org.hyperledger.besu.datatypes.Address;
import org.hyperledger.besu.datatypes.Hash;
import org.hyperledger.besu.datatypes.StateOverride;
import org.hyperledger.besu.datatypes.StateOverrideMap;
import org.hyperledger.besu.datatypes.Wei;
import org.hyperledger.besu.datatypes.parameters.UnsignedLongParameter;
import org.hyperledger.besu.ethereum.GasLimitCalculator;
import org.hyperledger.besu.ethereum.chain.Blockchain;
import org.hyperledger.besu.ethereum.core.BlockHeader;
import org.hyperledger.besu.ethereum.core.BlockHeaderBuilder;
import org.hyperledger.besu.ethereum.core.Difficulty;
import org.hyperledger.besu.ethereum.core.MiningConfiguration;
import org.hyperledger.besu.ethereum.core.MutableWorldState;
import org.hyperledger.besu.ethereum.mainnet.MiningBeneficiaryCalculator;
import org.hyperledger.besu.ethereum.mainnet.ProtocolSchedule;
import org.hyperledger.besu.ethereum.mainnet.ProtocolSpec;
import org.hyperledger.besu.ethereum.mainnet.blockhash.BlockHashProcessor;
import org.hyperledger.besu.ethereum.mainnet.feemarket.FeeMarket;
import org.hyperledger.besu.ethereum.transaction.exceptions.BlockStateCallException;
import org.hyperledger.besu.ethereum.trie.diffbased.common.provider.WorldStateQueryParams;
import org.hyperledger.besu.ethereum.worldstate.WorldStateArchive;
import org.hyperledger.besu.evm.account.MutableAccount;
import org.hyperledger.besu.evm.worldstate.WorldUpdater;
import org.hyperledger.besu.plugin.data.BlockOverrides;

import java.math.BigInteger;
import java.util.List;
import java.util.Map;
import java.util.Optional;

import org.apache.tuweni.bytes.Bytes;
import org.apache.tuweni.units.bigints.UInt256;
import org.junit.jupiter.api.BeforeEach;
import org.junit.jupiter.api.Test;
import org.junit.jupiter.api.extension.ExtendWith;
import org.mockito.Mock;
import org.mockito.junit.jupiter.MockitoExtension;
import org.mockito.junit.jupiter.MockitoSettings;
import org.mockito.quality.Strictness;

@ExtendWith(MockitoExtension.class)
@MockitoSettings(strictness = Strictness.LENIENT)
public class BlockSimulatorTest {

  @Mock private WorldStateArchive worldStateArchive;
  @Mock private ProtocolSchedule protocolSchedule;
  @Mock private TransactionSimulator transactionSimulator;
  @Mock private MiningConfiguration miningConfiguration;
  @Mock private MutableWorldState mutableWorldState;
  @Mock private Blockchain blockchain;

  private BlockHeader blockHeader;
  private BlockSimulator blockSimulator;

  @BeforeEach
  public void setUp() {
    blockSimulator =
        new BlockSimulator(
            worldStateArchive,
            protocolSchedule,
            transactionSimulator,
            miningConfiguration,
            blockchain);
    blockHeader = BlockHeaderBuilder.createDefault().buildBlockHeader();
    ProtocolSpec protocolSpec = mock(ProtocolSpec.class);
    when(miningConfiguration.getCoinbase())
        .thenReturn(Optional.ofNullable(Address.fromHexString("0x1")));
    when(protocolSchedule.getForNextBlockHeader(any(), anyLong())).thenReturn(protocolSpec);
    when(protocolSpec.getMiningBeneficiaryCalculator())
        .thenReturn(mock(MiningBeneficiaryCalculator.class));
    GasLimitCalculator gasLimitCalculator = mock(GasLimitCalculator.class);
    when(protocolSpec.getGasLimitCalculator()).thenReturn(gasLimitCalculator);
    when(gasLimitCalculator.nextGasLimit(anyLong(), anyLong(), anyLong())).thenReturn(1L);
    when(protocolSpec.getFeeMarket()).thenReturn(mock(FeeMarket.class));
    when(protocolSpec.getBlockHashProcessor()).thenReturn(mock(BlockHashProcessor.class));
  }

  @Test
  public void shouldProcessWithValidWorldState() {

    when(worldStateArchive.getWorldState(withBlockHeaderAndNoUpdateNodeHead(blockHeader)))
        .thenReturn(Optional.of(mutableWorldState));

    List<BlockSimulationResult> results =
        blockSimulator.process(blockHeader, BlockSimulationParameter.EMPTY);
<<<<<<< HEAD

=======
>>>>>>> f9278085
    assertNotNull(results);
    verify(worldStateArchive).getWorldState(withBlockHeaderAndNoUpdateNodeHead(blockHeader));
  }

  @Test
  public void shouldNotProcessWithInvalidWorldState() {
    when(worldStateArchive.getWorldState(any(WorldStateQueryParams.class)))
        .thenAnswer(invocation -> Optional.empty());

    IllegalArgumentException exception =
        assertThrows(
            IllegalArgumentException.class,
            () -> blockSimulator.process(blockHeader, BlockSimulationParameter.EMPTY));

    assertEquals(
        String.format("Public world state not available for block %s", blockHeader.toLogString()),
        exception.getMessage());
  }

  @Test
  public void shouldStopWhenTransactionSimulationIsInvalid() {

    CallParameter callParameter = mock(CallParameter.class);
    BlockStateCall blockStateCall = new BlockStateCall(List.of(callParameter), null, null);

    TransactionSimulatorResult transactionSimulatorResult = mock(TransactionSimulatorResult.class);
    when(transactionSimulatorResult.isInvalid()).thenReturn(true);
    when(transactionSimulatorResult.getInvalidReason())
        .thenReturn(Optional.of("Invalid Transaction"));

    when(transactionSimulator.processWithWorldUpdater(
            any(), any(), any(), any(), any(), any(), any(), 0, any(), any(), any()))
        .thenReturn(Optional.of(transactionSimulatorResult));

    BlockStateCallException exception =
        assertThrows(
<<<<<<< HEAD
            BlockStateCallException.class,
=======
            BlockSimulationException.class,
>>>>>>> f9278085
            () ->
                blockSimulator.process(
                    blockHeader, new BlockSimulationParameter(blockStateCall), mutableWorldState));

    assertEquals(
        "Transaction simulator result is invalid: Invalid Transaction", exception.getMessage());
  }

  @Test
  public void shouldStopWhenTransactionSimulationIsEmpty() {

    CallParameter callParameter = mock(CallParameter.class);
    BlockStateCall blockStateCall = new BlockStateCall(List.of(callParameter), null, null);

    when(transactionSimulator.processWithWorldUpdater(
            any(), any(), any(), any(), any(), any(), any(), 0, any(), any(), any()))
        .thenReturn(Optional.empty());

    BlockStateCallException exception =
        assertThrows(
<<<<<<< HEAD
            BlockStateCallException.class,
=======
            BlockSimulationException.class,
>>>>>>> f9278085
            () ->
                blockSimulator.process(
                    blockHeader, new BlockSimulationParameter(blockStateCall), mutableWorldState));

    assertEquals("Transaction simulator result is empty", exception.getMessage());
  }

  @Test
  public void shouldApplyStateOverridesCorrectly() {
    StateOverrideMap stateOverrideMap = new StateOverrideMap();
    Address address = mock(Address.class);
    StateOverride stateOverride =
        new StateOverride.Builder()
            .withBalance(Wei.of(456L))
            .withNonce(new UnsignedLongParameter(123L))
            .withCode("")
            .withStateDiff(Map.of("0x0", "0x1"))
            .build();

    stateOverrideMap.put(address, stateOverride);

    WorldUpdater worldUpdater = mock(WorldUpdater.class);
    when(mutableWorldState.updater()).thenReturn(worldUpdater);

    MutableAccount mutableAccount = mock(MutableAccount.class);
    when(mutableAccount.getAddress()).thenReturn(address);
    when(worldUpdater.getOrCreate(address)).thenReturn(mutableAccount);

    blockSimulator.applyStateOverrides(stateOverrideMap, mutableWorldState);

    verify(mutableAccount).setNonce(anyLong());
    verify(mutableAccount).setBalance(any(Wei.class));
    verify(mutableAccount).setCode(any(Bytes.class));
    verify(mutableAccount).setStorageValue(any(UInt256.class), any(UInt256.class));
  }

  @Test
  public void shouldOverrideBlockHeaderCorrectly() {
    ProtocolSpec protocolSpec = mock(ProtocolSpec.class);

    var expectedTimestamp = 1L;
    var expectedBlockNumber = 2L;
    var expectedFeeRecipient = Address.fromHexString("0x1");
    var expectedBaseFeePerGas = Wei.of(7L);
    var expectedGasLimit = 5L;
    var expectedDifficulty = BigInteger.ONE;
    var expectedMixHashOrPrevRandao = Hash.hash(Bytes.fromHexString("0x01"));
    var expectedPrevRandao = Hash.hash(Bytes.fromHexString("0x01"));
    var expectedExtraData = Bytes.fromHexString("0x02");

    BlockOverrides blockOverrides =
        BlockOverrides.builder()
            .timestamp(expectedTimestamp)
            .blockNumber(expectedBlockNumber)
            .feeRecipient(expectedFeeRecipient)
            .baseFeePerGas(expectedBaseFeePerGas)
            .gasLimit(expectedGasLimit)
            .difficulty(expectedDifficulty)
            .mixHashOrPrevRandao(expectedMixHashOrPrevRandao)
            .extraData(expectedExtraData)
            .build();

    BlockHeader result =
        blockSimulator.overrideBlockHeader(blockHeader, protocolSpec, blockOverrides, true);

    assertNotNull(result);
    assertEquals(expectedTimestamp, result.getTimestamp());
    assertEquals(expectedBlockNumber, result.getNumber());
    assertEquals(expectedFeeRecipient, result.getCoinbase());
    assertEquals(Optional.of(expectedBaseFeePerGas), result.getBaseFee());
    assertEquals(expectedGasLimit, result.getGasLimit());
    assertThat(result.getDifficulty()).isEqualTo(Difficulty.of(expectedDifficulty));
    assertEquals(expectedMixHashOrPrevRandao, result.getMixHash());
    assertEquals(expectedPrevRandao, result.getPrevRandao().get());
    assertEquals(expectedExtraData, result.getExtraData());
  }
}<|MERGE_RESOLUTION|>--- conflicted
+++ resolved
@@ -110,10 +110,6 @@
 
     List<BlockSimulationResult> results =
         blockSimulator.process(blockHeader, BlockSimulationParameter.EMPTY);
-<<<<<<< HEAD
-
-=======
->>>>>>> f9278085
     assertNotNull(results);
     verify(worldStateArchive).getWorldState(withBlockHeaderAndNoUpdateNodeHead(blockHeader));
   }
@@ -150,11 +146,7 @@
 
     BlockStateCallException exception =
         assertThrows(
-<<<<<<< HEAD
             BlockStateCallException.class,
-=======
-            BlockSimulationException.class,
->>>>>>> f9278085
             () ->
                 blockSimulator.process(
                     blockHeader, new BlockSimulationParameter(blockStateCall), mutableWorldState));
@@ -175,11 +167,7 @@
 
     BlockStateCallException exception =
         assertThrows(
-<<<<<<< HEAD
             BlockStateCallException.class,
-=======
-            BlockSimulationException.class,
->>>>>>> f9278085
             () ->
                 blockSimulator.process(
                     blockHeader, new BlockSimulationParameter(blockStateCall), mutableWorldState));
