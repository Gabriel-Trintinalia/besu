/*
 * Copyright ConsenSys AG.
 *
 * Licensed under the Apache License, Version 2.0 (the "License"); you may not use this file except in compliance with
 * the License. You may obtain a copy of the License at
 *
 * http://www.apache.org/licenses/LICENSE-2.0
 *
 * Unless required by applicable law or agreed to in writing, software distributed under the License is distributed on
 * an "AS IS" BASIS, WITHOUT WARRANTIES OR CONDITIONS OF ANY KIND, either express or implied. See the License for the
 * specific language governing permissions and limitations under the License.
 *
 * SPDX-License-Identifier: Apache-2.0
 */
package org.hyperledger.besu.ethereum.core;

import static com.google.common.base.Preconditions.checkArgument;
import static com.google.common.base.Preconditions.checkState;
import static org.hyperledger.besu.crypto.Hash.keccak256;
import static org.hyperledger.besu.datatypes.VersionedHash.SHA256_VERSION_ID;

import org.hyperledger.besu.crypto.KeyPair;
import org.hyperledger.besu.crypto.SECPPublicKey;
import org.hyperledger.besu.crypto.SECPSignature;
import org.hyperledger.besu.crypto.SignatureAlgorithm;
import org.hyperledger.besu.crypto.SignatureAlgorithmFactory;
import org.hyperledger.besu.datatypes.AccessListEntry;
import org.hyperledger.besu.datatypes.Address;
import org.hyperledger.besu.datatypes.Blob;
import org.hyperledger.besu.datatypes.BlobsWithCommitments;
import org.hyperledger.besu.datatypes.Hash;
import org.hyperledger.besu.datatypes.KZGCommitment;
import org.hyperledger.besu.datatypes.KZGProof;
import org.hyperledger.besu.datatypes.Sha256Hash;
import org.hyperledger.besu.datatypes.TransactionType;
import org.hyperledger.besu.datatypes.VersionedHash;
import org.hyperledger.besu.datatypes.Wei;
import org.hyperledger.besu.ethereum.core.encoding.AccessListTransactionEncoder;
import org.hyperledger.besu.ethereum.core.encoding.BlobTransactionEncoder;
import org.hyperledger.besu.ethereum.core.encoding.TransactionDecoder;
import org.hyperledger.besu.ethereum.core.encoding.TransactionEncoder;
import org.hyperledger.besu.ethereum.rlp.BytesValueRLPOutput;
import org.hyperledger.besu.ethereum.rlp.RLP;
import org.hyperledger.besu.ethereum.rlp.RLPInput;
import org.hyperledger.besu.ethereum.rlp.RLPOutput;

import java.math.BigInteger;
import java.util.Collection;
import java.util.List;
import java.util.Objects;
import java.util.Optional;
import java.util.stream.Collectors;

import com.google.common.primitives.Longs;
import org.apache.tuweni.bytes.Bytes;
import org.apache.tuweni.bytes.Bytes32;
import org.apache.tuweni.units.bigints.UInt256;
import org.apache.tuweni.units.bigints.UInt256s;

/** An operation submitted by an external actor to be applied to the system. */
public class Transaction
    implements org.hyperledger.besu.datatypes.Transaction,
        org.hyperledger.besu.plugin.data.UnsignedPrivateMarkerTransaction {

  // Used for transactions that are not tied to a specific chain
  // (e.g. does not have a chain id associated with it).
  public static final BigInteger REPLAY_UNPROTECTED_V_BASE = BigInteger.valueOf(27);
  public static final BigInteger REPLAY_UNPROTECTED_V_BASE_PLUS_1 = BigInteger.valueOf(28);

  public static final BigInteger REPLAY_PROTECTED_V_BASE = BigInteger.valueOf(35);

  // The v signature parameter starts at 36 because 1 is the first valid chainId so:
  // chainId > 1 implies that 2 * chainId + V_BASE > 36.
  public static final BigInteger REPLAY_PROTECTED_V_MIN = BigInteger.valueOf(36);

  public static final BigInteger TWO = BigInteger.valueOf(2);

  private final long nonce;

  private final Optional<Wei> gasPrice;

  private final Optional<Wei> maxPriorityFeePerGas;

  private final Optional<Wei> maxFeePerGas;
  private final Optional<Wei> maxFeePerBlobGas;

  private final long gasLimit;

  private final Optional<Address> to;

  private final Wei value;

  private final SECPSignature signature;

  private final Bytes payload;

  private final Optional<List<AccessListEntry>> maybeAccessList;

  private final Optional<BigInteger> chainId;

  // Caches a "hash" of a portion of the transaction used for sender recovery.
  // Note that this hash does not include the transaction signature so it does not
  // fully identify the transaction (use the result of the {@code hash()} for that).
  // It is only used to compute said signature and recover the sender from it.
  private volatile Bytes32 hashNoSignature;

  // Caches the transaction sender.
  protected volatile Address sender;

  // Caches the hash used to uniquely identify the transaction.
  protected volatile Hash hash;
  // Caches the size in bytes of the encoded transaction.
  protected volatile int size = -1;
  private final TransactionType transactionType;

  private final SignatureAlgorithm signatureAlgorithm = SignatureAlgorithmFactory.getInstance();
  private final Optional<List<VersionedHash>> versionedHashes;

  private final Optional<BlobsWithCommitments> blobsWithCommitments;

  public static Builder builder() {
    return new Builder();
  }

  public static Transaction readFrom(final Bytes rlpBytes) {
    return readFrom(RLP.input(rlpBytes));
  }

  public static Transaction readFrom(final RLPInput rlpInput) {
    return TransactionDecoder.decode(rlpInput);
  }

  /**
   * Instantiates a transaction instance.
   *
   * @param transactionType the transaction type
   * @param nonce the nonce
   * @param gasPrice the gas price
   * @param maxPriorityFeePerGas the max priority fee per gas
   * @param maxFeePerGas the max fee per gas
   * @param maxFeePerBlobGas the max fee per blob gas
   * @param gasLimit the gas limit
   * @param to the transaction recipient
   * @param value the value being transferred to the recipient
   * @param signature the signature
   * @param payload the payload
   * @param maybeAccessList the optional list of addresses/storage slots this transaction intends to
   *     preload
   * @param sender the transaction sender
   * @param chainId the chain id to apply the transaction to
   *     <p>The {@code to} will be an {@code Optional.empty()} for a contract creation transaction;
   *     otherwise it should contain an address.
   *     <p>The {@code chainId} must be greater than 0 to be applied to a specific chain; otherwise
   *     it will default to any chain.
   */
  public Transaction(
      final TransactionType transactionType,
      final long nonce,
      final Optional<Wei> gasPrice,
      final Optional<Wei> maxPriorityFeePerGas,
      final Optional<Wei> maxFeePerGas,
      final Optional<Wei> maxFeePerBlobGas,
      final long gasLimit,
      final Optional<Address> to,
      final Wei value,
      final SECPSignature signature,
      final Bytes payload,
      final Optional<List<AccessListEntry>> maybeAccessList,
      final Address sender,
      final Optional<BigInteger> chainId,
      final Optional<List<VersionedHash>> versionedHashes,
      final Optional<BlobsWithCommitments> blobsWithCommitments) {

    if (transactionType.requiresChainId()) {
      checkArgument(
          chainId.isPresent(), "Chain id must be present for transaction type %s", transactionType);
    }

    if (maybeAccessList.isPresent()) {
      checkArgument(
          transactionType.supportsAccessList(),
          "Must not specify access list for transaction not supporting it");
    }

    if (Objects.equals(transactionType, TransactionType.ACCESS_LIST)) {
      checkArgument(
          maybeAccessList.isPresent(), "Must specify access list for access list transaction");
    }

    if (versionedHashes.isPresent() || maxFeePerBlobGas.isPresent()) {
      checkArgument(
          transactionType.supportsBlob(),
          "Must not specify blob versioned hashes or max fee per blob gas for transaction not supporting it");
    }

    if (transactionType.supportsBlob()) {
      checkArgument(
          versionedHashes.isPresent(), "Must specify blob versioned hashes for blob transaction");
      checkArgument(
          !versionedHashes.get().isEmpty(),
          "Blob transaction must have at least one versioned hash");
      checkArgument(
          maxFeePerBlobGas.isPresent(), "Must specify max fee per blob gas for blob transaction");
    }

    this.transactionType = transactionType;
    this.nonce = nonce;
    this.gasPrice = gasPrice;
    this.maxPriorityFeePerGas = maxPriorityFeePerGas;
    this.maxFeePerGas = maxFeePerGas;
    this.maxFeePerBlobGas = maxFeePerBlobGas;
    this.gasLimit = gasLimit;
    this.to = to;
    this.value = value;
    this.signature = signature;
    this.payload = payload;
    this.maybeAccessList = maybeAccessList;
    this.sender = sender;
    this.chainId = chainId;
    this.versionedHashes = versionedHashes;
    this.blobsWithCommitments = blobsWithCommitments;

    if (isUpfrontGasCostTooHigh()) {
      throw new IllegalArgumentException("Upfront gas cost exceeds UInt256");
    }
  }

  public Transaction(
      final long nonce,
      final Optional<Wei> gasPrice,
      final Optional<Wei> maxPriorityFeePerGas,
      final Optional<Wei> maxFeePerGas,
      final Optional<Wei> maxFeePerBlobGas,
      final long gasLimit,
      final Optional<Address> to,
      final Wei value,
      final SECPSignature signature,
      final Bytes payload,
      final Address sender,
      final Optional<BigInteger> chainId,
      final Optional<List<VersionedHash>> versionedHashes,
      final Optional<BlobsWithCommitments> blobsWithCommitments) {
    this(
        TransactionType.FRONTIER,
        nonce,
        gasPrice,
        maxPriorityFeePerGas,
        maxFeePerGas,
        maxFeePerBlobGas,
        gasLimit,
        to,
        value,
        signature,
        payload,
        Optional.empty(),
        sender,
        chainId,
        versionedHashes,
        blobsWithCommitments);
  }

  public Transaction(
      final long nonce,
      final Wei gasPrice,
      final long gasLimit,
      final Address to,
      final Wei value,
      final SECPSignature signature,
      final Bytes payload,
      final Optional<BigInteger> chainId,
      final Optional<List<VersionedHash>> versionedHashes,
      final Optional<BlobsWithCommitments> blobsWithCommitments) {
    this(
        TransactionType.FRONTIER,
        nonce,
        Optional.of(gasPrice),
        Optional.empty(),
        Optional.empty(),
        Optional.empty(),
        gasLimit,
        Optional.of(to),
        value,
        signature,
        payload,
        Optional.empty(),
        null,
        chainId,
        versionedHashes,
        blobsWithCommitments);
  }

  /**
   * Instantiates a transaction instance.
   *
   * @param nonce the nonce
   * @param gasPrice the gas price
   * @param gasLimit the gas limit
   * @param to the transaction recipient
   * @param value the value being transferred to the recipient
   * @param signature the signature
   * @param payload the payload
   * @param sender the transaction sender
   * @param chainId the chain id to apply the transaction to
   *     <p>The {@code to} will be an {@code Optional.empty()} for a contract creation transaction;
   *     otherwise it should contain an address.
   *     <p>The {@code chainId} must be greater than 0 to be applied to a specific chain; otherwise
   *     it will default to any chain.
   */
  public Transaction(
      final long nonce,
      final Wei gasPrice,
      final long gasLimit,
      final Optional<Address> to,
      final Wei value,
      final SECPSignature signature,
      final Bytes payload,
      final Address sender,
      final Optional<BigInteger> chainId,
      final Optional<List<VersionedHash>> versionedHashes) {
    this(
        nonce,
        Optional.of(gasPrice),
        Optional.empty(),
        Optional.empty(),
        Optional.empty(),
        gasLimit,
        to,
        value,
        signature,
        payload,
        sender,
        chainId,
        versionedHashes,
        Optional.empty());
  }

  /**
   * Instantiates a transaction instance.
   *
   * @param nonce the nonce
   * @param gasPrice the gas price
   * @param gasLimit the gas limit
   * @param to the transaction recipient
   * @param value the value being transferred to the recipient
   * @param signature the signature
   * @param payload the payload
   * @param sender the transaction sender
   * @param chainId the chain id to apply the transaction to
   *     <p>The {@code to} will be an {@code Optional.empty()} for a contract creation transaction;
   *     otherwise it should contain an address.
   *     <p>The {@code chainId} must be greater than 0 to be applied to a specific chain; otherwise
   *     it will default to any chain.
   */
  public Transaction(
      final long nonce,
      final Wei gasPrice,
      final long gasLimit,
      final Optional<Address> to,
      final Wei value,
      final SECPSignature signature,
      final Bytes payload,
      final Address sender,
      final Optional<BigInteger> chainId,
      final Optional<Wei> maxFeePerBlobGas,
      final Optional<List<VersionedHash>> versionedHashes,
      final Optional<BlobsWithCommitments> blobsWithCommitments) {
    this(
        nonce,
        Optional.of(gasPrice),
        Optional.empty(),
        Optional.empty(),
        maxFeePerBlobGas,
        gasLimit,
        to,
        value,
        signature,
        payload,
        sender,
        chainId,
        versionedHashes,
        blobsWithCommitments);
  }

  /**
   * Returns the transaction nonce.
   *
   * @return the transaction nonce
   */
  @Override
  public long getNonce() {
    return nonce;
  }

  /**
   * Return the transaction gas price.
   *
   * @return the transaction gas price
   */
  @Override
  public Optional<Wei> getGasPrice() {
    return gasPrice;
  }

  /**
   * Return the transaction max priority per gas.
   *
   * @return the transaction max priority per gas
   */
  @Override
  public Optional<Wei> getMaxPriorityFeePerGas() {
    return maxPriorityFeePerGas;
  }

  /**
   * Return the transaction max fee per gas.
   *
   * @return the transaction max fee per gas
   */
  @Override
  public Optional<Wei> getMaxFeePerGas() {
    return maxFeePerGas;
  }

  /**
   * Return the transaction max fee per blob gas.
   *
   * @return the transaction max fee per blob gas
   */
  @Override
  public Optional<Wei> getMaxFeePerBlobGas() {
    return maxFeePerBlobGas;
  }

  /**
   * Return the effective priority fee per gas for this transaction.
   *
   * @param maybeBaseFee base fee in case of EIP-1559 transaction
   * @return priority fee per gas in wei
   */
  public Wei getEffectivePriorityFeePerGas(final Optional<Wei> maybeBaseFee) {
    return maybeBaseFee
        .map(
            baseFee -> {
              if (getType().supports1559FeeMarket()) {
                if (baseFee.greaterOrEqualThan(getMaxFeePerGas().get())) {
                  return Wei.ZERO;
                }
                return UInt256s.min(
                    getMaxPriorityFeePerGas().get(), getMaxFeePerGas().get().subtract(baseFee));
              } else {
                if (baseFee.greaterOrEqualThan(getGasPrice().get())) {
                  return Wei.ZERO;
                }
                return getGasPrice().get().subtract(baseFee);
              }
            })
        .orElseGet(() -> getGasPrice().orElse(Wei.ZERO));
  }

  /**
   * Returns the transaction gas limit.
   *
   * @return the transaction gas limit
   */
  @Override
  public long getGasLimit() {
    return gasLimit;
  }

  /**
   * Returns the number of blobs this transaction has, or 0 if not a blob transaction type
   *
   * @return return the count
   */
  public int getBlobCount() {
    return versionedHashes.map(List::size).orElse(0);
  }

  /**
   * Returns the transaction recipient.
   *
   * <p>The {@code Optional<Address>} will be {@code Optional.empty()} if the transaction is a
   * contract creation; otherwise it will contain the message call transaction recipient.
   *
   * @return the transaction recipient if a message call; otherwise {@code Optional.empty()}
   */
  @Override
  public Optional<Address> getTo() {
    return to;
  }

  /**
   * Returns the value transferred in the transaction.
   *
   * @return the value transferred in the transaction
   */
  @Override
  public Wei getValue() {
    return value;
  }

  /**
   * Returns the signature used to sign the transaction.
   *
   * @return the signature used to sign the transaction
   */
  public SECPSignature getSignature() {
    return signature;
  }

  /**
   * Returns the transaction payload.
   *
   * @return the transaction payload
   */
  @Override
  public Bytes getPayload() {
    return payload;
  }

  /**
   * Returns the payload if this is a contract creation transaction.
   *
   * @return if present the init code
   */
  @Override
  public Optional<Bytes> getInit() {
    return getTo().isPresent() ? Optional.empty() : Optional.of(payload);
  }

  /**
   * Returns the payload if this is a message call transaction.
   *
   * @return if present the init code
   */
  @Override
  public Optional<Bytes> getData() {
    return getTo().isPresent() ? Optional.of(payload) : Optional.empty();
  }

  @Override
  public Optional<List<AccessListEntry>> getAccessList() {
    return maybeAccessList;
  }

  /**
   * Return the transaction chain id (if it exists)
   *
   * <p>The {@code OptionalInt} will be {@code OptionalInt.empty()} if the transaction is not tied
   * to a specific chain.
   *
   * @return the transaction chain id if it exists; otherwise {@code OptionalInt.empty()}
   */
  @Override
  public Optional<BigInteger> getChainId() {
    return chainId;
  }

  /**
   * Returns the transaction sender.
   *
   * @return the transaction sender
   */
  @Override
  public Address getSender() {
    if (sender == null) {
      final SECPPublicKey publicKey =
          signatureAlgorithm
              .recoverPublicKeyFromSignature(getOrComputeSenderRecoveryHash(), signature)
              .orElseThrow(
                  () ->
                      new IllegalStateException(
                          "Cannot recover public key from signature for " + this));
      sender = Address.extract(Hash.hash(publicKey.getEncodedBytes()));
    }
    return sender;
  }

  /**
   * Returns the public key extracted from the signature.
   *
   * @return the public key
   */
  public Optional<String> getPublicKey() {
    return signatureAlgorithm
        .recoverPublicKeyFromSignature(getOrComputeSenderRecoveryHash(), signature)
        .map(SECPPublicKey::toString);
  }

  private Bytes32 getOrComputeSenderRecoveryHash() {
    if (hashNoSignature == null) {
      hashNoSignature =
          computeSenderRecoveryHash(
              transactionType,
              nonce,
              gasPrice.orElse(null),
              maxPriorityFeePerGas.orElse(null),
              maxFeePerGas.orElse(null),
              maxFeePerBlobGas.orElse(null),
              gasLimit,
              to,
              value,
              payload,
              maybeAccessList,
              versionedHashes.orElse(null),
              chainId);
    }
    return hashNoSignature;
  }

  /**
   * Writes the transaction to RLP
   *
   * @param out the output to write the transaction to
   */
  public void writeTo(final RLPOutput out) {
    TransactionEncoder.encodeForWire(this, out);
  }

  @Override
  public Bytes encoded() {
    final BytesValueRLPOutput rplOutput = new BytesValueRLPOutput();
    writeTo(rplOutput);
    return rplOutput.encoded();
  }

  @Override
  public BigInteger getR() {
    return signature.getR();
  }

  @Override
  public BigInteger getS() {
    return signature.getS();
  }

  @Override
  public BigInteger getV() {

    final BigInteger recId = BigInteger.valueOf(signature.getRecId());

    if (transactionType != null && transactionType != TransactionType.FRONTIER) {
      // EIP-2718 typed transaction, return yParity:
      return recId;
    } else {
      if (chainId.isEmpty()) {
        return recId.add(REPLAY_UNPROTECTED_V_BASE);
      } else {
        return recId.add(REPLAY_PROTECTED_V_BASE).add(TWO.multiply(chainId.get()));
      }
    }
  }

  /**
   * Returns the transaction hash.
   *
   * @return the transaction hash
   */
  @Override
  public Hash getHash() {
    if (hash == null) {
      memoizeHashAndSize();
    }
    return hash;
  }

  /**
   * Returns the size in bytes of the encoded transaction.
   *
   * @return the size in bytes of the encoded transaction.
   */
  public int getSize() {
    if (size == -1) {
      memoizeHashAndSize();
    }
    return size;
  }

  private void memoizeHashAndSize() {
    final Bytes bytes = TransactionEncoder.encodeOpaqueBytes(this);
    hash = Hash.hash(bytes);

    if (transactionType.supportsBlob()) {
      if (getBlobsWithCommitments().isPresent()) {
<<<<<<< HEAD
        size = TransactionEncoder.encodeForNetwork(this).size();
=======
        size = bytes.size();
        return;
>>>>>>> e3b01122
      }
    }
    final BytesValueRLPOutput rlpOutput = new BytesValueRLPOutput();
    TransactionEncoder.encodeForWire(transactionType, bytes, rlpOutput);
    size = rlpOutput.encodedSize();
  }

  /**
   * Returns whether the transaction is a contract creation
   *
   * @return {@code true} if this is a contract-creation transaction; otherwise {@code false}
   */
  public boolean isContractCreation() {
    return getTo().isEmpty();
  }

  /**
   * Calculates the max up-front cost for the gas the transaction can use.
   *
   * @return the max up-front cost for the gas the transaction can use.
   */
  private Wei getMaxUpfrontGasCost(final long blobGasPerBlock) {
    return getUpfrontGasCost(
        getMaxGasPrice(), getMaxFeePerBlobGas().orElse(Wei.ZERO), blobGasPerBlock);
  }

  /**
   * Check if the upfront gas cost is over the max allowed
   *
   * @return true is upfront data cost overflow uint256 max value
   */
  private boolean isUpfrontGasCostTooHigh() {
    return calculateUpfrontGasCost(getMaxGasPrice(), Wei.ZERO, 0L).bitLength() > 256;
  }

  /**
   * Calculates the up-front cost for the gas and blob gas the transaction can use.
   *
   * @param gasPrice the gas price to use
   * @param blobGasPrice the blob gas price to use
   * @return the up-front cost for the gas the transaction can use.
   */
  public Wei getUpfrontGasCost(
      final Wei gasPrice, final Wei blobGasPrice, final long totalBlobGas) {
    if (gasPrice == null || gasPrice.isZero()) {
      return Wei.ZERO;
    }

    final var cost = calculateUpfrontGasCost(gasPrice, blobGasPrice, totalBlobGas);

    if (cost.bitLength() > 256) {
      return Wei.MAX_WEI;
    } else {
      return Wei.of(cost);
    }
  }

  private BigInteger calculateUpfrontGasCost(
      final Wei gasPrice, final Wei blobGasPrice, final long totalBlobGas) {
    var cost =
        new BigInteger(1, Longs.toByteArray(getGasLimit())).multiply(gasPrice.getAsBigInteger());

    if (transactionType.supportsBlob()) {
      cost = cost.add(blobGasPrice.getAsBigInteger().multiply(BigInteger.valueOf(totalBlobGas)));
    }

    return cost;
  }

  /**
   * Calculates the up-front cost for the transaction.
   *
   * <p>The up-front cost is paid by the sender account before the transaction is executed. The
   * sender must have the amount in its account balance to execute and some of this amount may be
   * refunded after the transaction has executed.
   *
   * @return the up-front gas cost for the transaction
   */
  public Wei getUpfrontCost(final long totalBlobGas) {
    return getMaxUpfrontGasCost(totalBlobGas).addExact(getValue());
  }

  /**
   * Return the maximum fee per gas the sender is willing to pay for this transaction.
   *
   * @return max fee per gas in wei
   */
  public Wei getMaxGasPrice() {
    return maxFeePerGas.orElseGet(
        () ->
            gasPrice.orElseThrow(
                () ->
                    new IllegalStateException(
                        "Transaction requires either gasPrice or maxFeePerGas")));
  }

  /**
   * Calculates the effectiveGasPrice of a transaction on the basis of an {@code Optional<Long>}
   * baseFee and handles unwrapping Optional fee parameters. If baseFee is present, effective gas is
   * calculated as:
   *
   * <p>min((baseFeePerGas + maxPriorityFeePerGas), maxFeePerGas)
   *
   * <p>Otherwise, return gasPrice for legacy transactions.
   *
   * @param baseFeePerGas optional baseFee from the block header, if we are post-london
   * @return the effective gas price.
   */
  public final Wei getEffectiveGasPrice(final Optional<Wei> baseFeePerGas) {
    return getEffectivePriorityFeePerGas(baseFeePerGas).addExact(baseFeePerGas.orElse(Wei.ZERO));
  }

  @Override
  public TransactionType getType() {
    return this.transactionType;
  }

  @Override
  public Optional<List<VersionedHash>> getVersionedHashes() {
    return versionedHashes;
  }

  @Override
  public Optional<BlobsWithCommitments> getBlobsWithCommitments() {
    return blobsWithCommitments;
  }

  /**
   * Return the list of transaction hashes extracted from the collection of Transaction passed as
   * argument
   *
   * @param transactions a collection of transactions
   * @return the list of transaction hashes
   */
  public static List<Hash> toHashList(final Collection<Transaction> transactions) {
    return transactions.stream().map(Transaction::getHash).collect(Collectors.toUnmodifiableList());
  }

  private static Bytes32 computeSenderRecoveryHash(
      final TransactionType transactionType,
      final long nonce,
      final Wei gasPrice,
      final Wei maxPriorityFeePerGas,
      final Wei maxFeePerGas,
      final Wei maxFeePerBlobGas,
      final long gasLimit,
      final Optional<Address> to,
      final Wei value,
      final Bytes payload,
      final Optional<List<AccessListEntry>> accessList,
      final List<VersionedHash> versionedHashes,
      final Optional<BigInteger> chainId) {
    if (transactionType.requiresChainId()) {
      checkArgument(chainId.isPresent(), "Transaction type %s requires chainId", transactionType);
    }
    final Bytes preimage;
    switch (transactionType) {
      case FRONTIER:
        preimage = frontierPreimage(nonce, gasPrice, gasLimit, to, value, payload, chainId);
        break;
      case EIP1559:
        preimage =
            eip1559Preimage(
                nonce,
                maxPriorityFeePerGas,
                maxFeePerGas,
                gasLimit,
                to,
                value,
                payload,
                chainId,
                accessList);
        break;
      case BLOB:
        preimage =
            blobPreimage(
                nonce,
                maxPriorityFeePerGas,
                maxFeePerGas,
                maxFeePerBlobGas,
                gasLimit,
                to,
                value,
                payload,
                chainId,
                accessList,
                versionedHashes);
        break;
      case ACCESS_LIST:
        preimage =
            accessListPreimage(
                nonce,
                gasPrice,
                gasLimit,
                to,
                value,
                payload,
                accessList.orElseThrow(
                    () ->
                        new IllegalStateException(
                            "Developer error: the transaction should be guaranteed to have an access list here")),
                chainId);
        break;
      default:
        throw new IllegalStateException(
            "Developer error. Didn't specify signing hash preimage computation");
    }
    return keccak256(preimage);
  }

  private static Bytes frontierPreimage(
      final long nonce,
      final Wei gasPrice,
      final long gasLimit,
      final Optional<Address> to,
      final Wei value,
      final Bytes payload,
      final Optional<BigInteger> chainId) {
    return RLP.encode(
        rlpOutput -> {
          rlpOutput.startList();
          rlpOutput.writeLongScalar(nonce);
          rlpOutput.writeUInt256Scalar(gasPrice);
          rlpOutput.writeLongScalar(gasLimit);
          rlpOutput.writeBytes(to.map(Bytes::copy).orElse(Bytes.EMPTY));
          rlpOutput.writeUInt256Scalar(value);
          rlpOutput.writeBytes(payload);
          if (chainId.isPresent()) {
            rlpOutput.writeBigIntegerScalar(chainId.get());
            rlpOutput.writeUInt256Scalar(UInt256.ZERO);
            rlpOutput.writeUInt256Scalar(UInt256.ZERO);
          }
          rlpOutput.endList();
        });
  }

  private static Bytes eip1559Preimage(
      final long nonce,
      final Wei maxPriorityFeePerGas,
      final Wei maxFeePerGas,
      final long gasLimit,
      final Optional<Address> to,
      final Wei value,
      final Bytes payload,
      final Optional<BigInteger> chainId,
      final Optional<List<AccessListEntry>> accessList) {
    final Bytes encoded =
        RLP.encode(
            rlpOutput -> {
              rlpOutput.startList();
              eip1559PreimageFields(
                  nonce,
                  maxPriorityFeePerGas,
                  maxFeePerGas,
                  gasLimit,
                  to,
                  value,
                  payload,
                  chainId,
                  accessList,
                  rlpOutput);
              rlpOutput.endList();
            });
    return Bytes.concatenate(Bytes.of(TransactionType.EIP1559.getSerializedType()), encoded);
  }

  private static void eip1559PreimageFields(
      final long nonce,
      final Wei maxPriorityFeePerGas,
      final Wei maxFeePerGas,
      final long gasLimit,
      final Optional<Address> to,
      final Wei value,
      final Bytes payload,
      final Optional<BigInteger> chainId,
      final Optional<List<AccessListEntry>> accessList,
      final RLPOutput rlpOutput) {
    rlpOutput.writeBigIntegerScalar(chainId.orElseThrow());
    rlpOutput.writeLongScalar(nonce);
    rlpOutput.writeUInt256Scalar(maxPriorityFeePerGas);
    rlpOutput.writeUInt256Scalar(maxFeePerGas);
    rlpOutput.writeLongScalar(gasLimit);
    rlpOutput.writeBytes(to.map(Bytes::copy).orElse(Bytes.EMPTY));
    rlpOutput.writeUInt256Scalar(value);
    rlpOutput.writeBytes(payload);
    AccessListTransactionEncoder.writeAccessList(rlpOutput, accessList);
  }

  private static Bytes blobPreimage(
      final long nonce,
      final Wei maxPriorityFeePerGas,
      final Wei maxFeePerGas,
      final Wei maxFeePerBlobGas,
      final long gasLimit,
      final Optional<Address> to,
      final Wei value,
      final Bytes payload,
      final Optional<BigInteger> chainId,
      final Optional<List<AccessListEntry>> accessList,
      final List<VersionedHash> versionedHashes) {

    final Bytes encoded =
        RLP.encode(
            rlpOutput -> {
              rlpOutput.startList();
              eip1559PreimageFields(
                  nonce,
                  maxPriorityFeePerGas,
                  maxFeePerGas,
                  gasLimit,
                  to,
                  value,
                  payload,
                  chainId,
                  accessList,
                  rlpOutput);
              rlpOutput.writeUInt256Scalar(maxFeePerBlobGas);
              BlobTransactionEncoder.writeBlobVersionedHashes(rlpOutput, versionedHashes);
              rlpOutput.endList();
            });
    return Bytes.concatenate(Bytes.of(TransactionType.BLOB.getSerializedType()), encoded);
  }

  private static Bytes accessListPreimage(
      final long nonce,
      final Wei gasPrice,
      final long gasLimit,
      final Optional<Address> to,
      final Wei value,
      final Bytes payload,
      final List<AccessListEntry> accessList,
      final Optional<BigInteger> chainId) {
    final Bytes encode =
        RLP.encode(
            rlpOutput -> {
              rlpOutput.startList();
              AccessListTransactionEncoder.encodeAccessListInner(
                  chainId, nonce, gasPrice, gasLimit, to, value, payload, accessList, rlpOutput);
              rlpOutput.endList();
            });
    return Bytes.concatenate(Bytes.of(TransactionType.ACCESS_LIST.getSerializedType()), encode);
  }

  @Override
  public boolean equals(final Object other) {
    if (!(other instanceof Transaction)) {
      return false;
    }
    final Transaction that = (Transaction) other;
    return Objects.equals(this.chainId, that.chainId)
        && this.gasLimit == that.gasLimit
        && Objects.equals(this.gasPrice, that.gasPrice)
        && Objects.equals(this.maxPriorityFeePerGas, that.maxPriorityFeePerGas)
        && Objects.equals(this.maxFeePerGas, that.maxFeePerGas)
        && Objects.equals(this.maxFeePerBlobGas, that.maxFeePerBlobGas)
        && this.nonce == that.nonce
        && Objects.equals(this.payload, that.payload)
        && Objects.equals(this.signature, that.signature)
        && Objects.equals(this.to, that.to)
        && Objects.equals(this.value, that.value)
        && Objects.equals(this.getV(), that.getV());
  }

  @Override
  public int hashCode() {
    return Objects.hash(
        nonce,
        gasPrice,
        maxPriorityFeePerGas,
        maxFeePerGas,
        maxFeePerBlobGas,
        gasLimit,
        to,
        value,
        payload,
        signature,
        chainId);
  }

  @Override
  public String toString() {
    final StringBuilder sb = new StringBuilder();
    sb.append(
            transactionType.supportsBlob()
                ? "Blob"
                : isContractCreation() ? "ContractCreation" : "MessageCall")
        .append("{");
    sb.append("type=").append(getType()).append(", ");
    sb.append("nonce=").append(getNonce()).append(", ");
    getGasPrice()
        .ifPresent(
            gasPrice -> sb.append("gasPrice=").append(gasPrice.toShortHexString()).append(", "));
    if (getMaxPriorityFeePerGas().isPresent() && getMaxFeePerGas().isPresent()) {
      sb.append("maxPriorityFeePerGas=")
          .append(getMaxPriorityFeePerGas().map(Wei::toShortHexString).get())
          .append(", ");
      sb.append("maxFeePerGas=")
          .append(getMaxFeePerGas().map(Wei::toShortHexString).get())
          .append(", ");
      getMaxFeePerBlobGas()
          .ifPresent(
              wei -> sb.append("maxFeePerBlobGas=").append(wei.toShortHexString()).append(", "));
    }
    sb.append("gasLimit=").append(getGasLimit()).append(", ");
    if (getTo().isPresent()) sb.append("to=").append(getTo().get()).append(", ");
    sb.append("value=").append(getValue()).append(", ");
    sb.append("sig=").append(getSignature()).append(", ");
    if (chainId.isPresent()) sb.append("chainId=").append(getChainId().get()).append(", ");
    sb.append("payload=").append(getPayload());
    if (transactionType.equals(TransactionType.ACCESS_LIST)) {
      sb.append(", ").append("accessList=").append(maybeAccessList);
    }
    return sb.append("}").toString();
  }

  public String toTraceLog() {
    final StringBuilder sb = new StringBuilder();
    sb.append(getHash()).append("={");
    sb.append(
            transactionType.supportsBlob()
                ? "Blob"
                : isContractCreation() ? "ContractCreation" : "MessageCall")
        .append(", ");
    sb.append(getNonce()).append(", ");
    sb.append(getSender()).append(", ");
    sb.append(getType()).append(", ");
    getGasPrice()
        .ifPresent(
            gasPrice -> sb.append("gp: ").append(gasPrice.toHumanReadableString()).append(", "));
    if (getMaxPriorityFeePerGas().isPresent() && getMaxFeePerGas().isPresent()) {
      sb.append("mf: ")
          .append(getMaxFeePerGas().map(Wei::toHumanReadableString).get())
          .append(", ");
      sb.append("pf: ")
          .append(getMaxPriorityFeePerGas().map(Wei::toHumanReadableString).get())
          .append(", ");
      getMaxFeePerBlobGas()
          .ifPresent(wei -> sb.append("df: ").append(wei.toHumanReadableString()).append(", "));
    }
    sb.append("gl: ").append(getGasLimit()).append(", ");
    sb.append("v: ").append(getValue().toHumanReadableString()).append(", ");
    getTo().ifPresent(to -> sb.append(to));
    return sb.append("}").toString();
  }

  @Override
  public Optional<Address> contractAddress() {
    if (isContractCreation()) {
      return Optional.of(Address.contractAddress(getSender(), getNonce()));
    }
    return Optional.empty();
  }

  public static class Builder {
    private static final Optional<List<AccessListEntry>> EMPTY_ACCESS_LIST = Optional.of(List.of());

    protected TransactionType transactionType;

    protected long nonce = -1L;

    protected Wei gasPrice;

    protected Wei maxPriorityFeePerGas;

    protected Wei maxFeePerGas;
    protected Wei maxFeePerBlobGas;

    protected long gasLimit = -1L;

    protected Optional<Address> to = Optional.empty();

    protected Wei value;

    protected SECPSignature signature;

    protected Bytes payload;

    protected Optional<List<AccessListEntry>> accessList = Optional.empty();

    protected Address sender;

    protected Optional<BigInteger> chainId = Optional.empty();
    protected Optional<BigInteger> v = Optional.empty();
    protected List<VersionedHash> versionedHashes = null;
    private BlobsWithCommitments blobsWithCommitments;

    public Builder type(final TransactionType transactionType) {
      this.transactionType = transactionType;
      return this;
    }

    public Builder chainId(final BigInteger chainId) {
      this.chainId = Optional.of(chainId);
      return this;
    }

    public Builder v(final BigInteger v) {
      this.v = Optional.of(v);
      return this;
    }

    public Builder gasPrice(final Wei gasPrice) {
      this.gasPrice = gasPrice;
      return this;
    }

    public Builder maxPriorityFeePerGas(final Wei maxPriorityFeePerGas) {
      this.maxPriorityFeePerGas = maxPriorityFeePerGas;
      return this;
    }

    public Builder maxFeePerGas(final Wei maxFeePerGas) {
      this.maxFeePerGas = maxFeePerGas;
      return this;
    }

    public Builder maxFeePerBlobGas(final Wei maxFeePerBlobGas) {
      this.maxFeePerBlobGas = maxFeePerBlobGas;
      return this;
    }

    public Builder gasLimit(final long gasLimit) {
      this.gasLimit = gasLimit;
      return this;
    }

    public Builder nonce(final long nonce) {
      this.nonce = nonce;
      return this;
    }

    public Builder value(final Wei value) {
      this.value = value;
      return this;
    }

    public Builder to(final Address to) {
      this.to = Optional.ofNullable(to);
      return this;
    }

    public Builder payload(final Bytes payload) {
      this.payload = payload;
      return this;
    }

    public Builder accessList(final List<AccessListEntry> accessList) {
      this.accessList =
          accessList == null
              ? Optional.empty()
              : accessList.isEmpty() ? EMPTY_ACCESS_LIST : Optional.of(accessList);
      return this;
    }

    public Builder sender(final Address sender) {
      this.sender = sender;
      return this;
    }

    public Builder signature(final SECPSignature signature) {
      this.signature = signature;
      return this;
    }

    public Builder versionedHashes(final List<VersionedHash> versionedHashes) {
      this.versionedHashes = versionedHashes;
      return this;
    }

    public Builder guessType() {
      if (versionedHashes != null && !versionedHashes.isEmpty()) {
        transactionType = TransactionType.BLOB;
      } else if (maxPriorityFeePerGas != null || maxFeePerGas != null) {
        transactionType = TransactionType.EIP1559;
      } else if (accessList.isPresent()) {
        transactionType = TransactionType.ACCESS_LIST;
      } else {
        transactionType = TransactionType.FRONTIER;
      }
      return this;
    }

    public TransactionType getTransactionType() {
      return transactionType;
    }

    public Transaction build() {
      if (transactionType == null) guessType();
      return new Transaction(
          transactionType,
          nonce,
          Optional.ofNullable(gasPrice),
          Optional.ofNullable(maxPriorityFeePerGas),
          Optional.ofNullable(maxFeePerGas),
          Optional.ofNullable(maxFeePerBlobGas),
          gasLimit,
          to,
          value,
          signature,
          payload,
          accessList,
          sender,
          chainId,
          Optional.ofNullable(versionedHashes),
          Optional.ofNullable(blobsWithCommitments));
    }

    public Transaction signAndBuild(final KeyPair keys) {
      checkState(
          signature == null, "The transaction signature has already been provided to this builder");
      signature(computeSignature(keys));
      sender(Address.extract(Hash.hash(keys.getPublicKey().getEncodedBytes())));
      return build();
    }

    SECPSignature computeSignature(final KeyPair keys) {
      return SignatureAlgorithmFactory.getInstance()
          .sign(
              computeSenderRecoveryHash(
                  transactionType,
                  nonce,
                  gasPrice,
                  maxPriorityFeePerGas,
                  maxFeePerGas,
                  maxFeePerBlobGas,
                  gasLimit,
                  to,
                  value,
                  payload,
                  accessList,
                  versionedHashes,
                  chainId),
              keys);
    }

    public Builder kzgBlobs(
        final List<KZGCommitment> kzgCommitments,
        final List<Blob> blobs,
        final List<KZGProof> kzgProofs) {
      if (this.versionedHashes == null || this.versionedHashes.isEmpty()) {
        this.versionedHashes =
            kzgCommitments.stream()
                .map(c -> new VersionedHash(SHA256_VERSION_ID, Sha256Hash.sha256(c.getData())))
                .collect(Collectors.toList());
      }
      this.blobsWithCommitments =
          new BlobsWithCommitments(kzgCommitments, blobs, kzgProofs, versionedHashes);
      return this;
    }
  }
}<|MERGE_RESOLUTION|>--- conflicted
+++ resolved
@@ -677,17 +677,13 @@
   }
 
   private void memoizeHashAndSize() {
-    final Bytes bytes = TransactionEncoder.encodeOpaqueBytes(this);
+    final Bytes bytes = TransactionEncoder.encodeForNetwork(this);
     hash = Hash.hash(bytes);
 
     if (transactionType.supportsBlob()) {
       if (getBlobsWithCommitments().isPresent()) {
-<<<<<<< HEAD
-        size = TransactionEncoder.encodeForNetwork(this).size();
-=======
         size = bytes.size();
         return;
->>>>>>> e3b01122
       }
     }
     final BytesValueRLPOutput rlpOutput = new BytesValueRLPOutput();
