/*
 * Copyright ConsenSys AG.
 *
 * Licensed under the Apache License, Version 2.0 (the "License"); you may not use this file except in compliance with
 * the License. You may obtain a copy of the License at
 *
 * http://www.apache.org/licenses/LICENSE-2.0
 *
 * Unless required by applicable law or agreed to in writing, software distributed under the License is distributed on
 * an "AS IS" BASIS, WITHOUT WARRANTIES OR CONDITIONS OF ANY KIND, either express or implied. See the License for the
 * specific language governing permissions and limitations under the License.
 *
 * SPDX-License-Identifier: Apache-2.0
 */
package org.hyperledger.besu.ethereum.transaction;

import static org.hyperledger.besu.ethereum.mainnet.feemarket.ExcessBlobGasCalculator.calculateExcessBlobGasForParent;

import org.hyperledger.besu.crypto.SECPSignature;
import org.hyperledger.besu.crypto.SignatureAlgorithm;
import org.hyperledger.besu.crypto.SignatureAlgorithmFactory;
import org.hyperledger.besu.datatypes.AccountOverride;
import org.hyperledger.besu.datatypes.AccountOverrideMap;
import org.hyperledger.besu.datatypes.Address;
import org.hyperledger.besu.datatypes.BlobGas;
import org.hyperledger.besu.datatypes.Hash;
import org.hyperledger.besu.datatypes.Wei;
import org.hyperledger.besu.ethereum.chain.Blockchain;
import org.hyperledger.besu.ethereum.core.BlockHeader;
import org.hyperledger.besu.ethereum.core.BlockHeaderBuilder;
import org.hyperledger.besu.ethereum.core.MiningConfiguration;
import org.hyperledger.besu.ethereum.core.MutableWorldState;
import org.hyperledger.besu.ethereum.core.ProcessableBlockHeader;
import org.hyperledger.besu.ethereum.core.Transaction;
import org.hyperledger.besu.ethereum.mainnet.MainnetTransactionProcessor;
import org.hyperledger.besu.ethereum.mainnet.MiningBeneficiaryCalculator;
import org.hyperledger.besu.ethereum.mainnet.ProtocolSchedule;
import org.hyperledger.besu.ethereum.mainnet.ProtocolSpec;
import org.hyperledger.besu.ethereum.mainnet.TransactionValidationParams;
import org.hyperledger.besu.ethereum.processing.TransactionProcessingResult;
import org.hyperledger.besu.ethereum.vm.CachingBlockHashLookup;
import org.hyperledger.besu.ethereum.vm.DebugOperationTracer;
import org.hyperledger.besu.ethereum.worldstate.WorldStateArchive;
import org.hyperledger.besu.evm.account.Account;
import org.hyperledger.besu.evm.account.MutableAccount;
import org.hyperledger.besu.evm.tracing.OperationTracer;
import org.hyperledger.besu.evm.worldstate.WorldUpdater;

import java.math.BigInteger;
import java.util.Optional;
import java.util.function.Supplier;
import javax.annotation.Nonnull;

import com.google.common.annotations.VisibleForTesting;
import com.google.common.base.Suppliers;
import org.apache.tuweni.bytes.Bytes;
import org.apache.tuweni.units.bigints.UInt256;
import org.slf4j.Logger;
import org.slf4j.LoggerFactory;

/*
 * Used to process transactions for eth_call and eth_estimateGas.
 *
 * The processing won't affect the world state, it is used to execute read operations on the
 * blockchain or to estimate the transaction gas cost.
 */
public class TransactionSimulator {
  private static final Logger LOG = LoggerFactory.getLogger(TransactionSimulator.class);
  private static final Supplier<SignatureAlgorithm> SIGNATURE_ALGORITHM =
      Suppliers.memoize(SignatureAlgorithmFactory::getInstance);

  // Dummy signature for transactions to not fail being processed.
  private static final SECPSignature FAKE_SIGNATURE =
      SIGNATURE_ALGORITHM
          .get()
          .createSignature(
              SIGNATURE_ALGORITHM.get().getHalfCurveOrder(),
              SIGNATURE_ALGORITHM.get().getHalfCurveOrder(),
              (byte) 0);

  // TODO: Identify a better default from account to use, such as the registered
  // coinbase or an account currently unlocked by the client.
  private static final Address DEFAULT_FROM =
      Address.fromHexString("0x0000000000000000000000000000000000000000");

  private final Blockchain blockchain;
  private final WorldStateArchive worldStateArchive;
  private final ProtocolSchedule protocolSchedule;
  private final MiningConfiguration miningConfiguration;
  private final long rpcGasCap;

  public TransactionSimulator(
      final Blockchain blockchain,
      final WorldStateArchive worldStateArchive,
      final ProtocolSchedule protocolSchedule,
      final MiningConfiguration miningConfiguration,
      final long rpcGasCap) {
    this.blockchain = blockchain;
    this.worldStateArchive = worldStateArchive;
    this.protocolSchedule = protocolSchedule;
    this.miningConfiguration = miningConfiguration;
    this.rpcGasCap = rpcGasCap;
  }

  public Optional<TransactionSimulatorResult> process(
      final CallParameter callParams,
      final TransactionValidationParams transactionValidationParams,
      final OperationTracer operationTracer,
      final long blockNumber) {
    final BlockHeader header = blockchain.getBlockHeader(blockNumber).orElse(null);
    return process(
        callParams,
        Optional.empty(),
        transactionValidationParams,
        operationTracer,
        (mutableWorldState, transactionSimulatorResult) -> transactionSimulatorResult,
        header);
  }

  public Optional<TransactionSimulatorResult> process(
      final CallParameter callParams,
      final TransactionValidationParams transactionValidationParams,
      final OperationTracer operationTracer,
      final BlockHeader blockHeader) {
    return process(
        callParams,
        Optional.empty(),
        transactionValidationParams,
        operationTracer,
        (mutableWorldState, transactionSimulatorResult) -> transactionSimulatorResult,
        blockHeader);
  }

  public Optional<TransactionSimulatorResult> process(
      final CallParameter callParams,
      final Optional<AccountOverrideMap> maybeStateOverrides,
      final TransactionValidationParams transactionValidationParams,
      final OperationTracer operationTracer,
      final BlockHeader blockHeader) {
    return process(
        callParams,
        maybeStateOverrides,
        transactionValidationParams,
        operationTracer,
        (mutableWorldState, transactionSimulatorResult) -> transactionSimulatorResult,
        blockHeader);
  }

  public Optional<TransactionSimulatorResult> processOnPending(
      final CallParameter callParams,
      final Optional<AccountOverrideMap> maybeStateOverrides,
      final TransactionValidationParams transactionValidationParams,
      final OperationTracer operationTracer,
      final ProcessableBlockHeader pendingBlockHeader) {

    try (final MutableWorldState disposableWorldState =
        duplicateWorldStateAtParent(pendingBlockHeader.getParentHash())) {
      WorldUpdater updater = getEffectiveWorldStateUpdater(disposableWorldState);

      // in order to trace the state diff we need to make sure that
      // the world updater always has a parent
      if (operationTracer instanceof DebugOperationTracer) {
        updater = updater.parentUpdater().isPresent() ? updater : updater.updater();
      }

      return processWithWorldUpdater(
          callParams,
          maybeStateOverrides,
          transactionValidationParams,
          operationTracer,
          pendingBlockHeader,
          updater,
          Address.ZERO);
    } catch (Exception e) {
      throw new RuntimeException(e);
    }
  }

  public ProcessableBlockHeader simulatePendingBlockHeader() {
    final long timestamp = System.currentTimeMillis();
    final var chainHeadHeader = blockchain.getChainHeadHeader();
    final ProtocolSpec protocolSpec =
        protocolSchedule.getForNextBlockHeader(chainHeadHeader, timestamp);

    final var simulatedBlockHeader =
        BlockHeaderBuilder.createPending(
                protocolSpec,
                chainHeadHeader,
                miningConfiguration,
                timestamp,
                Optional.empty(),
                Optional.empty())
            .buildProcessableBlockHeader();

    LOG.trace("Simulated block header: {}", simulatedBlockHeader);

    return simulatedBlockHeader;
  }

  private MutableWorldState duplicateWorldStateAtParent(final Hash parentHash) {
    final var parentHeader =
        blockchain
            .getBlockHeader(parentHash)
            .orElseThrow(
                () ->
                    new IllegalStateException("Block with hash " + parentHash + " not available"));

    final Hash parentStateRoot = parentHeader.getStateRoot();
    return worldStateArchive
        .getMutable(parentHeader, false)
        .orElseThrow(
            () ->
                new IllegalArgumentException(
                    "World state not available for block "
                        + parentHeader.getNumber()
                        + " with state root "
                        + parentStateRoot));
  }

  public Optional<TransactionSimulatorResult> processAtHead(final CallParameter callParams) {
    final var chainHeadHash = blockchain.getChainHeadHash();
    return process(
        callParams,
        TransactionValidationParams.transactionSimulatorAllowExceedingBalance(),
        OperationTracer.NO_TRACING,
        (mutableWorldState, transactionSimulatorResult) -> transactionSimulatorResult,
        blockchain
            .getBlockHeader(chainHeadHash)
            .or(() -> blockchain.getBlockHeaderSafe(chainHeadHash))
            .orElse(null));
  }

  /**
   * Processes a transaction simulation with the provided parameters and executes pre-worldstate
   * close actions.
   *
   * @param callParams The call parameters for the transaction.
   * @param transactionValidationParams The validation parameters for the transaction.
   * @param operationTracer The tracer for capturing operations during processing.
   * @param preWorldStateCloseGuard The pre-worldstate close guard for executing pre-close actions.
   * @param header The block header.
   * @return An Optional containing the result of the processing.
   */
  public <U> Optional<U> process(
      final CallParameter callParams,
      final TransactionValidationParams transactionValidationParams,
      final OperationTracer operationTracer,
      final PreCloseStateHandler<U> preWorldStateCloseGuard,
      final BlockHeader header) {
    return process(
        callParams,
        Optional.empty(),
        transactionValidationParams,
        operationTracer,
        preWorldStateCloseGuard,
        header);
  }

  /**
   * Processes a transaction simulation with the provided parameters and executes pre-worldstate
   * close actions.
   *
   * @param callParams The call parameters for the transaction.
   * @param maybeStateOverrides The map of state overrides to apply to the state for this
   *     transaction.
   * @param transactionValidationParams The validation parameters for the transaction.
   * @param operationTracer The tracer for capturing operations during processing.
   * @param preWorldStateCloseGuard The pre-worldstate close guard for executing pre-close actions.
   * @param header The block header.
   * @return An Optional containing the result of the processing.
   */
  public <U> Optional<U> process(
      final CallParameter callParams,
      final Optional<AccountOverrideMap> maybeStateOverrides,
      final TransactionValidationParams transactionValidationParams,
      final OperationTracer operationTracer,
      final PreCloseStateHandler<U> preWorldStateCloseGuard,
      final BlockHeader header) {
    if (header == null) {
      return Optional.empty();
    }

    try (final MutableWorldState ws = getWorldState(header)) {

      WorldUpdater updater = getEffectiveWorldStateUpdater(ws);

      // in order to trace the state diff we need to make sure that
      // the world updater always has a parent
      if (operationTracer instanceof DebugOperationTracer) {
        updater = updater.parentUpdater().isPresent() ? updater : updater.updater();
      }

      final var miningBeneficiary =
          protocolSchedule
              .getByBlockHeader(header)
              .getMiningBeneficiaryCalculator()
              .calculateBeneficiary(header);

      return preWorldStateCloseGuard.apply(
          ws,
          processWithWorldUpdater(
              callParams,
              maybeStateOverrides,
              transactionValidationParams,
              operationTracer,
              header,
              updater,
              miningBeneficiary));

    } catch (final Exception e) {
      return Optional.empty();
    }
  }

  public Optional<TransactionSimulatorResult> process(
      final CallParameter callParams, final Hash blockHeaderHash) {
    final BlockHeader header = blockchain.getBlockHeader(blockHeaderHash).orElse(null);
    return process(
        callParams,
        TransactionValidationParams.transactionSimulator(),
        OperationTracer.NO_TRACING,
        (mutableWorldState, transactionSimulatorResult) -> transactionSimulatorResult,
        header);
  }

  public Optional<TransactionSimulatorResult> process(
      final CallParameter callParams, final long blockNumber) {
    return process(
        callParams,
        TransactionValidationParams.transactionSimulator(),
        OperationTracer.NO_TRACING,
        blockNumber);
  }

  private MutableWorldState getWorldState(final BlockHeader header) {
    return worldStateArchive
        .getMutable(header, false)
        .orElseThrow(
            () ->
                new IllegalArgumentException(
                    "Public world state not available for block " + header.toLogString()));
  }

  @Nonnull
  public Optional<TransactionSimulatorResult> processWithWorldUpdater(
      final CallParameter callParams,
      final Optional<AccountOverrideMap> maybeStateOverrides,
      final TransactionValidationParams transactionValidationParams,
      final OperationTracer operationTracer,
<<<<<<< HEAD
      final BlockHeader header,
      final WorldUpdater updater) {
    return processWithWorldUpdater(
        callParams,
        maybeStateOverrides,
        transactionValidationParams,
        operationTracer,
        header,
        updater,
        protocolSchedule.getByBlockHeader(header).getMiningBeneficiaryCalculator());
  }

  @Nonnull
  public Optional<TransactionSimulatorResult> processWithWorldUpdater(
      final CallParameter callParams,
      final Optional<AccountOverrideMap> maybeStateOverrides,
      final TransactionValidationParams transactionValidationParams,
      final OperationTracer operationTracer,
      final BlockHeader header,
      final WorldUpdater updater,
      final MiningBeneficiaryCalculator miningBeneficiaryCalculator) {
    final ProtocolSpec protocolSpec = protocolSchedule.getByBlockHeader(header);
=======
      final ProcessableBlockHeader processableHeader,
      final WorldUpdater updater,
      final Address miningBeneficiary) {
    final ProtocolSpec protocolSpec = protocolSchedule.getByBlockHeader(processableHeader);
>>>>>>> 84cd52fd

    final Address senderAddress =
        callParams.getFrom() != null ? callParams.getFrom() : DEFAULT_FROM;

    final ProcessableBlockHeader blockHeaderToProcess;
    if (transactionValidationParams.isAllowExceedingBalance()
        && processableHeader.getBaseFee().isPresent()) {
      blockHeaderToProcess =
          new BlockHeaderBuilder()
              .populateFrom(processableHeader)
              .baseFee(Wei.ZERO)
              .blockHeaderFunctions(protocolSpec.getBlockHeaderFunctions())
              .buildProcessableBlockHeader();
    } else {
      blockHeaderToProcess = processableHeader;
    }
    if (maybeStateOverrides.isPresent()) {
      for (Address accountToOverride : maybeStateOverrides.get().keySet()) {
        final AccountOverride overrides = maybeStateOverrides.get().get(accountToOverride);
        applyOverrides(updater.getOrCreate(accountToOverride), overrides);
      }
    }

    final Account sender = updater.get(senderAddress);
    final long nonce = sender != null ? sender.getNonce() : 0L;

    final long simulationGasCap =
        calculateSimulationGasCap(callParams.getGasLimit(), blockHeaderToProcess.getGasLimit());

    final MainnetTransactionProcessor transactionProcessor =
        protocolSchedule.getByBlockHeader(blockHeaderToProcess).getTransactionProcessor();

    final Optional<BlockHeader> maybeParentHeader =
        blockchain.getBlockHeader(blockHeaderToProcess.getParentHash());
    final Wei blobGasPrice =
        transactionValidationParams.isAllowExceedingBalance()
            ? Wei.ZERO
            : protocolSpec
                .getFeeMarket()
                .blobGasPricePerGas(
                    maybeParentHeader
                        .map(parent -> calculateExcessBlobGasForParent(protocolSpec, parent))
                        .orElse(BlobGas.ZERO));

    final Optional<Transaction> maybeTransaction =
        buildTransaction(
            callParams,
            transactionValidationParams,
<<<<<<< HEAD
=======
            processableHeader,
>>>>>>> 84cd52fd
            senderAddress,
            nonce,
            simulationGasCap,
            blobGasPrice);
    if (maybeTransaction.isEmpty()) {
      return Optional.empty();
    }

    final Transaction transaction = maybeTransaction.get();
    final TransactionProcessingResult result =
        transactionProcessor.processTransaction(
            updater,
            blockHeaderToProcess,
            transaction,
<<<<<<< HEAD
            miningBeneficiaryCalculator.calculateBeneficiary(blockHeaderToProcess),
=======
            miningBeneficiary,
>>>>>>> 84cd52fd
            new CachingBlockHashLookup(blockHeaderToProcess, blockchain),
            false,
            transactionValidationParams,
            operationTracer,
            blobGasPrice);

    return Optional.of(new TransactionSimulatorResult(transaction, result));
  }

  @VisibleForTesting
  protected void applyOverrides(final MutableAccount account, final AccountOverride override) {
    LOG.debug("applying overrides to state for account {}", account.getAddress());
    override.getNonce().ifPresent(account::setNonce);
    if (override.getBalance().isPresent()) {
      account.setBalance(override.getBalance().get());
    }
    override.getCode().ifPresent(n -> account.setCode(Bytes.fromHexString(n)));
    override
        .getStateDiff()
        .ifPresent(
            d ->
                d.forEach(
                    (key, value) ->
                        account.setStorageValue(
                            UInt256.fromHexString(key), UInt256.fromHexString(value))));
  }

  private long calculateSimulationGasCap(
      final long userProvidedGasLimit, final long blockGasLimit) {
    final long simulationGasCap;

    // when not set gas limit is -1
    if (userProvidedGasLimit >= 0) {
      if (rpcGasCap > 0 && userProvidedGasLimit > rpcGasCap) {
        LOG.trace(
            "User provided gas limit {} is bigger than the value of rpc-gas-cap {}, setting simulation gas cap to the latter",
            userProvidedGasLimit,
            rpcGasCap);
        simulationGasCap = rpcGasCap;
      } else {
        LOG.trace("Using provided gas limit {} set as simulation gas cap", userProvidedGasLimit);
        simulationGasCap = userProvidedGasLimit;
      }
    } else {
      if (rpcGasCap > 0) {
        LOG.trace(
            "No user provided gas limit, setting simulation gas cap to the value of rpc-gas-cap {}",
            rpcGasCap);
        simulationGasCap = rpcGasCap;
      } else {
        simulationGasCap = blockGasLimit;
        LOG.trace(
            "No user provided gas limit and rpc-gas-cap options is not set, setting simulation gas cap to block gas limit {}",
            blockGasLimit);
      }
    }
    return simulationGasCap;
  }

  private Optional<Transaction> buildTransaction(
      final CallParameter callParams,
      final TransactionValidationParams transactionValidationParams,
<<<<<<< HEAD
=======
      final ProcessableBlockHeader processableHeader,
>>>>>>> 84cd52fd
      final Address senderAddress,
      final long nonce,
      final long gasLimit,
      final Wei blobGasPrice) {

    final Wei value = callParams.getValue() != null ? callParams.getValue() : Wei.ZERO;
    final Bytes payload = callParams.getPayload() != null ? callParams.getPayload() : Bytes.EMPTY;

    final Transaction.Builder transactionBuilder =
        Transaction.builder()
            .nonce(nonce)
            .gasLimit(gasLimit)
            .to(callParams.getTo())
            .sender(senderAddress)
            .value(value)
            .payload(payload)
            .signature(FAKE_SIGNATURE);

    // Set access list if present
    callParams.getAccessList().ifPresent(transactionBuilder::accessList);
    // Set versioned hashes if present
    callParams.getBlobVersionedHashes().ifPresent(transactionBuilder::versionedHashes);

    final Wei gasPrice;
    final Wei maxFeePerGas;
    final Wei maxPriorityFeePerGas;
    final Wei maxFeePerBlobGas;
    if (transactionValidationParams.isAllowExceedingBalance()) {
      gasPrice = Wei.ZERO;
      maxFeePerGas = Wei.ZERO;
      maxPriorityFeePerGas = Wei.ZERO;
      maxFeePerBlobGas = Wei.ZERO;
    } else {
      gasPrice = callParams.getGasPrice() != null ? callParams.getGasPrice() : Wei.ZERO;
      maxFeePerGas = callParams.getMaxFeePerGas().orElse(gasPrice);
      maxPriorityFeePerGas = callParams.getMaxPriorityFeePerGas().orElse(gasPrice);
      maxFeePerBlobGas = callParams.getMaxFeePerBlobGas().orElse(blobGasPrice);
    }

<<<<<<< HEAD
    if (protocolSchedule.getChainId().isPresent()) {
      if (callParams.getMaxPriorityFeePerGas().isEmpty()
          && callParams.getMaxFeePerGas().isEmpty()) {
        transactionBuilder.gasPrice(gasPrice);
      }
    }

    if (protocolSchedule.getChainId().isPresent()) {
      if (callParams.getMaxPriorityFeePerGas().isPresent()
          || callParams.getMaxFeePerGas().isPresent()) {
        transactionBuilder.maxFeePerGas(maxFeePerGas).maxPriorityFeePerGas(maxPriorityFeePerGas);
      }
=======
    if (shouldSetGasPrice(callParams, processableHeader)) {
      transactionBuilder.gasPrice(gasPrice);
    }

    if (shouldSetMaxFeePerGas(callParams, processableHeader)) {
      transactionBuilder.maxFeePerGas(maxFeePerGas).maxPriorityFeePerGas(maxPriorityFeePerGas);
>>>>>>> 84cd52fd
    }

    if (shouldSetBlobGasPrice(callParams)) {
      transactionBuilder.maxFeePerBlobGas(maxFeePerBlobGas);
    }

    transactionBuilder.guessType();

    if (transactionBuilder.getTransactionType().requiresChainId()) {
      callParams
          .getChainId()
          .ifPresentOrElse(
              transactionBuilder::chainId,
              () ->
                  // needed to make some transactions valid
                  transactionBuilder.chainId(protocolSchedule.getChainId().orElse(BigInteger.ONE)));
    }

    final Transaction transaction = transactionBuilder.build();
    return Optional.ofNullable(transaction);
  }

  public WorldUpdater getEffectiveWorldStateUpdater(final MutableWorldState publicWorldState) {
    return publicWorldState.updater();
  }

  public Optional<Boolean> doesAddressExistAtHead(final Address address) {
    final BlockHeader header = blockchain.getChainHeadHeader();
    try (final MutableWorldState worldState =
        worldStateArchive.getMutable(header, false).orElseThrow()) {
      return doesAddressExist(worldState, address, header);
    } catch (final Exception ex) {
      return Optional.empty();
    }
  }

  public Optional<Boolean> doesAddressExist(
      final MutableWorldState worldState, final Address address, final BlockHeader header) {
    if (header == null) {
      return Optional.empty();
    }
    if (worldState == null) {
      return Optional.empty();
    }

    return Optional.of(worldState.get(address) != null);
  }

  private boolean shouldSetGasPrice(
      final CallParameter callParams, final ProcessableBlockHeader header) {
    if (header.getBaseFee().isEmpty()) {
      return true;
    }

    // if maxPriorityFeePerGas and maxFeePerGas are not set, use gasPrice
    return callParams.getMaxPriorityFeePerGas().isEmpty() && callParams.getMaxFeePerGas().isEmpty();
  }

  private boolean shouldSetMaxFeePerGas(
      final CallParameter callParams, final ProcessableBlockHeader header) {
    if (protocolSchedule.getChainId().isEmpty()) {
      return false;
    }

    if (header.getBaseFee().isEmpty()) {
      return false;
    }

    if (shouldSetBlobGasPrice(callParams)) {
      return true;
    }

    // only set maxFeePerGas and maxPriorityFeePerGas if they are present, otherwise transaction
    // will be considered EIP-1559 transaction even if the simulation is for a legacy transaction
    return callParams.getMaxPriorityFeePerGas().isPresent()
        || callParams.getMaxFeePerGas().isPresent();
  }

  private boolean shouldSetBlobGasPrice(final CallParameter callParams) {
    if (protocolSchedule.getChainId().isEmpty()) {
      return false;
    }
    return callParams.getBlobVersionedHashes().isPresent();
  }
}<|MERGE_RESOLUTION|>--- conflicted
+++ resolved
@@ -347,9 +347,15 @@
       final Optional<AccountOverrideMap> maybeStateOverrides,
       final TransactionValidationParams transactionValidationParams,
       final OperationTracer operationTracer,
-<<<<<<< HEAD
       final BlockHeader header,
       final WorldUpdater updater) {
+
+    Address miningBeneficiary =
+        protocolSchedule
+            .getByBlockHeader(header)
+            .getMiningBeneficiaryCalculator()
+            .calculateBeneficiary(header);
+
     return processWithWorldUpdater(
         callParams,
         maybeStateOverrides,
@@ -357,7 +363,7 @@
         operationTracer,
         header,
         updater,
-        protocolSchedule.getByBlockHeader(header).getMiningBeneficiaryCalculator());
+        miningBeneficiary);
   }
 
   @Nonnull
@@ -369,13 +375,29 @@
       final BlockHeader header,
       final WorldUpdater updater,
       final MiningBeneficiaryCalculator miningBeneficiaryCalculator) {
-    final ProtocolSpec protocolSpec = protocolSchedule.getByBlockHeader(header);
-=======
+
+    final Address miningBeneficiary = miningBeneficiaryCalculator.calculateBeneficiary(header);
+
+    return processWithWorldUpdater(
+        callParams,
+        maybeStateOverrides,
+        transactionValidationParams,
+        operationTracer,
+        header,
+        updater,
+        miningBeneficiary);
+  }
+
+  @Nonnull
+  public Optional<TransactionSimulatorResult> processWithWorldUpdater(
+      final CallParameter callParams,
+      final Optional<AccountOverrideMap> maybeStateOverrides,
+      final TransactionValidationParams transactionValidationParams,
+      final OperationTracer operationTracer,
       final ProcessableBlockHeader processableHeader,
       final WorldUpdater updater,
       final Address miningBeneficiary) {
     final ProtocolSpec protocolSpec = protocolSchedule.getByBlockHeader(processableHeader);
->>>>>>> 84cd52fd
 
     final Address senderAddress =
         callParams.getFrom() != null ? callParams.getFrom() : DEFAULT_FROM;
@@ -424,10 +446,7 @@
         buildTransaction(
             callParams,
             transactionValidationParams,
-<<<<<<< HEAD
-=======
             processableHeader,
->>>>>>> 84cd52fd
             senderAddress,
             nonce,
             simulationGasCap,
@@ -442,11 +461,7 @@
             updater,
             blockHeaderToProcess,
             transaction,
-<<<<<<< HEAD
-            miningBeneficiaryCalculator.calculateBeneficiary(blockHeaderToProcess),
-=======
             miningBeneficiary,
->>>>>>> 84cd52fd
             new CachingBlockHashLookup(blockHeaderToProcess, blockchain),
             false,
             transactionValidationParams,
@@ -509,10 +524,7 @@
   private Optional<Transaction> buildTransaction(
       final CallParameter callParams,
       final TransactionValidationParams transactionValidationParams,
-<<<<<<< HEAD
-=======
       final ProcessableBlockHeader processableHeader,
->>>>>>> 84cd52fd
       final Address senderAddress,
       final long nonce,
       final long gasLimit,
@@ -552,27 +564,12 @@
       maxFeePerBlobGas = callParams.getMaxFeePerBlobGas().orElse(blobGasPrice);
     }
 
-<<<<<<< HEAD
-    if (protocolSchedule.getChainId().isPresent()) {
-      if (callParams.getMaxPriorityFeePerGas().isEmpty()
-          && callParams.getMaxFeePerGas().isEmpty()) {
-        transactionBuilder.gasPrice(gasPrice);
-      }
-    }
-
-    if (protocolSchedule.getChainId().isPresent()) {
-      if (callParams.getMaxPriorityFeePerGas().isPresent()
-          || callParams.getMaxFeePerGas().isPresent()) {
-        transactionBuilder.maxFeePerGas(maxFeePerGas).maxPriorityFeePerGas(maxPriorityFeePerGas);
-      }
-=======
     if (shouldSetGasPrice(callParams, processableHeader)) {
       transactionBuilder.gasPrice(gasPrice);
     }
 
     if (shouldSetMaxFeePerGas(callParams, processableHeader)) {
       transactionBuilder.maxFeePerGas(maxFeePerGas).maxPriorityFeePerGas(maxPriorityFeePerGas);
->>>>>>> 84cd52fd
     }
 
     if (shouldSetBlobGasPrice(callParams)) {
