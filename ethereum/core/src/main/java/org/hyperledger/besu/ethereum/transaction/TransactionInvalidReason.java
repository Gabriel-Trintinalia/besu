/*
 * Copyright ConsenSys AG.
 *
 * Licensed under the Apache License, Version 2.0 (the "License"); you may not use this file except in compliance with
 * the License. You may obtain a copy of the License at
 *
 * http://www.apache.org/licenses/LICENSE-2.0
 *
 * Unless required by applicable law or agreed to in writing, software distributed under the License is distributed on
 * an "AS IS" BASIS, WITHOUT WARRANTIES OR CONDITIONS OF ANY KIND, either express or implied. See the License for the
 * specific language governing permissions and limitations under the License.
 *
 * SPDX-License-Identifier: Apache-2.0
 */
package org.hyperledger.besu.ethereum.transaction;

public enum TransactionInvalidReason {
  WRONG_CHAIN_ID,
  REPLAY_PROTECTED_SIGNATURES_NOT_SUPPORTED,
  REPLAY_PROTECTED_SIGNATURE_REQUIRED,
  INVALID_SIGNATURE,
  UPFRONT_COST_EXCEEDS_BALANCE,
  UPFRONT_COST_EXCEEDS_UINT256,
  NONCE_TOO_LOW,
  NONCE_TOO_HIGH,
  NONCE_OVERFLOW,
  INTRINSIC_GAS_EXCEEDS_GAS_LIMIT,
  EXCEEDS_BLOCK_GAS_LIMIT,
  EXCEEDS_TRANSACTION_GAS_LIMIT,
  TX_SENDER_NOT_AUTHORIZED,
  CHAIN_HEAD_NOT_AVAILABLE,
  CHAIN_HEAD_WORLD_STATE_NOT_AVAILABLE,
  BLOCK_NOT_FOUND,
  EXCEEDS_PER_TRANSACTION_GAS_LIMIT,
  INVALID_TRANSACTION_FORMAT,
  TRANSACTION_PRICE_TOO_LOW,
  TRANSACTION_ALREADY_KNOWN,
  TRANSACTION_REPLACEMENT_UNDERPRICED,
  MAX_PRIORITY_FEE_PER_GAS_EXCEEDS_MAX_FEE_PER_GAS,
  INITCODE_TOO_LARGE,
  NONCE_TOO_FAR_IN_FUTURE_FOR_SENDER,
  TOTAL_BLOB_GAS_TOO_HIGH,
  GAS_PRICE_TOO_LOW,
  GAS_PRICE_BELOW_CURRENT_BASE_FEE,
  BLOB_GAS_PRICE_BELOW_CURRENT_BLOB_BASE_FEE,
  MAX_FEE_PER_GAS_BELOW_CURRENT_BASE_FEE,
  TX_FEECAP_EXCEEDED,
  INTERNAL_ERROR,
  EXECUTION_INTERRUPTED,
  TX_POOL_DISABLED,
  INVALID_BLOBS,
<<<<<<< HEAD
  INVALID_BLOB_COUNT,
=======
  PLUGIN_TX_VALIDATOR,
>>>>>>> dda58fd5
  PLUGIN_TX_POOL_VALIDATOR,
  EXECUTION_HALTED,
  EOF_CODE_INVALID,
  EMPTY_CODE_DELEGATION
}<|MERGE_RESOLUTION|>--- conflicted
+++ resolved
@@ -49,11 +49,8 @@
   EXECUTION_INTERRUPTED,
   TX_POOL_DISABLED,
   INVALID_BLOBS,
-<<<<<<< HEAD
+  PLUGIN_TX_VALIDATOR,
   INVALID_BLOB_COUNT,
-=======
-  PLUGIN_TX_VALIDATOR,
->>>>>>> dda58fd5
   PLUGIN_TX_POOL_VALIDATOR,
   EXECUTION_HALTED,
   EOF_CODE_INVALID,
