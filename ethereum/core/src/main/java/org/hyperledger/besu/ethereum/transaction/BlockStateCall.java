/*
 * Copyright contributors to Besu.
 *
 * Licensed under the Apache License, Version 2.0 (the "License"); you may not use this file except in compliance with
 * the License. You may obtain a copy of the License at
 *
 * http://www.apache.org/licenses/LICENSE-2.0
 *
 * Unless required by applicable law or agreed to in writing, software distributed under the License is distributed on
 * an "AS IS" BASIS, WITHOUT WARRANTIES OR CONDITIONS OF ANY KIND, either express or implied. See the License for the
 * specific language governing permissions and limitations under the License.
 *
 * SPDX-License-Identifier: Apache-2.0
 */
package org.hyperledger.besu.ethereum.transaction;

import org.hyperledger.besu.datatypes.StateOverrideMap;
import org.hyperledger.besu.plugin.data.BlockOverrides;

import java.util.ArrayList;
import java.util.List;
import java.util.Optional;

public class BlockStateCall {

  private final BlockOverrides blockOverrides;

  private final List<? extends CallParameter> calls;

  private final StateOverrideMap stateOverrideMap;

  public BlockStateCall(
      final List<? extends CallParameter> calls,
      final BlockOverrides blockOverrides,
      final StateOverrideMap stateOverrideMap) {
    this.calls = calls != null ? calls : new ArrayList<>();
    this.blockOverrides =
        blockOverrides != null ? blockOverrides : BlockOverrides.builder().build();
    this.stateOverrideMap = stateOverrideMap;
<<<<<<< HEAD
=======
  }

  public BlockStateCall(final BlockOverrides blockOverrides) {
    this(null, blockOverrides, null);
>>>>>>> 29eb7f09
  }

  public BlockOverrides getBlockOverrides() {
    return blockOverrides;
  }

  public Optional<StateOverrideMap> getStateOverrideMap() {
    return Optional.ofNullable(stateOverrideMap);
  }

  public List<? extends CallParameter> getCalls() {
    return calls;
  }

  public static BlockStateCall EMPTY = new BlockStateCall(null, null, null);
}<|MERGE_RESOLUTION|>--- conflicted
+++ resolved
@@ -37,13 +37,10 @@
     this.blockOverrides =
         blockOverrides != null ? blockOverrides : BlockOverrides.builder().build();
     this.stateOverrideMap = stateOverrideMap;
-<<<<<<< HEAD
-=======
   }
 
   public BlockStateCall(final BlockOverrides blockOverrides) {
     this(null, blockOverrides, null);
->>>>>>> 29eb7f09
   }
 
   public BlockOverrides getBlockOverrides() {
