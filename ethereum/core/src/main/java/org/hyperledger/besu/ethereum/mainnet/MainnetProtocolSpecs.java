--- conflicted
+++ resolved
@@ -876,9 +876,6 @@
         .evmBuilder(
             (gasCalculator, __) ->
                 MainnetEVMs.osaka(gasCalculator, chainId.orElse(BigInteger.ZERO), evmConfiguration))
-<<<<<<< HEAD
-        .precompileContractRegistryBuilder(MainnetPrecompiledContractRegistries::osaka)
-=======
         .transactionValidatorFactoryBuilder(
             (evm, gasLimitCalculator, feeMarket) ->
                 new TransactionValidatorFactory(
@@ -896,7 +893,7 @@
                     Set.of(BlobType.KZG_CELL_PROOFS),
                     evm.getMaxInitcodeSize()))
         .transactionPoolPreProcessor(new OsakaTransactionPoolPreProcessor())
->>>>>>> 711e0a71
+        .precompileContractRegistryBuilder(MainnetPrecompiledContractRegistries::osaka)
         .name("Osaka");
   }
 
