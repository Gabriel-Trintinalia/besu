/*
 * Copyright ConsenSys AG.
 *
 * Licensed under the Apache License, Version 2.0 (the "License"); you may not use this file except in compliance with
 * the License. You may obtain a copy of the License at
 *
 * http://www.apache.org/licenses/LICENSE-2.0
 *
 * Unless required by applicable law or agreed to in writing, software distributed under the License is distributed on
 * an "AS IS" BASIS, WITHOUT WARRANTIES OR CONDITIONS OF ANY KIND, either express or implied. See the License for the
 * specific language governing permissions and limitations under the License.
 *
 * SPDX-License-Identifier: Apache-2.0
 */
package org.hyperledger.besu.ethereum.mainnet;

import org.hyperledger.besu.config.GenesisConfigOptions;
import org.hyperledger.besu.config.PowAlgorithm;
import org.hyperledger.besu.datatypes.Address;
import org.hyperledger.besu.datatypes.TransactionType;
import org.hyperledger.besu.datatypes.Wei;
import org.hyperledger.besu.ethereum.BlockProcessingResult;
import org.hyperledger.besu.ethereum.MainnetBlockValidator;
import org.hyperledger.besu.ethereum.chain.Blockchain;
import org.hyperledger.besu.ethereum.core.BlockHeader;
import org.hyperledger.besu.ethereum.core.Deposit;
import org.hyperledger.besu.ethereum.core.MiningParameters;
import org.hyperledger.besu.ethereum.core.MutableWorldState;
import org.hyperledger.besu.ethereum.core.Transaction;
import org.hyperledger.besu.ethereum.core.TransactionReceipt;
import org.hyperledger.besu.ethereum.core.Withdrawal;
import org.hyperledger.besu.ethereum.core.feemarket.CoinbaseFeePriceCalculator;
import org.hyperledger.besu.ethereum.mainnet.ProtocolSpecBuilder.BlockValidatorBuilder;
import org.hyperledger.besu.ethereum.mainnet.feemarket.BaseFeeMarket;
import org.hyperledger.besu.ethereum.mainnet.feemarket.FeeMarket;
import org.hyperledger.besu.ethereum.privacy.PrivateTransactionProcessor;
import org.hyperledger.besu.ethereum.privacy.PrivateTransactionValidator;
import org.hyperledger.besu.ethereum.privacy.storage.PrivateMetadataUpdater;
import org.hyperledger.besu.ethereum.processing.TransactionProcessingResult;
import org.hyperledger.besu.evm.MainnetEVMs;
import org.hyperledger.besu.evm.account.MutableAccount;
import org.hyperledger.besu.evm.contractvalidation.EOFValidationCodeRule;
import org.hyperledger.besu.evm.contractvalidation.MaxCodeSizeRule;
import org.hyperledger.besu.evm.contractvalidation.PrefixCodeRule;
import org.hyperledger.besu.evm.frame.MessageFrame;
import org.hyperledger.besu.evm.gascalculator.BerlinGasCalculator;
import org.hyperledger.besu.evm.gascalculator.ByzantiumGasCalculator;
import org.hyperledger.besu.evm.gascalculator.CancunGasCalculator;
import org.hyperledger.besu.evm.gascalculator.ConstantinopleGasCalculator;
import org.hyperledger.besu.evm.gascalculator.FrontierGasCalculator;
import org.hyperledger.besu.evm.gascalculator.HomesteadGasCalculator;
import org.hyperledger.besu.evm.gascalculator.IstanbulGasCalculator;
import org.hyperledger.besu.evm.gascalculator.LondonGasCalculator;
import org.hyperledger.besu.evm.gascalculator.PetersburgGasCalculator;
import org.hyperledger.besu.evm.gascalculator.PragueGasCalculator;
import org.hyperledger.besu.evm.gascalculator.ShanghaiGasCalculator;
import org.hyperledger.besu.evm.gascalculator.SpuriousDragonGasCalculator;
import org.hyperledger.besu.evm.gascalculator.TangerineWhistleGasCalculator;
import org.hyperledger.besu.evm.internal.EvmConfiguration;
import org.hyperledger.besu.evm.processor.ContractCreationProcessor;
import org.hyperledger.besu.evm.processor.MessageCallProcessor;
import org.hyperledger.besu.evm.worldstate.WorldState;
import org.hyperledger.besu.evm.worldstate.WorldUpdater;

import java.io.IOException;
import java.math.BigInteger;
import java.nio.charset.StandardCharsets;
import java.util.Collections;
import java.util.List;
import java.util.Optional;
import java.util.OptionalInt;
import java.util.Set;
import java.util.stream.IntStream;

import com.google.common.io.Resources;
import io.vertx.core.json.JsonArray;

/** Provides the various {@link ProtocolSpec}s on mainnet hard forks. */
public abstract class MainnetProtocolSpecs {

  public static final int FRONTIER_CONTRACT_SIZE_LIMIT = Integer.MAX_VALUE;

  public static final int SPURIOUS_DRAGON_CONTRACT_SIZE_LIMIT = 24576;
  public static final int SHANGHAI_INIT_CODE_SIZE_LIMIT = 2 * SPURIOUS_DRAGON_CONTRACT_SIZE_LIMIT;

  private static final Address RIPEMD160_PRECOMPILE =
      Address.fromHexString("0x0000000000000000000000000000000000000003");

  // A consensus bug at Ethereum mainnet transaction 0xcf416c53
  // deleted an empty account even when the message execution scope
  // failed, but the transaction itself succeeded.
  private static final Set<Address> SPURIOUS_DRAGON_FORCE_DELETE_WHEN_EMPTY_ADDRESSES =
      Set.of(RIPEMD160_PRECOMPILE);

  private static final Wei FRONTIER_BLOCK_REWARD = Wei.fromEth(5);

  private static final Wei BYZANTIUM_BLOCK_REWARD = Wei.fromEth(3);

  private static final Wei CONSTANTINOPLE_BLOCK_REWARD = Wei.fromEth(2);

  public static final Address DEFAULT_DEPOSIT_CONTRACT_ADDRESS =
      Address.fromHexString("0x00000000219ab540356cbb839cbe05303d7705fa");

  private MainnetProtocolSpecs() {}

  public static ProtocolSpecBuilder frontierDefinition(
      final OptionalInt configContractSizeLimit,
      final OptionalInt configStackSizeLimit,
      final EvmConfiguration evmConfiguration) {
    final int contractSizeLimit = configContractSizeLimit.orElse(FRONTIER_CONTRACT_SIZE_LIMIT);
    final int stackSizeLimit = configStackSizeLimit.orElse(MessageFrame.DEFAULT_MAX_STACK_SIZE);
    return new ProtocolSpecBuilder()
        .gasCalculator(FrontierGasCalculator::new)
        .gasLimitCalculatorBuilder(feeMarket -> new FrontierTargetingGasLimitCalculator())
        .evmBuilder(MainnetEVMs::frontier)
        .precompileContractRegistryBuilder(MainnetPrecompiledContractRegistries::frontier)
        .messageCallProcessorBuilder(MessageCallProcessor::new)
        .contractCreationProcessorBuilder(
            (gasCalculator, evm) ->
                new ContractCreationProcessor(
                    gasCalculator,
                    evm,
                    false,
                    Collections.singletonList(MaxCodeSizeRule.of(contractSizeLimit)),
                    0))
        .transactionValidatorFactoryBuilder(
            (gasCalculator, gasLimitCalculator, feeMarket) ->
                new TransactionValidatorFactory(
                    gasCalculator, gasLimitCalculator, false, Optional.empty()))
        .transactionProcessorBuilder(
            (gasCalculator,
                feeMarket,
                transactionValidatorFactory,
                contractCreationProcessor,
                messageCallProcessor) ->
                new MainnetTransactionProcessor(
                    gasCalculator,
                    transactionValidatorFactory,
                    contractCreationProcessor,
                    messageCallProcessor,
                    false,
                    false,
                    stackSizeLimit,
                    FeeMarket.legacy(),
                    CoinbaseFeePriceCalculator.frontier()))
        .privateTransactionProcessorBuilder(
            (transactionValidatorFactory,
                contractCreationProcessor,
                messageCallProcessor,
                privateTransactionValidator) ->
                new PrivateTransactionProcessor(
                    transactionValidatorFactory,
                    contractCreationProcessor,
                    messageCallProcessor,
                    false,
                    stackSizeLimit,
                    new PrivateTransactionValidator(Optional.empty())))
        .difficultyCalculator(MainnetDifficultyCalculators.FRONTIER)
        .blockHeaderValidatorBuilder(feeMarket -> MainnetBlockHeaderValidator.create())
        .ommerHeaderValidatorBuilder(
            feeMarket -> MainnetBlockHeaderValidator.createLegacyFeeMarketOmmerValidator())
        .blockBodyValidatorBuilder(MainnetBlockBodyValidator::new)
        .transactionReceiptFactory(MainnetProtocolSpecs::frontierTransactionReceiptFactory)
        .blockReward(FRONTIER_BLOCK_REWARD)
        .skipZeroBlockRewards(false)
        .blockProcessorBuilder(MainnetBlockProcessor::new)
        .blockValidatorBuilder(MainnetProtocolSpecs.blockValidatorBuilder())
        .blockImporterBuilder(MainnetBlockImporter::new)
        .blockHeaderFunctions(new MainnetBlockHeaderFunctions())
        .miningBeneficiaryCalculator(BlockHeader::getCoinbase)
        .evmConfiguration(evmConfiguration)
        .name("Frontier");
  }

  public static PoWHasher powHasher(final PowAlgorithm powAlgorithm) {
    if (powAlgorithm == null) {
      return PoWHasher.UNSUPPORTED;
    }
    return powAlgorithm == PowAlgorithm.ETHASH ? PoWHasher.ETHASH_LIGHT : PoWHasher.UNSUPPORTED;
  }

  public static BlockValidatorBuilder blockValidatorBuilder() {
    return MainnetBlockValidator::new;
  }

  public static ProtocolSpecBuilder homesteadDefinition(
      final OptionalInt configContractSizeLimit,
      final OptionalInt configStackSizeLimit,
      final EvmConfiguration evmConfiguration) {
    final int contractSizeLimit = configContractSizeLimit.orElse(FRONTIER_CONTRACT_SIZE_LIMIT);
    return frontierDefinition(configContractSizeLimit, configStackSizeLimit, evmConfiguration)
        .gasCalculator(HomesteadGasCalculator::new)
        .evmBuilder(MainnetEVMs::homestead)
        .contractCreationProcessorBuilder(
            (gasCalculator, evm) ->
                new ContractCreationProcessor(
                    gasCalculator,
                    evm,
                    true,
                    Collections.singletonList(MaxCodeSizeRule.of(contractSizeLimit)),
                    0))
        .transactionValidatorFactoryBuilder(
            (gasCalculator, gasLimitCalculator, feeMarket) ->
                new TransactionValidatorFactory(
                    gasCalculator, gasLimitCalculator, true, Optional.empty()))
        .difficultyCalculator(MainnetDifficultyCalculators.HOMESTEAD)
        .name("Homestead");
  }

  public static ProtocolSpecBuilder daoRecoveryInitDefinition(
      final OptionalInt contractSizeLimit,
      final OptionalInt configStackSizeLimit,
      final EvmConfiguration evmConfiguration) {
    return homesteadDefinition(contractSizeLimit, configStackSizeLimit, evmConfiguration)
        .blockHeaderValidatorBuilder(feeMarket -> MainnetBlockHeaderValidator.createDaoValidator())
        .blockProcessorBuilder(
            (transactionProcessor,
                transactionReceiptFactory,
                blockReward,
                miningBeneficiaryCalculator,
                skipZeroBlockRewards,
                protocolSchedule) ->
                new DaoBlockProcessor(
                    new MainnetBlockProcessor(
                        transactionProcessor,
                        transactionReceiptFactory,
                        blockReward,
                        miningBeneficiaryCalculator,
                        skipZeroBlockRewards,
                        protocolSchedule)))
        .name("DaoRecoveryInit");
  }

  public static ProtocolSpecBuilder daoRecoveryTransitionDefinition(
      final OptionalInt contractSizeLimit,
      final OptionalInt configStackSizeLimit,
      final EvmConfiguration evmConfiguration) {
    return daoRecoveryInitDefinition(contractSizeLimit, configStackSizeLimit, evmConfiguration)
        .blockProcessorBuilder(MainnetBlockProcessor::new)
        .name("DaoRecoveryTransition");
  }

  public static ProtocolSpecBuilder tangerineWhistleDefinition(
      final OptionalInt contractSizeLimit,
      final OptionalInt configStackSizeLimit,
      final EvmConfiguration evmConfiguration) {
    return homesteadDefinition(contractSizeLimit, configStackSizeLimit, evmConfiguration)
        .gasCalculator(TangerineWhistleGasCalculator::new)
        .name("TangerineWhistle");
  }

  public static ProtocolSpecBuilder spuriousDragonDefinition(
      final Optional<BigInteger> chainId,
      final OptionalInt configContractSizeLimit,
      final OptionalInt configStackSizeLimit,
      final EvmConfiguration evmConfiguration) {
    final int contractSizeLimit =
        configContractSizeLimit.orElse(SPURIOUS_DRAGON_CONTRACT_SIZE_LIMIT);
    final int stackSizeLimit = configStackSizeLimit.orElse(MessageFrame.DEFAULT_MAX_STACK_SIZE);

    return tangerineWhistleDefinition(OptionalInt.empty(), configStackSizeLimit, evmConfiguration)
        .isReplayProtectionSupported(true)
        .gasCalculator(SpuriousDragonGasCalculator::new)
        .skipZeroBlockRewards(true)
        .messageCallProcessorBuilder(
            (evm, precompileContractRegistry) ->
                new MessageCallProcessor(
                    evm,
                    precompileContractRegistry,
                    SPURIOUS_DRAGON_FORCE_DELETE_WHEN_EMPTY_ADDRESSES))
        .contractCreationProcessorBuilder(
            (gasCalculator, evm) ->
                new ContractCreationProcessor(
                    gasCalculator,
                    evm,
                    true,
                    Collections.singletonList(MaxCodeSizeRule.of(contractSizeLimit)),
                    1,
                    SPURIOUS_DRAGON_FORCE_DELETE_WHEN_EMPTY_ADDRESSES))
        .transactionValidatorFactoryBuilder(
            (gasCalculator, gasLimitCalculator, feeMarket) ->
                new TransactionValidatorFactory(gasCalculator, gasLimitCalculator, true, chainId))
        .transactionProcessorBuilder(
            (gasCalculator,
                feeMarket,
                transactionValidator,
                contractCreationProcessor,
                messageCallProcessor) ->
                new MainnetTransactionProcessor(
                    gasCalculator,
                    transactionValidator,
                    contractCreationProcessor,
                    messageCallProcessor,
                    true,
                    false,
                    stackSizeLimit,
                    feeMarket,
                    CoinbaseFeePriceCalculator.frontier()))
        .name("SpuriousDragon");
  }

  public static ProtocolSpecBuilder byzantiumDefinition(
      final Optional<BigInteger> chainId,
      final OptionalInt contractSizeLimit,
      final OptionalInt configStackSizeLimit,
      final boolean enableRevertReason,
      final EvmConfiguration evmConfiguration) {
    final int stackSizeLimit = configStackSizeLimit.orElse(MessageFrame.DEFAULT_MAX_STACK_SIZE);
    return spuriousDragonDefinition(
            chainId, contractSizeLimit, configStackSizeLimit, evmConfiguration)
        .gasCalculator(ByzantiumGasCalculator::new)
        .evmBuilder(MainnetEVMs::byzantium)
        .precompileContractRegistryBuilder(MainnetPrecompiledContractRegistries::byzantium)
        .difficultyCalculator(MainnetDifficultyCalculators.BYZANTIUM)
        .transactionReceiptFactory(
            enableRevertReason
                ? MainnetProtocolSpecs::byzantiumTransactionReceiptFactoryWithReasonEnabled
                : MainnetProtocolSpecs::byzantiumTransactionReceiptFactory)
        .blockReward(BYZANTIUM_BLOCK_REWARD)
        .privateTransactionValidatorBuilder(() -> new PrivateTransactionValidator(chainId))
        .privateTransactionProcessorBuilder(
            (transactionValidatorFactory,
                contractCreationProcessor,
                messageCallProcessor,
                privateTransactionValidator) ->
                new PrivateTransactionProcessor(
                    transactionValidatorFactory,
                    contractCreationProcessor,
                    messageCallProcessor,
                    false,
                    stackSizeLimit,
                    privateTransactionValidator))
        .name("Byzantium");
  }

  public static ProtocolSpecBuilder constantinopleDefinition(
      final Optional<BigInteger> chainId,
      final OptionalInt contractSizeLimit,
      final OptionalInt configStackSizeLimit,
      final boolean enableRevertReason,
      final EvmConfiguration evmConfiguration) {
    return byzantiumDefinition(
            chainId, contractSizeLimit, configStackSizeLimit, enableRevertReason, evmConfiguration)
        .difficultyCalculator(MainnetDifficultyCalculators.CONSTANTINOPLE)
        .gasCalculator(ConstantinopleGasCalculator::new)
        .evmBuilder(MainnetEVMs::constantinople)
        .blockReward(CONSTANTINOPLE_BLOCK_REWARD)
        .name("Constantinople");
  }

  public static ProtocolSpecBuilder petersburgDefinition(
      final Optional<BigInteger> chainId,
      final OptionalInt contractSizeLimit,
      final OptionalInt configStackSizeLimit,
      final boolean enableRevertReason,
      final EvmConfiguration evmConfiguration) {
    return constantinopleDefinition(
            chainId, contractSizeLimit, configStackSizeLimit, enableRevertReason, evmConfiguration)
        .gasCalculator(PetersburgGasCalculator::new)
        .name("Petersburg");
  }

  public static ProtocolSpecBuilder istanbulDefinition(
      final Optional<BigInteger> chainId,
      final OptionalInt configContractSizeLimit,
      final OptionalInt configStackSizeLimit,
      final boolean enableRevertReason,
      final EvmConfiguration evmConfiguration) {
    final int contractSizeLimit =
        configContractSizeLimit.orElse(SPURIOUS_DRAGON_CONTRACT_SIZE_LIMIT);
    return petersburgDefinition(
            chainId,
            configContractSizeLimit,
            configStackSizeLimit,
            enableRevertReason,
            evmConfiguration)
        .gasCalculator(IstanbulGasCalculator::new)
        .evmBuilder(
            (gasCalculator, jdCacheConfig) ->
                MainnetEVMs.istanbul(
                    gasCalculator, chainId.orElse(BigInteger.ZERO), evmConfiguration))
        .precompileContractRegistryBuilder(MainnetPrecompiledContractRegistries::istanbul)
        .contractCreationProcessorBuilder(
            (gasCalculator, evm) ->
                new ContractCreationProcessor(
                    gasCalculator,
                    evm,
                    true,
                    Collections.singletonList(MaxCodeSizeRule.of(contractSizeLimit)),
                    1,
                    SPURIOUS_DRAGON_FORCE_DELETE_WHEN_EMPTY_ADDRESSES))
        .name("Istanbul");
  }

  static ProtocolSpecBuilder muirGlacierDefinition(
      final Optional<BigInteger> chainId,
      final OptionalInt contractSizeLimit,
      final OptionalInt configStackSizeLimit,
      final boolean enableRevertReason,
      final EvmConfiguration evmConfiguration) {
    return istanbulDefinition(
            chainId, contractSizeLimit, configStackSizeLimit, enableRevertReason, evmConfiguration)
        .difficultyCalculator(MainnetDifficultyCalculators.MUIR_GLACIER)
        .name("MuirGlacier");
  }

  static ProtocolSpecBuilder berlinDefinition(
      final Optional<BigInteger> chainId,
      final OptionalInt contractSizeLimit,
      final OptionalInt configStackSizeLimit,
      final boolean enableRevertReason,
      final EvmConfiguration evmConfiguration) {
    return muirGlacierDefinition(
            chainId, contractSizeLimit, configStackSizeLimit, enableRevertReason, evmConfiguration)
        .gasCalculator(BerlinGasCalculator::new)
        .transactionValidatorFactoryBuilder(
            (gasCalculator, gasLimitCalculator, feeMarket) ->
                new TransactionValidatorFactory(
                    gasCalculator,
                    gasLimitCalculator,
                    true,
                    chainId,
                    Set.of(TransactionType.FRONTIER, TransactionType.ACCESS_LIST)))
        .transactionReceiptFactory(
            enableRevertReason
                ? MainnetProtocolSpecs::berlinTransactionReceiptFactoryWithReasonEnabled
                : MainnetProtocolSpecs::berlinTransactionReceiptFactory)
        .name("Berlin");
  }

  static ProtocolSpecBuilder londonDefinition(
      final Optional<BigInteger> chainId,
      final OptionalInt configContractSizeLimit,
      final OptionalInt configStackSizeLimit,
      final boolean enableRevertReason,
      final GenesisConfigOptions genesisConfigOptions,
      final EvmConfiguration evmConfiguration,
      final MiningParameters miningParameters) {
    final int contractSizeLimit =
        configContractSizeLimit.orElse(SPURIOUS_DRAGON_CONTRACT_SIZE_LIMIT);
    final int stackSizeLimit = configStackSizeLimit.orElse(MessageFrame.DEFAULT_MAX_STACK_SIZE);
    final long londonForkBlockNumber =
        genesisConfigOptions.getLondonBlockNumber().orElse(Long.MAX_VALUE);
    final BaseFeeMarket londonFeeMarket =
        genesisConfigOptions.isZeroBaseFee()
            ? FeeMarket.zeroBaseFee(londonForkBlockNumber)
            : genesisConfigOptions.isFixedBaseFee()
                ? FeeMarket.fixedBaseFee(
                    londonForkBlockNumber, miningParameters.getMinTransactionGasPrice())
                : FeeMarket.london(londonForkBlockNumber, genesisConfigOptions.getBaseFeePerGas());
    return berlinDefinition(
            chainId,
            configContractSizeLimit,
            configStackSizeLimit,
            enableRevertReason,
            evmConfiguration)
        .feeMarket(londonFeeMarket)
        .gasCalculator(LondonGasCalculator::new)
        .gasLimitCalculatorBuilder(
            feeMarket ->
                new LondonTargetingGasLimitCalculator(
                    londonForkBlockNumber, (BaseFeeMarket) feeMarket))
        .transactionValidatorFactoryBuilder(
            (gasCalculator, gasLimitCalculator, feeMarket) ->
                new TransactionValidatorFactory(
                    gasCalculator,
                    gasLimitCalculator,
                    feeMarket,
                    true,
                    chainId,
                    Set.of(
                        TransactionType.FRONTIER,
                        TransactionType.ACCESS_LIST,
                        TransactionType.EIP1559),
                    Integer.MAX_VALUE))
        .transactionProcessorBuilder(
            (gasCalculator,
                feeMarket,
                transactionValidatorFactory,
                contractCreationProcessor,
                messageCallProcessor) ->
                new MainnetTransactionProcessor(
                    gasCalculator,
                    transactionValidatorFactory,
                    contractCreationProcessor,
                    messageCallProcessor,
                    true,
                    false,
                    stackSizeLimit,
                    feeMarket,
                    CoinbaseFeePriceCalculator.eip1559()))
        .contractCreationProcessorBuilder(
            (gasCalculator, evm) ->
                new ContractCreationProcessor(
                    gasCalculator,
                    evm,
                    true,
                    List.of(MaxCodeSizeRule.of(contractSizeLimit), PrefixCodeRule.of()),
                    1,
                    SPURIOUS_DRAGON_FORCE_DELETE_WHEN_EMPTY_ADDRESSES))
        .evmBuilder(
            (gasCalculator, jdCacheConfig) ->
                MainnetEVMs.london(
                    gasCalculator, chainId.orElse(BigInteger.ZERO), evmConfiguration))
        .difficultyCalculator(MainnetDifficultyCalculators.LONDON)
        .blockHeaderValidatorBuilder(
            feeMarket ->
                MainnetBlockHeaderValidator.createBaseFeeMarketValidator((BaseFeeMarket) feeMarket))
        .ommerHeaderValidatorBuilder(
            feeMarket ->
                MainnetBlockHeaderValidator.createBaseFeeMarketOmmerValidator(
                    (BaseFeeMarket) feeMarket))
        .blockBodyValidatorBuilder(BaseFeeBlockBodyValidator::new)
        .name("London");
  }

  static ProtocolSpecBuilder arrowGlacierDefinition(
      final Optional<BigInteger> chainId,
      final OptionalInt configContractSizeLimit,
      final OptionalInt configStackSizeLimit,
      final boolean enableRevertReason,
      final GenesisConfigOptions genesisConfigOptions,
      final EvmConfiguration evmConfiguration,
      final MiningParameters miningParameters) {
    return londonDefinition(
            chainId,
            configContractSizeLimit,
            configStackSizeLimit,
            enableRevertReason,
            genesisConfigOptions,
            evmConfiguration,
            miningParameters)
        .difficultyCalculator(MainnetDifficultyCalculators.ARROW_GLACIER)
        .name("ArrowGlacier");
  }

  static ProtocolSpecBuilder grayGlacierDefinition(
      final Optional<BigInteger> chainId,
      final OptionalInt configContractSizeLimit,
      final OptionalInt configStackSizeLimit,
      final boolean enableRevertReason,
      final GenesisConfigOptions genesisConfigOptions,
      final EvmConfiguration evmConfiguration,
      final MiningParameters miningParameters) {
    return arrowGlacierDefinition(
            chainId,
            configContractSizeLimit,
            configStackSizeLimit,
            enableRevertReason,
            genesisConfigOptions,
            evmConfiguration,
            miningParameters)
        .difficultyCalculator(MainnetDifficultyCalculators.GRAY_GLACIER)
        .name("GrayGlacier");
  }

  static ProtocolSpecBuilder parisDefinition(
      final Optional<BigInteger> chainId,
      final OptionalInt configContractSizeLimit,
      final OptionalInt configStackSizeLimit,
      final boolean enableRevertReason,
      final GenesisConfigOptions genesisConfigOptions,
      final EvmConfiguration evmConfiguration,
      final MiningParameters miningParameters) {

    return grayGlacierDefinition(
            chainId,
            configContractSizeLimit,
            configStackSizeLimit,
            enableRevertReason,
            genesisConfigOptions,
            evmConfiguration,
            miningParameters)
        .evmBuilder(
            (gasCalculator, jdCacheConfig) ->
                MainnetEVMs.paris(gasCalculator, chainId.orElse(BigInteger.ZERO), evmConfiguration))
        .difficultyCalculator(MainnetDifficultyCalculators.PROOF_OF_STAKE_DIFFICULTY)
        .blockHeaderValidatorBuilder(MainnetBlockHeaderValidator::mergeBlockHeaderValidator)
        .blockReward(Wei.ZERO)
        .skipZeroBlockRewards(true)
        .isPoS(true)
        .name("ParisFork");
  }

  static ProtocolSpecBuilder shanghaiDefinition(
      final Optional<BigInteger> chainId,
      final OptionalInt configContractSizeLimit,
      final OptionalInt configStackSizeLimit,
      final boolean enableRevertReason,
      final GenesisConfigOptions genesisConfigOptions,
      final EvmConfiguration evmConfiguration,
      final MiningParameters miningParameters) {

    // extra variables need to support flipping the warm coinbase flag.
    final int stackSizeLimit = configStackSizeLimit.orElse(MessageFrame.DEFAULT_MAX_STACK_SIZE);

    return parisDefinition(
            chainId,
            configContractSizeLimit,
            configStackSizeLimit,
            enableRevertReason,
            genesisConfigOptions,
            evmConfiguration,
            miningParameters)
        // gas calculator has new code to support EIP-3860 limit and meter initcode
        .gasCalculator(ShanghaiGasCalculator::new)
        // EVM has a new operation for EIP-3855 PUSH0 instruction
        .evmBuilder(
            (gasCalculator, jdCacheConfig) ->
                MainnetEVMs.shanghai(
                    gasCalculator, chainId.orElse(BigInteger.ZERO), evmConfiguration))
        // we need to flip the Warm Coinbase flag for EIP-3651 warm coinbase
        .transactionProcessorBuilder(
            (gasCalculator,
                feeMarket,
                transactionValidatorFactory,
                contractCreationProcessor,
                messageCallProcessor) ->
                new MainnetTransactionProcessor(
                    gasCalculator,
                    transactionValidatorFactory,
                    contractCreationProcessor,
                    messageCallProcessor,
                    true,
                    true,
                    stackSizeLimit,
                    feeMarket,
                    CoinbaseFeePriceCalculator.eip1559()))
        // Contract creation rules for EIP-3860 Limit and meter intitcode
        .transactionValidatorFactoryBuilder(
            (gasCalculator, gasLimitCalculator, feeMarket) ->
                new TransactionValidatorFactory(
                    gasCalculator,
                    gasLimitCalculator,
                    feeMarket,
                    true,
                    chainId,
                    Set.of(
                        TransactionType.FRONTIER,
                        TransactionType.ACCESS_LIST,
                        TransactionType.EIP1559),
                    SHANGHAI_INIT_CODE_SIZE_LIMIT))
        .withdrawalsProcessor(new WithdrawalsProcessor())
        .withdrawalsValidator(new WithdrawalsValidator.AllowedWithdrawals())
        .name("Shanghai");
  }

  static ProtocolSpecBuilder cancunDefinition(
      final Optional<BigInteger> chainId,
      final OptionalInt configContractSizeLimit,
      final OptionalInt configStackSizeLimit,
      final boolean enableRevertReason,
      final GenesisConfigOptions genesisConfigOptions,
      final EvmConfiguration evmConfiguration,
      final MiningParameters miningParameters) {

    final int stackSizeLimit = configStackSizeLimit.orElse(MessageFrame.DEFAULT_MAX_STACK_SIZE);
    final long londonForkBlockNumber = genesisConfigOptions.getLondonBlockNumber().orElse(0L);
    final BaseFeeMarket cancunFeeMarket =
        genesisConfigOptions.isZeroBaseFee()
            ? FeeMarket.zeroBaseFee(londonForkBlockNumber)
            : genesisConfigOptions.isFixedBaseFee()
                ? FeeMarket.fixedBaseFee(
                    londonForkBlockNumber, miningParameters.getMinTransactionGasPrice())
                : FeeMarket.cancun(londonForkBlockNumber, genesisConfigOptions.getBaseFeePerGas());

    return shanghaiDefinition(
            chainId,
            configContractSizeLimit,
            configStackSizeLimit,
            enableRevertReason,
            genesisConfigOptions,
            evmConfiguration,
            miningParameters)
        .feeMarket(cancunFeeMarket)
        // gas calculator for EIP-4844 blob gas
        .gasCalculator(CancunGasCalculator::new)
        // gas limit with EIP-4844 max blob gas per block
        .gasLimitCalculatorBuilder(
            feeMarket ->
                new CancunTargetingGasLimitCalculator(
                    londonForkBlockNumber, (BaseFeeMarket) feeMarket))
        // EVM changes to support EIP-1153: TSTORE and EIP-5656: MCOPY
        .evmBuilder(
            (gasCalculator, jdCacheConfig) ->
                MainnetEVMs.cancun(
                    gasCalculator, chainId.orElse(BigInteger.ZERO), evmConfiguration))
        // use Cancun fee market
        .transactionProcessorBuilder(
            (gasCalculator,
                feeMarket,
                transactionValidator,
                contractCreationProcessor,
                messageCallProcessor) ->
                new MainnetTransactionProcessor(
                    gasCalculator,
                    transactionValidator,
                    contractCreationProcessor,
                    messageCallProcessor,
                    true,
                    true,
                    stackSizeLimit,
                    feeMarket,
                    CoinbaseFeePriceCalculator.eip1559()))
        // change to check for max blob gas per block for EIP-4844
        .transactionValidatorFactoryBuilder(
            (gasCalculator, gasLimitCalculator, feeMarket) ->
                new TransactionValidatorFactory(
                    gasCalculator,
                    gasLimitCalculator,
                    feeMarket,
                    true,
                    chainId,
                    Set.of(
                        TransactionType.FRONTIER,
                        TransactionType.ACCESS_LIST,
                        TransactionType.EIP1559,
                        TransactionType.BLOB),
                    SHANGHAI_INIT_CODE_SIZE_LIMIT))
        .precompileContractRegistryBuilder(MainnetPrecompiledContractRegistries::cancun)
        .blockHeaderValidatorBuilder(MainnetBlockHeaderValidator::cancunBlockHeaderValidator)
        .name("Cancun");
  }

  static ProtocolSpecBuilder pragueDefinition(
      final Optional<BigInteger> chainId,
      final OptionalInt configContractSizeLimit,
      final OptionalInt configStackSizeLimit,
      final boolean enableRevertReason,
      final GenesisConfigOptions genesisConfigOptions,
      final EvmConfiguration evmConfiguration,
      final MiningParameters miningParameters) {
    final int contractSizeLimit =
        configContractSizeLimit.orElse(SPURIOUS_DRAGON_CONTRACT_SIZE_LIMIT);

    final Address depositContractAddress =
        genesisConfigOptions.getDepositContractAddress().orElse(DEFAULT_DEPOSIT_CONTRACT_ADDRESS);

    return cancunDefinition(
            chainId,
            configContractSizeLimit,
            configStackSizeLimit,
            enableRevertReason,
            genesisConfigOptions,
            evmConfiguration,
            miningParameters)
        // EVM changes to support EOF EIPs (3670, 4200, 4750, 5450)
        .gasCalculator(PragueGasCalculator::new)
        .evmBuilder(
            (gasCalculator, jdCacheConfig) ->
                MainnetEVMs.prague(
                    gasCalculator, chainId.orElse(BigInteger.ZERO), evmConfiguration))
        // change contract call creator to accept EOF code
        .contractCreationProcessorBuilder(
            (gasCalculator, evm) ->
                new ContractCreationProcessor(
                    gasCalculator,
                    evm,
                    true,
                    List.of(
                        MaxCodeSizeRule.of(contractSizeLimit), EOFValidationCodeRule.of(1, false)),
                    1,
                    SPURIOUS_DRAGON_FORCE_DELETE_WHEN_EMPTY_ADDRESSES))
        // use prague precompiled contracts
        .precompileContractRegistryBuilder(MainnetPrecompiledContractRegistries::prague)
        .depositsValidator(new DepositsValidator.AllowedDeposits(depositContractAddress))
<<<<<<< HEAD
        .exitsValidator(new ValidatorExitsValidator.AllowedExits())
        .historicalBlockHashProcessor(
          new HistoricalBlockHashProcessor(genesisConfigOptions.getPragueTime().orElse(0)))
=======
        .exitsValidator(new PragueValidatorExitsValidator())
>>>>>>> 3d5f45c3
        .name("Prague");
  }

  static ProtocolSpecBuilder futureEipsDefinition(
      final Optional<BigInteger> chainId,
      final OptionalInt configContractSizeLimit,
      final OptionalInt configStackSizeLimit,
      final boolean enableRevertReason,
      final GenesisConfigOptions genesisConfigOptions,
      final EvmConfiguration evmConfiguration,
      final MiningParameters miningParameters) {
    final int contractSizeLimit =
        configContractSizeLimit.orElse(SPURIOUS_DRAGON_CONTRACT_SIZE_LIMIT);
    return pragueDefinition(
            chainId,
            configContractSizeLimit,
            configStackSizeLimit,
            enableRevertReason,
            genesisConfigOptions,
            evmConfiguration,
            miningParameters)
        // Use Future EIP configured EVM
        .evmBuilder(
            (gasCalculator, jdCacheConfig) ->
                MainnetEVMs.futureEips(
                    gasCalculator, chainId.orElse(BigInteger.ZERO), evmConfiguration))
        // change contract call creator to accept EOF code
        .contractCreationProcessorBuilder(
            (gasCalculator, evm) ->
                new ContractCreationProcessor(
                    gasCalculator,
                    evm,
                    true,
                    List.of(
                        MaxCodeSizeRule.of(contractSizeLimit), EOFValidationCodeRule.of(1, false)),
                    1,
                    SPURIOUS_DRAGON_FORCE_DELETE_WHEN_EMPTY_ADDRESSES))
        // use future configured precompiled contracts
        .precompileContractRegistryBuilder(MainnetPrecompiledContractRegistries::futureEips)
        .name("FutureEips");
  }

  static ProtocolSpecBuilder experimentalEipsDefinition(
      final Optional<BigInteger> chainId,
      final OptionalInt configContractSizeLimit,
      final OptionalInt configStackSizeLimit,
      final boolean enableRevertReason,
      final GenesisConfigOptions genesisConfigOptions,
      final EvmConfiguration evmConfiguration,
      final MiningParameters miningParameters) {

    return futureEipsDefinition(
            chainId,
            configContractSizeLimit,
            configStackSizeLimit,
            enableRevertReason,
            genesisConfigOptions,
            evmConfiguration,
            miningParameters)
        .evmBuilder(
            (gasCalculator, jdCacheConfig) ->
                MainnetEVMs.experimentalEips(
                    gasCalculator, chainId.orElse(BigInteger.ZERO), evmConfiguration))
        .name("ExperimentalEips");
  }

  private static TransactionReceipt frontierTransactionReceiptFactory(
      // ignored because it's always FRONTIER
      final TransactionType __,
      final TransactionProcessingResult result,
      final WorldState worldState,
      final long gasUsed) {
    return new TransactionReceipt(
        worldState.frontierRootHash(),
        gasUsed,
        result.getLogs(),
        Optional.empty()); // No revert reason in frontier
  }

  private static TransactionReceipt byzantiumTransactionReceiptFactory(
      // ignored because it's always FRONTIER
      final TransactionType __,
      final TransactionProcessingResult result,
      final WorldState worldState,
      final long gasUsed) {
    return new TransactionReceipt(
        result.isSuccessful() ? 1 : 0, gasUsed, result.getLogs(), Optional.empty());
  }

  private static TransactionReceipt byzantiumTransactionReceiptFactoryWithReasonEnabled(
      // ignored because it's always FRONTIER
      final TransactionType __,
      final TransactionProcessingResult result,
      final WorldState worldState,
      final long gasUsed) {
    return new TransactionReceipt(
        result.isSuccessful() ? 1 : 0, gasUsed, result.getLogs(), result.getRevertReason());
  }

  static TransactionReceipt berlinTransactionReceiptFactory(
      final TransactionType transactionType,
      final TransactionProcessingResult transactionProcessingResult,
      final WorldState worldState,
      final long gasUsed) {
    return new TransactionReceipt(
        transactionType,
        transactionProcessingResult.isSuccessful() ? 1 : 0,
        gasUsed,
        transactionProcessingResult.getLogs(),
        Optional.empty());
  }

  static TransactionReceipt berlinTransactionReceiptFactoryWithReasonEnabled(
      final TransactionType transactionType,
      final TransactionProcessingResult transactionProcessingResult,
      final WorldState worldState,
      final long gasUsed) {
    return new TransactionReceipt(
        transactionType,
        transactionProcessingResult.isSuccessful() ? 1 : 0,
        gasUsed,
        transactionProcessingResult.getLogs(),
        transactionProcessingResult.getRevertReason());
  }

  private static class DaoBlockProcessor implements BlockProcessor {

    private final BlockProcessor wrapped;

    public DaoBlockProcessor(final BlockProcessor wrapped) {
      this.wrapped = wrapped;
    }

    @Override
    public BlockProcessingResult processBlock(
        final Blockchain blockchain,
        final MutableWorldState worldState,
        final BlockHeader blockHeader,
        final List<Transaction> transactions,
        final List<BlockHeader> ommers,
        final Optional<List<Withdrawal>> withdrawals,
        final Optional<List<Deposit>> deposits,
        final PrivateMetadataUpdater privateMetadataUpdater) {
      updateWorldStateForDao(worldState);
      return wrapped.processBlock(
          blockchain,
          worldState,
          blockHeader,
          transactions,
          ommers,
          withdrawals,
          deposits,
          privateMetadataUpdater);
    }

    private static final Address DAO_REFUND_CONTRACT_ADDRESS =
        Address.fromHexString("0xbf4ed7b27f1d666546e30d74d50d173d20bca754");

    private void updateWorldStateForDao(final MutableWorldState worldState) {
      try {
        final JsonArray json =
            new JsonArray(
                Resources.toString(
                    this.getClass().getResource("/daoAddresses.json"), StandardCharsets.UTF_8));
        final List<Address> addresses =
            IntStream.range(0, json.size())
                .mapToObj(json::getString)
                .map(Address::fromHexString)
                .toList();
        final WorldUpdater worldUpdater = worldState.updater();
        final MutableAccount daoRefundContract =
            worldUpdater.getOrCreate(DAO_REFUND_CONTRACT_ADDRESS);
        for (final Address address : addresses) {
          final MutableAccount account = worldUpdater.getOrCreate(address);
          final Wei balance = account.getBalance();
          account.decrementBalance(balance);
          daoRefundContract.incrementBalance(balance);
        }
        worldUpdater.commit();
      } catch (final IOException e) {
        throw new IllegalStateException(e);
      }
    }
  }
}<|MERGE_RESOLUTION|>--- conflicted
+++ resolved
@@ -764,13 +764,9 @@
         // use prague precompiled contracts
         .precompileContractRegistryBuilder(MainnetPrecompiledContractRegistries::prague)
         .depositsValidator(new DepositsValidator.AllowedDeposits(depositContractAddress))
-<<<<<<< HEAD
-        .exitsValidator(new ValidatorExitsValidator.AllowedExits())
+        .exitsValidator(new PragueValidatorExitsValidator())
         .historicalBlockHashProcessor(
           new HistoricalBlockHashProcessor(genesisConfigOptions.getPragueTime().orElse(0)))
-=======
-        .exitsValidator(new PragueValidatorExitsValidator())
->>>>>>> 3d5f45c3
         .name("Prague");
   }
 
