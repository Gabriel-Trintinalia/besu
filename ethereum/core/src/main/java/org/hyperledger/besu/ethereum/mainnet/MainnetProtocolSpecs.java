--- conflicted
+++ resolved
@@ -769,15 +769,10 @@
                     SPURIOUS_DRAGON_FORCE_DELETE_WHEN_EMPTY_ADDRESSES))
         // use prague precompiled contracts
         .precompileContractRegistryBuilder(MainnetPrecompiledContractRegistries::prague)
-<<<<<<< HEAD
         .requestsValidator(pragueRequestsValidator(depositContractAddress))
         .requestProcessorCoordinator(pragueRequestsProcessors(depositContractAddress))
-=======
-        .depositsValidator(new DepositsValidator.AllowedDeposits(depositContractAddress))
-        .withdrawalRequestsValidator(new PragueWithdrawalRequestValidator())
         .blockHashProcessor(
             new PragueBlockHashProcessor(genesisConfigOptions.getPragueTime().orElse(0)))
->>>>>>> 821daf12
         .name("Prague");
   }
 
