/*
 * Copyright ConsenSys AG.
 *
 * Licensed under the Apache License, Version 2.0 (the "License"); you may not use this file except in compliance with
 * the License. You may obtain a copy of the License at
 *
 * http://www.apache.org/licenses/LICENSE-2.0
 *
 * Unless required by applicable law or agreed to in writing, software distributed under the License is distributed on
 * an "AS IS" BASIS, WITHOUT WARRANTIES OR CONDITIONS OF ANY KIND, either express or implied. See the License for the
 * specific language governing permissions and limitations under the License.
 *
 * SPDX-License-Identifier: Apache-2.0
 */
package org.hyperledger.besu.ethereum.mainnet;

import static org.hyperledger.besu.ethereum.mainnet.requests.MainnetRequestsProcessor.pragueRequestsProcessors;

import org.hyperledger.besu.config.BlobSchedule;
import org.hyperledger.besu.config.BlobScheduleOptions;
import org.hyperledger.besu.config.GenesisConfigOptions;
import org.hyperledger.besu.config.PowAlgorithm;
import org.hyperledger.besu.crypto.SignatureAlgorithm;
import org.hyperledger.besu.crypto.SignatureAlgorithmFactory;
import org.hyperledger.besu.datatypes.Address;
import org.hyperledger.besu.datatypes.TransactionType;
import org.hyperledger.besu.datatypes.Wei;
import org.hyperledger.besu.ethereum.BlockProcessingResult;
import org.hyperledger.besu.ethereum.MainnetBlockValidator;
import org.hyperledger.besu.ethereum.ProtocolContext;
import org.hyperledger.besu.ethereum.chain.Blockchain;
import org.hyperledger.besu.ethereum.core.Block;
import org.hyperledger.besu.ethereum.core.BlockHeader;
import org.hyperledger.besu.ethereum.core.MiningConfiguration;
import org.hyperledger.besu.ethereum.core.MutableWorldState;
import org.hyperledger.besu.ethereum.core.TransactionReceipt;
import org.hyperledger.besu.ethereum.core.feemarket.CoinbaseFeePriceCalculator;
import org.hyperledger.besu.ethereum.mainnet.ProtocolSpecBuilder.BlockValidatorBuilder;
import org.hyperledger.besu.ethereum.mainnet.blockhash.CancunBlockHashProcessor;
import org.hyperledger.besu.ethereum.mainnet.blockhash.FrontierBlockHashProcessor;
import org.hyperledger.besu.ethereum.mainnet.blockhash.PragueBlockHashProcessor;
import org.hyperledger.besu.ethereum.mainnet.feemarket.BaseFeeMarket;
import org.hyperledger.besu.ethereum.mainnet.feemarket.FeeMarket;
import org.hyperledger.besu.ethereum.mainnet.parallelization.MainnetParallelBlockProcessor;
import org.hyperledger.besu.ethereum.mainnet.requests.MainnetRequestsValidator;
import org.hyperledger.besu.ethereum.mainnet.requests.RequestContractAddresses;
import org.hyperledger.besu.ethereum.processing.TransactionProcessingResult;
import org.hyperledger.besu.evm.MainnetEVMs;
import org.hyperledger.besu.evm.account.MutableAccount;
import org.hyperledger.besu.evm.contractvalidation.EOFValidationCodeRule;
import org.hyperledger.besu.evm.contractvalidation.MaxCodeSizeRule;
import org.hyperledger.besu.evm.contractvalidation.PrefixCodeRule;
import org.hyperledger.besu.evm.gascalculator.BerlinGasCalculator;
import org.hyperledger.besu.evm.gascalculator.ByzantiumGasCalculator;
import org.hyperledger.besu.evm.gascalculator.CancunGasCalculator;
import org.hyperledger.besu.evm.gascalculator.ConstantinopleGasCalculator;
import org.hyperledger.besu.evm.gascalculator.EOFGasCalculator;
import org.hyperledger.besu.evm.gascalculator.FrontierGasCalculator;
import org.hyperledger.besu.evm.gascalculator.HomesteadGasCalculator;
import org.hyperledger.besu.evm.gascalculator.IstanbulGasCalculator;
import org.hyperledger.besu.evm.gascalculator.LondonGasCalculator;
import org.hyperledger.besu.evm.gascalculator.OsakaGasCalculator;
import org.hyperledger.besu.evm.gascalculator.PetersburgGasCalculator;
import org.hyperledger.besu.evm.gascalculator.PragueGasCalculator;
import org.hyperledger.besu.evm.gascalculator.ShanghaiGasCalculator;
import org.hyperledger.besu.evm.gascalculator.SpuriousDragonGasCalculator;
import org.hyperledger.besu.evm.gascalculator.TangerineWhistleGasCalculator;
import org.hyperledger.besu.evm.internal.EvmConfiguration;
import org.hyperledger.besu.evm.processor.ContractCreationProcessor;
import org.hyperledger.besu.evm.processor.MessageCallProcessor;
import org.hyperledger.besu.evm.worldstate.CodeDelegationService;
import org.hyperledger.besu.evm.worldstate.WorldState;
import org.hyperledger.besu.evm.worldstate.WorldUpdater;
import org.hyperledger.besu.plugin.services.MetricsSystem;

import java.io.IOException;
import java.math.BigInteger;
import java.nio.charset.StandardCharsets;
import java.util.Collections;
import java.util.List;
import java.util.NoSuchElementException;
import java.util.Objects;
import java.util.Optional;
import java.util.Set;
import java.util.function.Function;
import java.util.stream.IntStream;

import com.google.common.base.Supplier;
import com.google.common.base.Suppliers;
import com.google.common.io.Resources;
import io.vertx.core.json.JsonArray;
import org.slf4j.Logger;
import org.slf4j.LoggerFactory;

/** Provides the various {@link ProtocolSpec}s on mainnet hard forks. */
public abstract class MainnetProtocolSpecs {

  private static final Address RIPEMD160_PRECOMPILE =
      Address.fromHexString("0x0000000000000000000000000000000000000003");

  private static final Supplier<SignatureAlgorithm> SIGNATURE_ALGORITHM =
      Suppliers.memoize(SignatureAlgorithmFactory::getInstance);

  // A consensus bug at Ethereum mainnet transaction 0xcf416c53
  // deleted an empty account even when the message execution scope
  // failed, but the transaction itself succeeded.
  private static final Set<Address> SPURIOUS_DRAGON_FORCE_DELETE_WHEN_EMPTY_ADDRESSES =
      Set.of(RIPEMD160_PRECOMPILE);

  private static final Wei FRONTIER_BLOCK_REWARD = Wei.fromEth(5);

  private static final Wei BYZANTIUM_BLOCK_REWARD = Wei.fromEth(3);

  private static final Wei CONSTANTINOPLE_BLOCK_REWARD = Wei.fromEth(2);

  private static final Logger LOG = LoggerFactory.getLogger(MainnetProtocolSpecs.class);

  private MainnetProtocolSpecs() {}

  public static ProtocolSpecBuilder frontierDefinition(
      final EvmConfiguration evmConfiguration,
      final boolean isParallelTxProcessingEnabled,
      final MetricsSystem metricsSystem) {
    return new ProtocolSpecBuilder()
        .gasCalculator(blobSchedule -> new FrontierGasCalculator())
        .gasLimitCalculatorBuilder(
            (feeMarket, gasCalculator, blobSchedule) -> new FrontierTargetingGasLimitCalculator())
        .evmBuilder(MainnetEVMs::frontier)
        .precompileContractRegistryBuilder(MainnetPrecompiledContractRegistries::frontier)
        .messageCallProcessorBuilder(MessageCallProcessor::new)
        .contractCreationProcessorBuilder(
            evm ->
                new ContractCreationProcessor(
                    evm, false, Collections.singletonList(MaxCodeSizeRule.from(evm)), 0))
        .transactionValidatorFactoryBuilder(
            (evm, gasLimitCalculator, feeMarket) ->
                new TransactionValidatorFactory(
                    evm.getGasCalculator(), gasLimitCalculator, false, Optional.empty()))
        .transactionProcessorBuilder(
            (gasCalculator,
                feeMarket,
                transactionValidatorFactory,
                contractCreationProcessor,
                messageCallProcessor) ->
                MainnetTransactionProcessor.builder()
                    .gasCalculator(gasCalculator)
                    .transactionValidatorFactory(transactionValidatorFactory)
                    .contractCreationProcessor(contractCreationProcessor)
                    .messageCallProcessor(messageCallProcessor)
                    .clearEmptyAccounts(false)
                    .warmCoinbase(false)
                    .maxStackSize(evmConfiguration.evmStackSize())
                    .feeMarket(FeeMarket.legacy())
                    .coinbaseFeePriceCalculator(CoinbaseFeePriceCalculator.frontier())
                    .build())
        .difficultyCalculator(MainnetDifficultyCalculators.FRONTIER)
        .blockHeaderValidatorBuilder(
            (feeMarket, gasCalculator) -> MainnetBlockHeaderValidator.create())
        .ommerHeaderValidatorBuilder(
            (feeMarket, gasCalculator) ->
                MainnetBlockHeaderValidator.createLegacyFeeMarketOmmerValidator())
        .blockBodyValidatorBuilder(MainnetBlockBodyValidator::new)
        .transactionReceiptFactory(MainnetProtocolSpecs::frontierTransactionReceiptFactory)
        .blockReward(FRONTIER_BLOCK_REWARD)
        .skipZeroBlockRewards(false)
        .blockProcessorBuilder(
            isParallelTxProcessingEnabled
                ? new MainnetParallelBlockProcessor.ParallelBlockProcessorBuilder(metricsSystem)
                : MainnetBlockProcessor::new)
        .blockValidatorBuilder(MainnetProtocolSpecs.blockValidatorBuilder())
        .blockImporterBuilder(MainnetBlockImporter::new)
        .blockHeaderFunctions(new MainnetBlockHeaderFunctions())
        .miningBeneficiaryCalculator(BlockHeader::getCoinbase)
        .evmConfiguration(evmConfiguration)
        .blockHashProcessor(new FrontierBlockHashProcessor())
        .name("Frontier");
  }

  public static PoWHasher powHasher(final PowAlgorithm powAlgorithm) {
    if (powAlgorithm == null) {
      return PoWHasher.UNSUPPORTED;
    }
    return powAlgorithm == PowAlgorithm.ETHASH ? PoWHasher.ETHASH_LIGHT : PoWHasher.UNSUPPORTED;
  }

  public static BlockValidatorBuilder blockValidatorBuilder() {
    return MainnetBlockValidator::new;
  }

  public static ProtocolSpecBuilder homesteadDefinition(
      final EvmConfiguration evmConfiguration,
      final boolean isParallelTxProcessingEnabled,
      final MetricsSystem metricsSystem) {
    return frontierDefinition(evmConfiguration, isParallelTxProcessingEnabled, metricsSystem)
        .gasCalculator(blobSchedule -> new HomesteadGasCalculator())
        .evmBuilder(MainnetEVMs::homestead)
        .contractCreationProcessorBuilder(
            evm ->
                new ContractCreationProcessor(
                    evm, true, Collections.singletonList(MaxCodeSizeRule.from(evm)), 0))
        .transactionValidatorFactoryBuilder(
            (evm, gasLimitCalculator, feeMarket) ->
                new TransactionValidatorFactory(
                    evm.getGasCalculator(), gasLimitCalculator, true, Optional.empty()))
        .difficultyCalculator(MainnetDifficultyCalculators.HOMESTEAD)
        .name("Homestead");
  }

  public static ProtocolSpecBuilder daoRecoveryInitDefinition(
      final EvmConfiguration evmConfiguration,
      final boolean isParallelTxProcessingEnabled,
      final MetricsSystem metricsSystem) {
    return homesteadDefinition(evmConfiguration, isParallelTxProcessingEnabled, metricsSystem)
        .blockHeaderValidatorBuilder(
            (feeMarket, gasCalculator) -> MainnetBlockHeaderValidator.createDaoValidator())
        .blockProcessorBuilder(
            (transactionProcessor,
                transactionReceiptFactory,
                blockReward,
                miningBeneficiaryCalculator,
                skipZeroBlockRewards,
                protocolSchedule) ->
                new DaoBlockProcessor(
                    isParallelTxProcessingEnabled
                        ? new MainnetParallelBlockProcessor(
                            transactionProcessor,
                            transactionReceiptFactory,
                            blockReward,
                            miningBeneficiaryCalculator,
                            skipZeroBlockRewards,
                            protocolSchedule,
                            metricsSystem)
                        : new MainnetBlockProcessor(
                            transactionProcessor,
                            transactionReceiptFactory,
                            blockReward,
                            miningBeneficiaryCalculator,
                            skipZeroBlockRewards,
                            protocolSchedule)))
        .name("DaoRecoveryInit");
  }

  public static ProtocolSpecBuilder daoRecoveryTransitionDefinition(
      final EvmConfiguration evmConfiguration,
      final boolean isParallelTxProcessingEnabled,
      final MetricsSystem metricsSystem) {
    return daoRecoveryInitDefinition(evmConfiguration, isParallelTxProcessingEnabled, metricsSystem)
        .blockProcessorBuilder(
            isParallelTxProcessingEnabled
                ? new MainnetParallelBlockProcessor.ParallelBlockProcessorBuilder(metricsSystem)
                : MainnetBlockProcessor::new)
        .name("DaoRecoveryTransition");
  }

  public static ProtocolSpecBuilder tangerineWhistleDefinition(
      final EvmConfiguration evmConfiguration,
      final boolean isParallelTxProcessingEnabled,
      final MetricsSystem metricsSystem) {
    return homesteadDefinition(evmConfiguration, isParallelTxProcessingEnabled, metricsSystem)
        .gasCalculator(blobSchedule -> new TangerineWhistleGasCalculator())
        .name("TangerineWhistle");
  }

  public static ProtocolSpecBuilder spuriousDragonDefinition(
      final Optional<BigInteger> chainId,
      final EvmConfiguration evmConfiguration,
      final boolean isParallelTxProcessingEnabled,
      final MetricsSystem metricsSystem) {
    return tangerineWhistleDefinition(
            evmConfiguration, isParallelTxProcessingEnabled, metricsSystem)
        .isReplayProtectionSupported(true)
        .gasCalculator(blobSchedule -> new SpuriousDragonGasCalculator())
        .skipZeroBlockRewards(true)
        .messageCallProcessorBuilder(
            (evm, precompileContractRegistry) ->
                new MessageCallProcessor(
                    evm,
                    precompileContractRegistry,
                    SPURIOUS_DRAGON_FORCE_DELETE_WHEN_EMPTY_ADDRESSES))
        .contractCreationProcessorBuilder(
            evm ->
                new ContractCreationProcessor(
                    evm,
                    true,
                    Collections.singletonList(MaxCodeSizeRule.from(evm)),
                    1,
                    SPURIOUS_DRAGON_FORCE_DELETE_WHEN_EMPTY_ADDRESSES))
        .transactionValidatorFactoryBuilder(
            (evm, gasLimitCalculator, feeMarket) ->
                new TransactionValidatorFactory(
                    evm.getGasCalculator(), gasLimitCalculator, true, chainId))
        .transactionProcessorBuilder(
            (gasCalculator,
                feeMarket,
                transactionValidator,
                contractCreationProcessor,
                messageCallProcessor) ->
                MainnetTransactionProcessor.builder()
                    .gasCalculator(gasCalculator)
                    .transactionValidatorFactory(transactionValidator)
                    .contractCreationProcessor(contractCreationProcessor)
                    .messageCallProcessor(messageCallProcessor)
                    .clearEmptyAccounts(true)
                    .warmCoinbase(false)
                    .maxStackSize(evmConfiguration.evmStackSize())
                    .feeMarket(feeMarket)
                    .coinbaseFeePriceCalculator(CoinbaseFeePriceCalculator.frontier())
                    .build())
        .name("SpuriousDragon");
  }

  public static ProtocolSpecBuilder byzantiumDefinition(
      final Optional<BigInteger> chainId,
      final boolean enableRevertReason,
      final EvmConfiguration evmConfiguration,
      final boolean isParallelTxProcessingEnabled,
      final MetricsSystem metricsSystem) {
    return spuriousDragonDefinition(
            chainId, evmConfiguration, isParallelTxProcessingEnabled, metricsSystem)
        .gasCalculator(blobSchedule -> new ByzantiumGasCalculator())
        .evmBuilder(MainnetEVMs::byzantium)
        .precompileContractRegistryBuilder(MainnetPrecompiledContractRegistries::byzantium)
        .difficultyCalculator(MainnetDifficultyCalculators.BYZANTIUM)
        .transactionReceiptFactory(
            enableRevertReason
                ? MainnetProtocolSpecs::byzantiumTransactionReceiptFactoryWithReasonEnabled
                : MainnetProtocolSpecs::byzantiumTransactionReceiptFactory)
        .blockReward(BYZANTIUM_BLOCK_REWARD)
        .name("Byzantium");
  }

  public static ProtocolSpecBuilder constantinopleDefinition(
      final Optional<BigInteger> chainId,
      final boolean enableRevertReason,
      final EvmConfiguration evmConfiguration,
      final boolean isParallelTxProcessingEnabled,
      final MetricsSystem metricsSystem) {
    return byzantiumDefinition(
            chainId,
            enableRevertReason,
            evmConfiguration,
            isParallelTxProcessingEnabled,
            metricsSystem)
        .difficultyCalculator(MainnetDifficultyCalculators.CONSTANTINOPLE)
        .gasCalculator(blobSchedule -> new ConstantinopleGasCalculator())
        .evmBuilder(MainnetEVMs::constantinople)
        .blockReward(CONSTANTINOPLE_BLOCK_REWARD)
        .name("Constantinople");
  }

  public static ProtocolSpecBuilder petersburgDefinition(
      final Optional<BigInteger> chainId,
      final boolean enableRevertReason,
      final EvmConfiguration evmConfiguration,
      final boolean isParallelTxProcessingEnabled,
      final MetricsSystem metricsSystem) {
    return constantinopleDefinition(
            chainId,
            enableRevertReason,
            evmConfiguration,
            isParallelTxProcessingEnabled,
            metricsSystem)
        .gasCalculator(blobSchedule -> new PetersburgGasCalculator())
        .name("Petersburg");
  }

  public static ProtocolSpecBuilder istanbulDefinition(
      final Optional<BigInteger> chainId,
      final boolean enableRevertReason,
      final EvmConfiguration evmConfiguration,
      final boolean isParallelTxProcessingEnabled,
      final MetricsSystem metricsSystem) {
    return petersburgDefinition(
            chainId,
            enableRevertReason,
            evmConfiguration,
            isParallelTxProcessingEnabled,
            metricsSystem)
        .gasCalculator(blobSchedule -> new IstanbulGasCalculator())
        .evmBuilder(
            (gasCalculator, jdCacheConfig) ->
                MainnetEVMs.istanbul(
                    gasCalculator, chainId.orElse(BigInteger.ZERO), evmConfiguration))
        .precompileContractRegistryBuilder(MainnetPrecompiledContractRegistries::istanbul)
        .contractCreationProcessorBuilder(
            evm ->
                new ContractCreationProcessor(
                    evm,
                    true,
                    Collections.singletonList(MaxCodeSizeRule.from(evm)),
                    1,
                    SPURIOUS_DRAGON_FORCE_DELETE_WHEN_EMPTY_ADDRESSES))
        .name("Istanbul");
  }

  static ProtocolSpecBuilder muirGlacierDefinition(
      final Optional<BigInteger> chainId,
      final boolean enableRevertReason,
      final EvmConfiguration evmConfiguration,
      final boolean isParallelTxProcessingEnabled,
      final MetricsSystem metricsSystem) {
    return istanbulDefinition(
            chainId,
            enableRevertReason,
            evmConfiguration,
            isParallelTxProcessingEnabled,
            metricsSystem)
        .difficultyCalculator(MainnetDifficultyCalculators.MUIR_GLACIER)
        .name("MuirGlacier");
  }

  static ProtocolSpecBuilder berlinDefinition(
      final Optional<BigInteger> chainId,
      final boolean enableRevertReason,
      final EvmConfiguration evmConfiguration,
      final boolean isParallelTxProcessingEnabled,
      final MetricsSystem metricsSystem) {
    return muirGlacierDefinition(
            chainId,
            enableRevertReason,
            evmConfiguration,
            isParallelTxProcessingEnabled,
            metricsSystem)
        .gasCalculator(blobSchedule -> new BerlinGasCalculator())
        .transactionValidatorFactoryBuilder(
            (evm, gasLimitCalculator, feeMarket) ->
                new TransactionValidatorFactory(
                    evm.getGasCalculator(),
                    gasLimitCalculator,
                    true,
                    chainId,
                    Set.of(TransactionType.FRONTIER, TransactionType.ACCESS_LIST)))
        .transactionReceiptFactory(
            enableRevertReason
                ? MainnetProtocolSpecs::berlinTransactionReceiptFactoryWithReasonEnabled
                : MainnetProtocolSpecs::berlinTransactionReceiptFactory)
        .name("Berlin");
  }

  static ProtocolSpecBuilder londonDefinition(
      final Optional<BigInteger> chainId,
      final boolean enableRevertReason,
      final GenesisConfigOptions genesisConfigOptions,
      final EvmConfiguration evmConfiguration,
      final MiningConfiguration miningConfiguration,
      final boolean isParallelTxProcessingEnabled,
      final MetricsSystem metricsSystem) {
    final long londonForkBlockNumber =
        genesisConfigOptions.getLondonBlockNumber().orElse(Long.MAX_VALUE);
    return berlinDefinition(
            chainId,
            enableRevertReason,
            evmConfiguration,
            isParallelTxProcessingEnabled,
            metricsSystem)
        .feeMarketBuilder(
            createFeeMarket(
                londonForkBlockNumber,
                genesisConfigOptions.isZeroBaseFee(),
                genesisConfigOptions.isFixedBaseFee(),
                miningConfiguration.getMinTransactionGasPrice(),
                (blobSchedule) ->
                    FeeMarket.london(
                        londonForkBlockNumber, genesisConfigOptions.getBaseFeePerGas())))
        .gasCalculator(blobSchedule -> new LondonGasCalculator())
        .gasLimitCalculatorBuilder(
            (feeMarket, gasCalculator, blobSchedule) ->
                new LondonTargetingGasLimitCalculator(
                    londonForkBlockNumber, (BaseFeeMarket) feeMarket))
        .transactionValidatorFactoryBuilder(
            (evm, gasLimitCalculator, feeMarket) ->
                new TransactionValidatorFactory(
                    evm.getGasCalculator(),
                    gasLimitCalculator,
                    feeMarket,
                    true,
                    chainId,
                    Set.of(
                        TransactionType.FRONTIER,
                        TransactionType.ACCESS_LIST,
                        TransactionType.EIP1559),
                    Integer.MAX_VALUE))
        .transactionProcessorBuilder(
            (gasCalculator,
                feeMarket,
                transactionValidatorFactory,
                contractCreationProcessor,
                messageCallProcessor) ->
                MainnetTransactionProcessor.builder()
                    .gasCalculator(gasCalculator)
                    .transactionValidatorFactory(transactionValidatorFactory)
                    .contractCreationProcessor(contractCreationProcessor)
                    .messageCallProcessor(messageCallProcessor)
                    .clearEmptyAccounts(true)
                    .warmCoinbase(false)
                    .maxStackSize(evmConfiguration.evmStackSize())
                    .feeMarket(feeMarket)
                    .coinbaseFeePriceCalculator(CoinbaseFeePriceCalculator.eip1559())
                    .build())
        .contractCreationProcessorBuilder(
            evm ->
                new ContractCreationProcessor(
                    evm,
                    true,
                    List.of(MaxCodeSizeRule.from(evm), PrefixCodeRule.of()),
                    1,
                    SPURIOUS_DRAGON_FORCE_DELETE_WHEN_EMPTY_ADDRESSES))
        .evmBuilder(
            (gasCalculator, jdCacheConfig) ->
                MainnetEVMs.london(
                    gasCalculator, chainId.orElse(BigInteger.ZERO), evmConfiguration))
        .difficultyCalculator(MainnetDifficultyCalculators.LONDON)
        .blockHeaderValidatorBuilder(
            (feeMarket, gasCalculator) ->
                MainnetBlockHeaderValidator.createBaseFeeMarketValidator((BaseFeeMarket) feeMarket))
        .ommerHeaderValidatorBuilder(
            (feeMarket, gasCalculator) ->
                MainnetBlockHeaderValidator.createBaseFeeMarketOmmerValidator(
                    (BaseFeeMarket) feeMarket))
        .blockBodyValidatorBuilder(BaseFeeBlockBodyValidator::new)
        .name("London");
  }

  static ProtocolSpecBuilder arrowGlacierDefinition(
      final Optional<BigInteger> chainId,
      final boolean enableRevertReason,
      final GenesisConfigOptions genesisConfigOptions,
      final EvmConfiguration evmConfiguration,
      final MiningConfiguration miningConfiguration,
      final boolean isParallelTxProcessingEnabled,
      final MetricsSystem metricsSystem) {
    return londonDefinition(
            chainId,
            enableRevertReason,
            genesisConfigOptions,
            evmConfiguration,
            miningConfiguration,
            isParallelTxProcessingEnabled,
            metricsSystem)
        .difficultyCalculator(MainnetDifficultyCalculators.ARROW_GLACIER)
        .name("ArrowGlacier");
  }

  static ProtocolSpecBuilder grayGlacierDefinition(
      final Optional<BigInteger> chainId,
      final boolean enableRevertReason,
      final GenesisConfigOptions genesisConfigOptions,
      final EvmConfiguration evmConfiguration,
      final MiningConfiguration miningConfiguration,
      final boolean isParallelTxProcessingEnabled,
      final MetricsSystem metricsSystem) {
    return arrowGlacierDefinition(
            chainId,
            enableRevertReason,
            genesisConfigOptions,
            evmConfiguration,
            miningConfiguration,
            isParallelTxProcessingEnabled,
            metricsSystem)
        .difficultyCalculator(MainnetDifficultyCalculators.GRAY_GLACIER)
        .name("GrayGlacier");
  }

  static ProtocolSpecBuilder parisDefinition(
      final Optional<BigInteger> chainId,
      final boolean enableRevertReason,
      final GenesisConfigOptions genesisConfigOptions,
      final EvmConfiguration evmConfiguration,
      final MiningConfiguration miningConfiguration,
      final boolean isParallelTxProcessingEnabled,
      final MetricsSystem metricsSystem) {

    return grayGlacierDefinition(
            chainId,
            enableRevertReason,
            genesisConfigOptions,
            evmConfiguration,
            miningConfiguration,
            isParallelTxProcessingEnabled,
            metricsSystem)
        .evmBuilder(
            (gasCalculator, jdCacheConfig) ->
                MainnetEVMs.paris(gasCalculator, chainId.orElse(BigInteger.ZERO), evmConfiguration))
        .difficultyCalculator(MainnetDifficultyCalculators.PROOF_OF_STAKE_DIFFICULTY)
        .blockHeaderValidatorBuilder(MainnetBlockHeaderValidator::mergeBlockHeaderValidator)
        .blockReward(Wei.ZERO)
        .skipZeroBlockRewards(true)
        .isPoS(true)
        .name("ParisFork");
  }

  static ProtocolSpecBuilder shanghaiDefinition(
      final Optional<BigInteger> chainId,
      final boolean enableRevertReason,
      final GenesisConfigOptions genesisConfigOptions,
      final EvmConfiguration evmConfiguration,
      final MiningConfiguration miningConfiguration,
      final boolean isParallelTxProcessingEnabled,
      final MetricsSystem metricsSystem) {
    return parisDefinition(
            chainId,
            enableRevertReason,
            genesisConfigOptions,
            evmConfiguration,
            miningConfiguration,
            isParallelTxProcessingEnabled,
            metricsSystem)
        // gas calculator has new code to support EIP-3860 limit and meter initcode
        .gasCalculator(blobSchedule -> new ShanghaiGasCalculator())
        // EVM has a new operation for EIP-3855 PUSH0 instruction
        .evmBuilder(
            (gasCalculator, jdCacheConfig) ->
                MainnetEVMs.shanghai(
                    gasCalculator, chainId.orElse(BigInteger.ZERO), evmConfiguration))
        // we need to flip the Warm Coinbase flag for EIP-3651 warm coinbase
        .transactionProcessorBuilder(
            (gasCalculator,
                feeMarket,
                transactionValidatorFactory,
                contractCreationProcessor,
                messageCallProcessor) ->
                MainnetTransactionProcessor.builder()
                    .gasCalculator(gasCalculator)
                    .transactionValidatorFactory(transactionValidatorFactory)
                    .contractCreationProcessor(contractCreationProcessor)
                    .messageCallProcessor(messageCallProcessor)
                    .clearEmptyAccounts(true)
                    .warmCoinbase(true)
                    .maxStackSize(evmConfiguration.evmStackSize())
                    .feeMarket(feeMarket)
                    .coinbaseFeePriceCalculator(CoinbaseFeePriceCalculator.eip1559())
                    .build())
        // Contract creation rules for EIP-3860 Limit and meter intitcode
        .transactionValidatorFactoryBuilder(
            (evm, gasLimitCalculator, feeMarket) ->
                new TransactionValidatorFactory(
                    evm.getGasCalculator(),
                    gasLimitCalculator,
                    feeMarket,
                    true,
                    chainId,
                    Set.of(
                        TransactionType.FRONTIER,
                        TransactionType.ACCESS_LIST,
                        TransactionType.EIP1559),
                    evm.getMaxInitcodeSize()))
        .withdrawalsProcessor(new WithdrawalsProcessor())
        .withdrawalsValidator(new WithdrawalsValidator.AllowedWithdrawals())
        .blockHeaderValidatorBuilder(MainnetBlockHeaderValidator::noBlobBlockHeaderValidator)
        .name("Shanghai");
  }

  static ProtocolSpecBuilder cancunDefinition(
      final Optional<BigInteger> chainId,
      final boolean enableRevertReason,
      final GenesisConfigOptions genesisConfigOptions,
      final EvmConfiguration evmConfiguration,
      final MiningConfiguration miningConfiguration,
      final boolean isParallelTxProcessingEnabled,
      final MetricsSystem metricsSystem) {
    final long londonForkBlockNumber = genesisConfigOptions.getLondonBlockNumber().orElse(0L);

    return shanghaiDefinition(
            chainId,
            enableRevertReason,
            genesisConfigOptions,
            evmConfiguration,
            miningConfiguration,
            isParallelTxProcessingEnabled,
            metricsSystem)
        .feeMarketBuilder(
            createFeeMarket(
                londonForkBlockNumber,
                genesisConfigOptions.isZeroBaseFee(),
                genesisConfigOptions.isFixedBaseFee(),
                miningConfiguration.getMinTransactionGasPrice(),
                (blobSchedule) ->
                    FeeMarket.cancun(
                        londonForkBlockNumber,
                        genesisConfigOptions.getBaseFeePerGas(),
                        blobSchedule)))
        .blobSchedule(
            genesisConfigOptions
                .getBlobScheduleOptions()
                .flatMap(BlobScheduleOptions::getCancun)
                .orElse(BlobSchedule.CANCUN_DEFAULT))
        // gas calculator for EIP-4844 blob gas
        .gasCalculator(blobSchedule -> new CancunGasCalculator(blobSchedule.getTarget()))
        // gas limit with EIP-4844 max blob gas per block
        .gasLimitCalculatorBuilder(
            (feeMarket, gasCalculator, blobSchedule) ->
                new CancunTargetingGasLimitCalculator(
                    londonForkBlockNumber,
                    (BaseFeeMarket) feeMarket,
                    gasCalculator,
                    blobSchedule.getMax()))
        // EVM changes to support EIP-1153: TSTORE and EIP-5656: MCOPY
        .evmBuilder(
            (gasCalculator, jdCacheConfig) ->
                MainnetEVMs.cancun(
                    gasCalculator, chainId.orElse(BigInteger.ZERO), evmConfiguration))
        // use Cancun fee market
        .transactionProcessorBuilder(
            (gasCalculator,
                feeMarket,
                transactionValidator,
                contractCreationProcessor,
                messageCallProcessor) ->
                MainnetTransactionProcessor.builder()
                    .gasCalculator(gasCalculator)
                    .transactionValidatorFactory(transactionValidator)
                    .contractCreationProcessor(contractCreationProcessor)
                    .messageCallProcessor(messageCallProcessor)
                    .clearEmptyAccounts(true)
                    .warmCoinbase(true)
                    .maxStackSize(evmConfiguration.evmStackSize())
                    .feeMarket(feeMarket)
                    .coinbaseFeePriceCalculator(CoinbaseFeePriceCalculator.eip1559())
                    .build())
        // change to check for max blob gas per block for EIP-4844
        .transactionValidatorFactoryBuilder(
            (evm, gasLimitCalculator, feeMarket) ->
                new TransactionValidatorFactory(
                    evm.getGasCalculator(),
                    gasLimitCalculator,
                    feeMarket,
                    true,
                    chainId,
                    Set.of(
                        TransactionType.FRONTIER,
                        TransactionType.ACCESS_LIST,
                        TransactionType.EIP1559,
                        TransactionType.BLOB),
                    evm.getMaxInitcodeSize()))
        .precompileContractRegistryBuilder(MainnetPrecompiledContractRegistries::cancun)
        .blockHeaderValidatorBuilder(MainnetBlockHeaderValidator::blobAwareBlockHeaderValidator)
        .blockHashProcessor(new CancunBlockHashProcessor())
        .name("Cancun");
  }

  static ProtocolSpecBuilder cancunEOFDefinition(
      final Optional<BigInteger> chainId,
      final boolean enableRevertReason,
      final GenesisConfigOptions genesisConfigOptions,
      final EvmConfiguration evmConfiguration,
      final MiningConfiguration miningConfiguration,
      final boolean isParallelTxProcessingEnabled,
      final MetricsSystem metricsSystem) {

    ProtocolSpecBuilder protocolSpecBuilder =
        cancunDefinition(
            chainId,
            enableRevertReason,
            genesisConfigOptions,
            evmConfiguration,
            miningConfiguration,
            isParallelTxProcessingEnabled,
            metricsSystem);
    return addEOF(chainId, evmConfiguration, protocolSpecBuilder).name("CancunEOF");
  }

  static ProtocolSpecBuilder pragueDefinition(
      final Optional<BigInteger> chainId,
      final boolean enableRevertReason,
      final GenesisConfigOptions genesisConfigOptions,
      final EvmConfiguration evmConfiguration,
      final MiningConfiguration miningConfiguration,
      final boolean isParallelTxProcessingEnabled,
      final MetricsSystem metricsSystem) {
    ProtocolSpecBuilder pragueSpecBuilder =
        cancunDefinition(
                chainId,
                enableRevertReason,
                genesisConfigOptions,
                evmConfiguration,
                miningConfiguration,
                isParallelTxProcessingEnabled,
                metricsSystem)
            .blobSchedule(
                genesisConfigOptions
                    .getBlobScheduleOptions()
                    .flatMap(BlobScheduleOptions::getPrague)
                    .orElse(BlobSchedule.PRAGUE_DEFAULT))
            .gasCalculator(
                blobSchedule ->
                    new PragueGasCalculator(blobSchedule.getTarget()) // EIP-7691 6/9 blob increase
                )
            // EIP-3074 AUTH and AUTHCALL
            .evmBuilder(
                (gasCalculator, jdCacheConfig) ->
                    MainnetEVMs.prague(
                        gasCalculator, chainId.orElse(BigInteger.ZERO), evmConfiguration))

            // EIP-2537 BLS12-381 precompiles
            .precompileContractRegistryBuilder(MainnetPrecompiledContractRegistries::prague)

            // EIP-7002 Withdrawals / EIP-6610 Deposits / EIP-7685 Requests
            .requestsValidator(new MainnetRequestsValidator())

            // change to accept EIP-7702 transactions
            .transactionValidatorFactoryBuilder(
                (evm, gasLimitCalculator, feeMarket) ->
                    new TransactionValidatorFactory(
                        evm.getGasCalculator(),
                        gasLimitCalculator,
                        feeMarket,
                        true,
                        chainId,
                        Set.of(
                            TransactionType.FRONTIER,
                            TransactionType.ACCESS_LIST,
                            TransactionType.EIP1559,
                            TransactionType.BLOB,
                            TransactionType.DELEGATE_CODE),
                        evm.getMaxInitcodeSize()))
            // CodeDelegationProcessor
            .transactionProcessorBuilder(
                (gasCalculator,
                    feeMarket,
                    transactionValidator,
                    contractCreationProcessor,
                    messageCallProcessor) ->
                    MainnetTransactionProcessor.builder()
                        .gasCalculator(gasCalculator)
                        .transactionValidatorFactory(transactionValidator)
                        .contractCreationProcessor(contractCreationProcessor)
                        .messageCallProcessor(messageCallProcessor)
                        .clearEmptyAccounts(true)
                        .warmCoinbase(true)
                        .maxStackSize(evmConfiguration.evmStackSize())
                        .feeMarket(feeMarket)
                        .coinbaseFeePriceCalculator(CoinbaseFeePriceCalculator.eip1559())
                        .codeDelegationProcessor(
                            new CodeDelegationProcessor(
                                chainId,
                                SIGNATURE_ALGORITHM.get().getHalfCurveOrder(),
                                new CodeDelegationService()))
                        .build())
            // EIP-2935 Blockhash processor
            .blockHashProcessor(new PragueBlockHashProcessor())
            .name("Prague");
    try {
      RequestContractAddresses requestContractAddresses =
          RequestContractAddresses.fromGenesis(genesisConfigOptions);

      pragueSpecBuilder.requestProcessorCoordinator(
          pragueRequestsProcessors(requestContractAddresses));
    } catch (NoSuchElementException nsee) {
      LOG.warn("Prague definitions require system contract addresses in genesis");
      throw nsee;
    }

    return pragueSpecBuilder;
  }

  static ProtocolSpecBuilder osakaDefinition(
      final Optional<BigInteger> chainId,
      final boolean enableRevertReason,
      final GenesisConfigOptions genesisConfigOptions,
      final EvmConfiguration evmConfiguration,
      final MiningConfiguration miningConfiguration,
      final boolean isParallelTxProcessingEnabled,
      final MetricsSystem metricsSystem) {
    return pragueDefinition(
            chainId,
            enableRevertReason,
            genesisConfigOptions,
            evmConfiguration,
            miningConfiguration,
            isParallelTxProcessingEnabled,
            metricsSystem)
<<<<<<< HEAD
        .gasCalculator(osakaGasCalculator)
        .gasLimitCalculatorBuilder(
            feeMarket ->
                new OsakaTargetingGasLimitCalculator(
                    londonForkBlockNumber,
                    (BaseFeeMarket) feeMarket,
                    osakaGasCalculator.get(),
                    osakaBlobSchedule.getMax()))
        .blockHeaderValidatorBuilder(
            fm -> MainnetBlockHeaderValidator.blobAwareBlockHeaderValidator(fm, osakaGasCalculator))
        .precompileContractRegistryBuilder(MainnetPrecompiledContractRegistries::osaka)
=======
        .gasCalculator(blobSchedule -> new OsakaGasCalculator(blobSchedule.getTarget()))
        .evmBuilder(
            (gasCalculator, __) ->
                MainnetEVMs.osaka(gasCalculator, chainId.orElse(BigInteger.ZERO), evmConfiguration))
>>>>>>> 1e084c7e
        .name("Osaka");
  }

  static ProtocolSpecBuilder bpo1Definition(
      final Optional<BigInteger> chainId,
      final boolean enableRevertReason,
      final GenesisConfigOptions genesisConfigOptions,
      final EvmConfiguration evmConfiguration,
      final MiningConfiguration miningConfiguration,
      final boolean isParallelTxProcessingEnabled,
      final MetricsSystem metricsSystem) {
    ProtocolSpecBuilder builder =
        osakaDefinition(
            chainId,
            enableRevertReason,
            genesisConfigOptions,
            evmConfiguration,
            miningConfiguration,
            isParallelTxProcessingEnabled,
            metricsSystem);
    return applyBlobSchedule(builder, genesisConfigOptions, BlobScheduleOptions::getBpo1, "BPO1");
  }

  static ProtocolSpecBuilder bpo2Definition(
      final Optional<BigInteger> chainId,
      final boolean enableRevertReason,
      final GenesisConfigOptions genesisConfigOptions,
      final EvmConfiguration evmConfiguration,
      final MiningConfiguration miningConfiguration,
      final boolean isParallelTxProcessingEnabled,
      final MetricsSystem metricsSystem) {
    ProtocolSpecBuilder builder =
        bpo1Definition(
            chainId,
            enableRevertReason,
            genesisConfigOptions,
            evmConfiguration,
            miningConfiguration,
            isParallelTxProcessingEnabled,
            metricsSystem);
    return applyBlobSchedule(builder, genesisConfigOptions, BlobScheduleOptions::getBpo2, "BPO2");
  }

  static ProtocolSpecBuilder bpo3Definition(
      final Optional<BigInteger> chainId,
      final boolean enableRevertReason,
      final GenesisConfigOptions genesisConfigOptions,
      final EvmConfiguration evmConfiguration,
      final MiningConfiguration miningConfiguration,
      final boolean isParallelTxProcessingEnabled,
      final MetricsSystem metricsSystem) {
    ProtocolSpecBuilder builder =
        bpo2Definition(
            chainId,
            enableRevertReason,
            genesisConfigOptions,
            evmConfiguration,
            miningConfiguration,
            isParallelTxProcessingEnabled,
            metricsSystem);
    return applyBlobSchedule(builder, genesisConfigOptions, BlobScheduleOptions::getBpo3, "BPO3");
  }

  static ProtocolSpecBuilder bpo4Definition(
      final Optional<BigInteger> chainId,
      final boolean enableRevertReason,
      final GenesisConfigOptions genesisConfigOptions,
      final EvmConfiguration evmConfiguration,
      final MiningConfiguration miningConfiguration,
      final boolean isParallelTxProcessingEnabled,
      final MetricsSystem metricsSystem) {
    ProtocolSpecBuilder builder =
        bpo3Definition(
            chainId,
            enableRevertReason,
            genesisConfigOptions,
            evmConfiguration,
            miningConfiguration,
            isParallelTxProcessingEnabled,
            metricsSystem);
    return applyBlobSchedule(builder, genesisConfigOptions, BlobScheduleOptions::getBpo4, "BPO4");
  }

  static ProtocolSpecBuilder bpo5Definition(
      final Optional<BigInteger> chainId,
      final boolean enableRevertReason,
      final GenesisConfigOptions genesisConfigOptions,
      final EvmConfiguration evmConfiguration,
      final MiningConfiguration miningConfiguration,
      final boolean isParallelTxProcessingEnabled,
      final MetricsSystem metricsSystem) {
    ProtocolSpecBuilder builder =
        bpo4Definition(
            chainId,
            enableRevertReason,
            genesisConfigOptions,
            evmConfiguration,
            miningConfiguration,
            isParallelTxProcessingEnabled,
            metricsSystem);
    return applyBlobSchedule(builder, genesisConfigOptions, BlobScheduleOptions::getBpo5, "BPO5");
  }

  private static ProtocolSpecBuilder applyBlobSchedule(
      final ProtocolSpecBuilder builder,
      final GenesisConfigOptions genesisConfigOptions,
      final Function<BlobScheduleOptions, Optional<BlobSchedule>> blobGetter,
      final String name) {
    genesisConfigOptions
        .getBlobScheduleOptions()
        .flatMap(blobGetter)
        .ifPresent(builder::blobSchedule);
    return builder.name(name);
  }

  private static ProtocolSpecBuilder addEOF(
      final Optional<BigInteger> chainId,
      final EvmConfiguration evmConfiguration,
      final ProtocolSpecBuilder protocolSpecBuilder) {
    return protocolSpecBuilder
        // EIP-7692 EOF v1 Gas calculator
        .gasCalculator(blobSchedule -> new EOFGasCalculator(blobSchedule.getTarget()))
        // EIP-7692 EOF v1 EVM and opcodes
        .evmBuilder(
            (gasCalculator, jdCacheConfig) ->
                MainnetEVMs.futureEips(
                    gasCalculator, chainId.orElse(BigInteger.ZERO), evmConfiguration))
        // EIP-7698 EOF v1 creation transaction
        .contractCreationProcessorBuilder(
            evm ->
                new ContractCreationProcessor(
                    evm,
                    true,
                    List.of(MaxCodeSizeRule.from(evm), EOFValidationCodeRule.from(evm)),
                    1,
                    SPURIOUS_DRAGON_FORCE_DELETE_WHEN_EMPTY_ADDRESSES));
  }

  static ProtocolSpecBuilder futureEipsDefinition(
      final Optional<BigInteger> chainId,
      final boolean enableRevertReason,
      final GenesisConfigOptions genesisConfigOptions,
      final EvmConfiguration evmConfiguration,
      final MiningConfiguration miningConfiguration,
      final boolean isParallelTxProcessingEnabled,
      final MetricsSystem metricsSystem) {
    ProtocolSpecBuilder protocolSpecBuilder =
        bpo5Definition(
                chainId,
                enableRevertReason,
                genesisConfigOptions,
                evmConfiguration,
                miningConfiguration,
                isParallelTxProcessingEnabled,
                metricsSystem)
            .precompileContractRegistryBuilder(MainnetPrecompiledContractRegistries::futureEips)
            .name("FutureEips");

    return addEOF(chainId, evmConfiguration, protocolSpecBuilder);
  }

  static ProtocolSpecBuilder experimentalEipsDefinition(
      final Optional<BigInteger> chainId,
      final boolean enableRevertReason,
      final GenesisConfigOptions genesisConfigOptions,
      final EvmConfiguration evmConfiguration,
      final MiningConfiguration miningConfiguration,
      final boolean isParallelTxProcessingEnabled,
      final MetricsSystem metricsSystem) {

    return futureEipsDefinition(
            chainId,
            enableRevertReason,
            genesisConfigOptions,
            evmConfiguration,
            miningConfiguration,
            isParallelTxProcessingEnabled,
            metricsSystem)
        .evmBuilder(
            (gasCalculator, jdCacheConfig) ->
                MainnetEVMs.experimentalEips(
                    gasCalculator, chainId.orElse(BigInteger.ZERO), evmConfiguration))
        .name("ExperimentalEips");
  }

  private static TransactionReceipt frontierTransactionReceiptFactory(
      // ignored because it's always FRONTIER
      final TransactionType __,
      final TransactionProcessingResult result,
      final WorldState worldState,
      final long gasUsed) {
    return new TransactionReceipt(
        worldState.frontierRootHash(),
        gasUsed,
        result.getLogs(),
        Optional.empty()); // No revert reason in frontier
  }

  private static TransactionReceipt byzantiumTransactionReceiptFactory(
      // ignored because it's always FRONTIER
      final TransactionType __,
      final TransactionProcessingResult result,
      final WorldState worldState,
      final long gasUsed) {
    return new TransactionReceipt(
        result.isSuccessful() ? 1 : 0, gasUsed, result.getLogs(), Optional.empty());
  }

  private static TransactionReceipt byzantiumTransactionReceiptFactoryWithReasonEnabled(
      // ignored because it's always FRONTIER
      final TransactionType __,
      final TransactionProcessingResult result,
      final WorldState worldState,
      final long gasUsed) {
    return new TransactionReceipt(
        result.isSuccessful() ? 1 : 0, gasUsed, result.getLogs(), result.getRevertReason());
  }

  static TransactionReceipt berlinTransactionReceiptFactory(
      final TransactionType transactionType,
      final TransactionProcessingResult transactionProcessingResult,
      final WorldState worldState,
      final long gasUsed) {
    return new TransactionReceipt(
        transactionType,
        transactionProcessingResult.isSuccessful() ? 1 : 0,
        gasUsed,
        transactionProcessingResult.getLogs(),
        Optional.empty());
  }

  static TransactionReceipt berlinTransactionReceiptFactoryWithReasonEnabled(
      final TransactionType transactionType,
      final TransactionProcessingResult transactionProcessingResult,
      final WorldState worldState,
      final long gasUsed) {
    return new TransactionReceipt(
        transactionType,
        transactionProcessingResult.isSuccessful() ? 1 : 0,
        gasUsed,
        transactionProcessingResult.getLogs(),
        transactionProcessingResult.getRevertReason());
  }

  private record DaoBlockProcessor(BlockProcessor wrapped) implements BlockProcessor {

    @Override
    public BlockProcessingResult processBlock(
        final ProtocolContext protocolContext,
        final Blockchain blockchain,
        final MutableWorldState worldState,
        final Block block) {
      updateWorldStateForDao(worldState);
      return wrapped.processBlock(
          protocolContext,
          blockchain,
          worldState,
          block,
          new AbstractBlockProcessor.PreprocessingFunction.NoPreprocessing());
    }

    @Override
    public BlockProcessingResult processBlock(
        final ProtocolContext protocolContext,
        final Blockchain blockchain,
        final MutableWorldState worldState,
        final Block block,
        final AbstractBlockProcessor.PreprocessingFunction preprocessingBlockFunction) {
      updateWorldStateForDao(worldState);
      return wrapped.processBlock(
          protocolContext, blockchain, worldState, block, preprocessingBlockFunction);
    }

    private static final Address DAO_REFUND_CONTRACT_ADDRESS =
        Address.fromHexString("0xbf4ed7b27f1d666546e30d74d50d173d20bca754");

    private void updateWorldStateForDao(final MutableWorldState worldState) {
      try {
        final JsonArray json =
            new JsonArray(
                Resources.toString(
                    Objects.requireNonNull(this.getClass().getResource("/daoAddresses.json")),
                    StandardCharsets.UTF_8));
        final List<Address> addresses =
            IntStream.range(0, json.size())
                .mapToObj(json::getString)
                .map(Address::fromHexString)
                .toList();
        final WorldUpdater worldUpdater = worldState.updater();
        final MutableAccount daoRefundContract =
            worldUpdater.getOrCreate(DAO_REFUND_CONTRACT_ADDRESS);
        for (final Address address : addresses) {
          final MutableAccount account = worldUpdater.getOrCreate(address);
          final Wei balance = account.getBalance();
          account.decrementBalance(balance);
          daoRefundContract.incrementBalance(balance);
        }
        worldUpdater.commit();
      } catch (final IOException e) {
        throw new IllegalStateException(e);
      }
    }
  }

  static ProtocolSpecBuilder.FeeMarketBuilder createFeeMarket(
      final long londonForkBlockNumber,
      final boolean isZeroBaseFee,
      final boolean isFixedBaseFee,
      final Wei minTransactionGasPrice,
      final ProtocolSpecBuilder.FeeMarketBuilder feeMarketBuilder) {
    if (isZeroBaseFee) {
      return blobSchedule -> FeeMarket.zeroBaseFee(londonForkBlockNumber);
    }
    if (isFixedBaseFee) {
      return blobSchedule -> FeeMarket.fixedBaseFee(londonForkBlockNumber, minTransactionGasPrice);
    }
    return feeMarketBuilder;
  }
}<|MERGE_RESOLUTION|>--- conflicted
+++ resolved
@@ -869,24 +869,11 @@
             miningConfiguration,
             isParallelTxProcessingEnabled,
             metricsSystem)
-<<<<<<< HEAD
-        .gasCalculator(osakaGasCalculator)
-        .gasLimitCalculatorBuilder(
-            feeMarket ->
-                new OsakaTargetingGasLimitCalculator(
-                    londonForkBlockNumber,
-                    (BaseFeeMarket) feeMarket,
-                    osakaGasCalculator.get(),
-                    osakaBlobSchedule.getMax()))
-        .blockHeaderValidatorBuilder(
-            fm -> MainnetBlockHeaderValidator.blobAwareBlockHeaderValidator(fm, osakaGasCalculator))
-        .precompileContractRegistryBuilder(MainnetPrecompiledContractRegistries::osaka)
-=======
         .gasCalculator(blobSchedule -> new OsakaGasCalculator(blobSchedule.getTarget()))
         .evmBuilder(
             (gasCalculator, __) ->
                 MainnetEVMs.osaka(gasCalculator, chainId.orElse(BigInteger.ZERO), evmConfiguration))
->>>>>>> 1e084c7e
+        .precompileContractRegistryBuilder(MainnetPrecompiledContractRegistries::osaka)
         .name("Osaka");
   }
 
