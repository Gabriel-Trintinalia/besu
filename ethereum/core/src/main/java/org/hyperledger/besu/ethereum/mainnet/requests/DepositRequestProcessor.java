/*
 * Copyright contributors to Hyperledger Besu.
 *
 * Licensed under the Apache License, Version 2.0 (the "License"); you may not use this file except in compliance with
 * the License. You may obtain a copy of the License at
 *
 * http://www.apache.org/licenses/LICENSE-2.0
 *
 * Unless required by applicable law or agreed to in writing, software distributed under the License is distributed on
 * an "AS IS" BASIS, WITHOUT WARRANTIES OR CONDITIONS OF ANY KIND, either express or implied. See the License for the
 * specific language governing permissions and limitations under the License.
 *
 * SPDX-License-Identifier: Apache-2.0
 */
package org.hyperledger.besu.ethereum.mainnet.requests;

import org.hyperledger.besu.datatypes.Address;
import org.hyperledger.besu.ethereum.core.DepositRequest;
import org.hyperledger.besu.ethereum.core.MutableWorldState;
import org.hyperledger.besu.ethereum.core.ProcessableBlockHeader;
import org.hyperledger.besu.ethereum.core.Request;
import org.hyperledger.besu.ethereum.core.TransactionReceipt;
import org.hyperledger.besu.ethereum.core.encoding.DepositRequestDecoder;

import java.util.Collections;
import java.util.List;
import java.util.Optional;

import com.google.common.annotations.VisibleForTesting;
import org.hyperledger.besu.evm.tracing.OperationTracer;

public class DepositRequestProcessor implements RequestProcessor {

  public static final Address DEFAULT_DEPOSIT_CONTRACT_ADDRESS =
      Address.fromHexString("0x00000000219ab540356cbb839cbe05303d7705fa");

  private final Optional<Address> depositContractAddress;

  public DepositRequestProcessor(final Address depositContractAddress) {
    this.depositContractAddress = Optional.ofNullable(depositContractAddress);
  }

  @Override
<<<<<<< HEAD
  public Optional<List<Request>> process(
    final ProcessableBlockHeader blockHeader,
    final MutableWorldState mutableWorldState,
    final List<TransactionReceipt> transactionReceipts,
    final OperationTracer operationTrace)
  {
=======
  public Optional<List<? extends Request>> process(
      final MutableWorldState ignored, final List<TransactionReceipt> transactionReceipts) {
>>>>>>> aef93896
    if (depositContractAddress.isEmpty()) {
      return Optional.empty();
    }
    List<DepositRequest> depositRequests = findDepositRequestsFromReceipts(transactionReceipts);
    return Optional.of(depositRequests);
  }

  @VisibleForTesting
  List<DepositRequest> findDepositRequestsFromReceipts(
      final List<TransactionReceipt> transactionReceipts) {
    return depositContractAddress
        .map(
            address ->
                transactionReceipts.stream()
                    .flatMap(receipt -> receipt.getLogsList().stream())
                    .filter(log -> address.equals(log.getLogger()))
                    .map(DepositRequestDecoder::decodeFromLog)
                    .toList())
        .orElse(Collections.emptyList());
  }
}<|MERGE_RESOLUTION|>--- conflicted
+++ resolved
@@ -41,17 +41,12 @@
   }
 
   @Override
-<<<<<<< HEAD
-  public Optional<List<Request>> process(
+  public Optional<List<? extends Request>> process(
     final ProcessableBlockHeader blockHeader,
     final MutableWorldState mutableWorldState,
     final List<TransactionReceipt> transactionReceipts,
     final OperationTracer operationTrace)
   {
-=======
-  public Optional<List<? extends Request>> process(
-      final MutableWorldState ignored, final List<TransactionReceipt> transactionReceipts) {
->>>>>>> aef93896
     if (depositContractAddress.isEmpty()) {
       return Optional.empty();
     }
