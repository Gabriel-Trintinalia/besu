/*
 * Copyright ConsenSys AG.
 *
 * Licensed under the Apache License, Version 2.0 (the "License"); you may not use this file except in compliance with
 * the License. You may obtain a copy of the License at
 *
 * http://www.apache.org/licenses/LICENSE-2.0
 *
 * Unless required by applicable law or agreed to in writing, software distributed under the License is distributed on
 * an "AS IS" BASIS, WITHOUT WARRANTIES OR CONDITIONS OF ANY KIND, either express or implied. See the License for the
 * specific language governing permissions and limitations under the License.
 *
 * SPDX-License-Identifier: Apache-2.0
 */
package org.hyperledger.besu.ethereum.mainnet;

import static org.hyperledger.besu.ethereum.mainnet.PrivateStateUtils.KEY_IS_PERSISTING_PRIVATE_STATE;
import static org.hyperledger.besu.ethereum.mainnet.PrivateStateUtils.KEY_PRIVATE_METADATA_UPDATER;
import static org.hyperledger.besu.ethereum.mainnet.PrivateStateUtils.KEY_TRANSACTION;
import static org.hyperledger.besu.ethereum.mainnet.PrivateStateUtils.KEY_TRANSACTION_HASH;
import static org.hyperledger.besu.evm.operation.BlockHashOperation.BlockHashLookup;

import org.hyperledger.besu.collections.trie.BytesTrieSet;
import org.hyperledger.besu.datatypes.AccessListEntry;
import org.hyperledger.besu.datatypes.Address;
import org.hyperledger.besu.datatypes.Wei;
import org.hyperledger.besu.ethereum.core.BlockHeader;
import org.hyperledger.besu.ethereum.core.ProcessableBlockHeader;
import org.hyperledger.besu.ethereum.core.Transaction;
import org.hyperledger.besu.ethereum.core.feemarket.CoinbaseFeePriceCalculator;
import org.hyperledger.besu.ethereum.mainnet.feemarket.FeeMarket;
import org.hyperledger.besu.ethereum.privacy.storage.PrivateMetadataUpdater;
import org.hyperledger.besu.ethereum.processing.TransactionProcessingResult;
import org.hyperledger.besu.ethereum.transaction.TransactionInvalidReason;
import org.hyperledger.besu.ethereum.trie.MerkleTrieException;
import org.hyperledger.besu.evm.Code;
import org.hyperledger.besu.evm.account.Account;
import org.hyperledger.besu.evm.account.MutableAccount;
import org.hyperledger.besu.evm.code.CodeInvalid;
import org.hyperledger.besu.evm.code.CodeV0;
import org.hyperledger.besu.evm.frame.ExceptionalHaltReason;
import org.hyperledger.besu.evm.frame.MessageFrame;
import org.hyperledger.besu.evm.gascalculator.GasCalculator;
import org.hyperledger.besu.evm.processor.AbstractMessageProcessor;
import org.hyperledger.besu.evm.tracing.OperationTracer;
import org.hyperledger.besu.evm.worldstate.WorldUpdater;

import java.util.Deque;
import java.util.List;
import java.util.Optional;
import java.util.Set;

import com.google.common.collect.HashMultimap;
import com.google.common.collect.ImmutableMap;
import com.google.common.collect.Multimap;
import org.apache.tuweni.bytes.Bytes;
import org.apache.tuweni.bytes.Bytes32;
import org.slf4j.Logger;
import org.slf4j.LoggerFactory;

public class MainnetTransactionProcessor {

  private static final Logger LOG = LoggerFactory.getLogger(MainnetTransactionProcessor.class);

  private static final Set<Address> EMPTY_ADDRESS_SET = Set.of();

  protected final GasCalculator gasCalculator;

  protected final TransactionValidatorFactory transactionValidatorFactory;

  private final AbstractMessageProcessor contractCreationProcessor;

  private final AbstractMessageProcessor messageCallProcessor;

  private final int maxStackSize;

  private final boolean clearEmptyAccounts;

  protected final boolean warmCoinbase;

  protected final FeeMarket feeMarket;
  private final CoinbaseFeePriceCalculator coinbaseFeePriceCalculator;

  public MainnetTransactionProcessor(
      final GasCalculator gasCalculator,
      final TransactionValidatorFactory transactionValidatorFactory,
      final AbstractMessageProcessor contractCreationProcessor,
      final AbstractMessageProcessor messageCallProcessor,
      final boolean clearEmptyAccounts,
      final boolean warmCoinbase,
      final int maxStackSize,
      final FeeMarket feeMarket,
      final CoinbaseFeePriceCalculator coinbaseFeePriceCalculator) {
    this.gasCalculator = gasCalculator;
    this.transactionValidatorFactory = transactionValidatorFactory;
    this.contractCreationProcessor = contractCreationProcessor;
    this.messageCallProcessor = messageCallProcessor;
    this.clearEmptyAccounts = clearEmptyAccounts;
    this.warmCoinbase = warmCoinbase;
    this.maxStackSize = maxStackSize;
    this.feeMarket = feeMarket;
    this.coinbaseFeePriceCalculator = coinbaseFeePriceCalculator;
  }

  /**
   * Applies a transaction to the current system state.
   *
   * @param worldState The current world state
   * @param blockHeader The current block header
   * @param transaction The transaction to process
   * @param miningBeneficiary The address which is to receive the transaction fee
   * @param blockHashLookup The {@link BlockHashLookup} to use for BLOCKHASH operations
   * @param isPersistingPrivateState Whether the resulting private state will be persisted
   * @param transactionValidationParams Validation parameters that will be used by the {@link
   *     MainnetTransactionValidator}
   * @return the transaction result
   * @see MainnetTransactionValidator
   * @see TransactionValidationParams
   */
  public TransactionProcessingResult processTransaction(
      final WorldUpdater worldState,
      final ProcessableBlockHeader blockHeader,
      final Transaction transaction,
      final Address miningBeneficiary,
      final BlockHashLookup blockHashLookup,
      final Boolean isPersistingPrivateState,
      final TransactionValidationParams transactionValidationParams,
      final Wei blobGasPrice) {
    return processTransaction(
        worldState,
        blockHeader,
        transaction,
        miningBeneficiary,
        OperationTracer.NO_TRACING,
        blockHashLookup,
        isPersistingPrivateState,
        transactionValidationParams,
        null,
        blobGasPrice);
  }

  /**
   * Applies a transaction to the current system state.
   *
   * @param worldState The current world state
   * @param blockHeader The current block header
   * @param transaction The transaction to process
   * @param miningBeneficiary The address which is to receive the transaction fee
   * @param blockHashLookup The {@link BlockHashLookup} to use for BLOCKHASH operations
   * @param isPersistingPrivateState Whether the resulting private state will be persisted
   * @param transactionValidationParams Validation parameters that will be used by the {@link
   *     MainnetTransactionValidator}
   * @param operationTracer operation tracer {@link OperationTracer}
   * @return the transaction result
   * @see MainnetTransactionValidator
   * @see TransactionValidationParams
   */
  public TransactionProcessingResult processTransaction(
      final WorldUpdater worldState,
      final ProcessableBlockHeader blockHeader,
      final Transaction transaction,
      final Address miningBeneficiary,
      final BlockHashLookup blockHashLookup,
      final Boolean isPersistingPrivateState,
      final TransactionValidationParams transactionValidationParams,
      final OperationTracer operationTracer,
      final Wei blobGasPrice) {
    return processTransaction(
        worldState,
        blockHeader,
        transaction,
        miningBeneficiary,
        operationTracer,
        blockHashLookup,
        isPersistingPrivateState,
        transactionValidationParams,
        null,
        blobGasPrice);
  }

  /**
   * Applies a transaction to the current system state.
   *
   * @param worldState The current world state
   * @param blockHeader The current block header
   * @param transaction The transaction to process
   * @param miningBeneficiary The address which is to receive the transaction fee
   * @param operationTracer The tracer to record results of each EVM operation
   * @param blockHashLookup The {@link BlockHashLookup} to use for BLOCKHASH operations
   * @param isPersistingPrivateState Whether the resulting private state will be persisted
   * @return the transaction result
   */
  public TransactionProcessingResult processTransaction(
      final WorldUpdater worldState,
      final ProcessableBlockHeader blockHeader,
      final Transaction transaction,
      final Address miningBeneficiary,
      final OperationTracer operationTracer,
      final BlockHashLookup blockHashLookup,
      final Boolean isPersistingPrivateState,
      final Wei blobGasPrice) {
    return processTransaction(
        worldState,
        blockHeader,
        transaction,
        miningBeneficiary,
        operationTracer,
        blockHashLookup,
        isPersistingPrivateState,
        ImmutableTransactionValidationParams.builder().build(),
        null,
        blobGasPrice);
  }

  /**
   * Applies a transaction to the current system state.
   *
   * @param worldState The current world state
   * @param blockHeader The current block header
   * @param transaction The transaction to process
   * @param miningBeneficiary The address which is to receive the transaction fee
   * @param operationTracer The tracer to record results of each EVM operation
   * @param blockHashLookup The {@link BlockHashLookup} to use for BLOCKHASH operations
   * @param isPersistingPrivateState Whether the resulting private state will be persisted
   * @param transactionValidationParams The transaction validation parameters to use
   * @return the transaction result
   */
  public TransactionProcessingResult processTransaction(
      final WorldUpdater worldState,
      final ProcessableBlockHeader blockHeader,
      final Transaction transaction,
      final Address miningBeneficiary,
      final OperationTracer operationTracer,
      final BlockHashLookup blockHashLookup,
      final Boolean isPersistingPrivateState,
      final TransactionValidationParams transactionValidationParams,
      final Wei blobGasPrice) {
    return processTransaction(
        worldState,
        blockHeader,
        transaction,
        miningBeneficiary,
        operationTracer,
        blockHashLookup,
        isPersistingPrivateState,
        transactionValidationParams,
        null,
        blobGasPrice);
  }

  public TransactionProcessingResult processTransaction(
      final WorldUpdater worldState,
      final ProcessableBlockHeader blockHeader,
      final Transaction transaction,
      final Address miningBeneficiary,
      final OperationTracer operationTracer,
      final BlockHashLookup blockHashLookup,
      final Boolean isPersistingPrivateState,
      final TransactionValidationParams transactionValidationParams,
      final PrivateMetadataUpdater privateMetadataUpdater,
      final Wei blobGasPrice) {
    try {
      final var transactionValidator = transactionValidatorFactory.get();
      LOG.trace("Starting execution of {}", transaction);
      ValidationResult<TransactionInvalidReason> validationResult =
          transactionValidator.validate(
              transaction,
              blockHeader.getBaseFee(),
              Optional.ofNullable(blobGasPrice),
              transactionValidationParams);
      // Make sure the transaction is intrinsically valid before trying to
      // compare against a sender account (because the transaction may not
      // be signed correctly to extract the sender).
      if (!validationResult.isValid()) {
        LOG.debug("Invalid transaction: {}", validationResult.getErrorMessage());
        return TransactionProcessingResult.invalid(validationResult);
      }

      final Address senderAddress = transaction.getSender();

      final MutableAccount sender = worldState.getOrCreateSenderAccount(senderAddress);

      validationResult =
          transactionValidator.validateForSender(transaction, sender, transactionValidationParams);
      if (!validationResult.isValid()) {
        LOG.debug("Invalid transaction: {}", validationResult.getErrorMessage());
        return TransactionProcessingResult.invalid(validationResult);
      }

      operationTracer.tracePrepareTransaction(worldState, transaction);

      final long previousNonce = sender.incrementNonce();
      LOG.trace(
          "Incremented sender {} nonce ({} -> {})",
          senderAddress,
          previousNonce,
          sender.getNonce());

      final Wei transactionGasPrice =
          feeMarket.getTransactionPriceCalculator().price(transaction, blockHeader.getBaseFee());

      final long blobGas = gasCalculator.blobGasCost(transaction.getBlobCount());

      final Wei upfrontGasCost =
          transaction.getUpfrontGasCost(transactionGasPrice, blobGasPrice, blobGas);
      final Wei previousBalance = sender.decrementBalance(upfrontGasCost);
      LOG.trace(
          "Deducted sender {} upfront gas cost {} ({} -> {})",
          senderAddress,
          upfrontGasCost,
          previousBalance,
          sender.getBalance());

      final List<AccessListEntry> accessListEntries = transaction.getAccessList().orElse(List.of());
      // we need to keep a separate hash set of addresses in case they specify no storage.
      // No-storage is a common pattern, especially for Externally Owned Accounts
      final Set<Address> addressList = new BytesTrieSet<>(Address.SIZE);
      final Multimap<Address, Bytes32> storageList = HashMultimap.create();
      int accessListStorageCount = 0;
      for (final var entry : accessListEntries) {
        final Address address = entry.address();
        addressList.add(address);
        final List<Bytes32> storageKeys = entry.storageKeys();
        storageList.putAll(address, storageKeys);
        accessListStorageCount += storageKeys.size();
      }
      if (warmCoinbase) {
        addressList.add(miningBeneficiary);
      }

      final long intrinsicGas =
          gasCalculator.transactionIntrinsicGasCost(
              transaction.getPayload(), transaction.isContractCreation());
      final long accessListGas =
          gasCalculator.accessListGasCost(accessListEntries.size(), accessListStorageCount);
      final long gasAvailable = transaction.getGasLimit() - intrinsicGas - accessListGas;
      LOG.trace(
          "Gas available for execution {} = {} - {} - {} (limit - intrinsic - accessList)",
          gasAvailable,
          transaction.getGasLimit(),
          intrinsicGas,
          accessListGas);

      final WorldUpdater worldUpdater = worldState.updater();

      operationTracer.traceStartTransaction(worldUpdater, transaction);

      ImmutableMap<String, Object> contextVariables
        = createContextVariables(transaction, isPersistingPrivateState, privateMetadataUpdater);

      final MessageFrame initialFrame =  buildInitialFrame(contextVariables);

<<<<<<< HEAD
=======
      final MessageFrame initialFrame;
      if (transaction.isContractCreation()) {
        final Address contractAddress =
            Address.contractAddress(senderAddress, sender.getNonce() - 1L);

        final Bytes initCodeBytes = transaction.getPayload();
        Code code = contractCreationProcessor.getCodeFromEVMForCreation(initCodeBytes);
        initialFrame =
            commonMessageFrameBuilder
                .type(MessageFrame.Type.CONTRACT_CREATION)
                .address(contractAddress)
                .contract(contractAddress)
                .inputData(initCodeBytes.slice(code.getSize()))
                .code(code)
                .build();
      } else {
        @SuppressWarnings("OptionalGetWithoutIsPresent") // isContractCall tests isPresent
        final Address to = transaction.getTo().get();
        final Optional<Account> maybeContract = Optional.ofNullable(worldState.get(to));
        initialFrame =
            commonMessageFrameBuilder
                .type(MessageFrame.Type.MESSAGE_CALL)
                .address(to)
                .contract(to)
                .inputData(transaction.getPayload())
                .code(
                    maybeContract
                        .map(c -> messageCallProcessor.getCodeFromEVM(c.getCodeHash(), c.getCode()))
                        .orElse(CodeV0.EMPTY_CODE))
                .build();
      }
>>>>>>> aef93896
      Deque<MessageFrame> messageFrameStack = initialFrame.getMessageFrameStack();

      if (initialFrame.getCode().isValid()) {
        while (!messageFrameStack.isEmpty()) {
          process(messageFrameStack.peekFirst(), operationTracer);
        }
      } else {
        initialFrame.setState(MessageFrame.State.EXCEPTIONAL_HALT);
        initialFrame.setExceptionalHaltReason(Optional.of(ExceptionalHaltReason.INVALID_CODE));
        validationResult =
            ValidationResult.invalid(
                TransactionInvalidReason.EOF_CODE_INVALID,
                ((CodeInvalid) initialFrame.getCode()).getInvalidReason());
      }

      if (initialFrame.getState() == MessageFrame.State.COMPLETED_SUCCESS) {
        worldUpdater.commit();
      } else {
        if (initialFrame.getExceptionalHaltReason().isPresent()
            && initialFrame.getCode().isValid()) {
          validationResult =
              ValidationResult.invalid(
                  TransactionInvalidReason.EXECUTION_HALTED,
                  initialFrame.getExceptionalHaltReason().get().toString());
        }
      }

      if (LOG.isTraceEnabled()) {
        LOG.trace(
            "Gas used by transaction: {}, by message call/contract creation: {}",
            transaction.getGasLimit() - initialFrame.getRemainingGas(),
            gasAvailable - initialFrame.getRemainingGas());
      }

      // Refund the sender by what we should and pay the miner fee (note that we're doing them one
      // after the other so that if it is the same account somehow, we end up with the right result)
      final long selfDestructRefund =
          gasCalculator.getSelfDestructRefundAmount() * initialFrame.getSelfDestructs().size();
      final long baseRefundGas = initialFrame.getGasRefund() + selfDestructRefund;
      final long refundedGas = refunded(transaction, initialFrame.getRemainingGas(), baseRefundGas);
      final Wei refundedWei = transactionGasPrice.multiply(refundedGas);
      final Wei balancePriorToRefund = sender.getBalance();
      sender.incrementBalance(refundedWei);
      LOG.atTrace()
          .setMessage("refunded sender {}  {} wei ({} -> {})")
          .addArgument(senderAddress)
          .addArgument(refundedWei)
          .addArgument(balancePriorToRefund)
          .addArgument(sender.getBalance())
          .log();
      final long gasUsedByTransaction = transaction.getGasLimit() - initialFrame.getRemainingGas();

      // update the coinbase
      final var coinbase = worldState.getOrCreate(miningBeneficiary);
      final long usedGas = transaction.getGasLimit() - refundedGas;
      final CoinbaseFeePriceCalculator coinbaseCalculator;
      if (blockHeader.getBaseFee().isPresent()) {
        final Wei baseFee = blockHeader.getBaseFee().get();
        if (transactionGasPrice.compareTo(baseFee) < 0) {
          return TransactionProcessingResult.failed(
              gasUsedByTransaction,
              refundedGas,
              ValidationResult.invalid(
                  TransactionInvalidReason.TRANSACTION_PRICE_TOO_LOW,
                  "transaction price must be greater than base fee"),
              Optional.empty());
        }
        coinbaseCalculator = coinbaseFeePriceCalculator;
      } else {
        coinbaseCalculator = CoinbaseFeePriceCalculator.frontier();
      }

      final Wei coinbaseWeiDelta =
          coinbaseCalculator.price(usedGas, transactionGasPrice, blockHeader.getBaseFee());

      coinbase.incrementBalance(coinbaseWeiDelta);

      operationTracer.traceEndTransaction(
          worldUpdater,
          transaction,
          initialFrame.getState() == MessageFrame.State.COMPLETED_SUCCESS,
          initialFrame.getOutputData(),
          initialFrame.getLogs(),
          gasUsedByTransaction,
          initialFrame.getSelfDestructs(),
          0L);

      initialFrame.getSelfDestructs().forEach(worldState::deleteAccount);

      if (clearEmptyAccounts) {
        worldState.clearAccountsThatAreEmpty();
      }

      if (initialFrame.getState() == MessageFrame.State.COMPLETED_SUCCESS) {
        return TransactionProcessingResult.successful(
            initialFrame.getLogs(),
            gasUsedByTransaction,
            refundedGas,
            initialFrame.getOutputData(),
            validationResult);
      } else {
        if (initialFrame.getExceptionalHaltReason().isPresent()) {
          LOG.debug(
              "Transaction {} processing halted: {}",
              transaction.getHash(),
              initialFrame.getExceptionalHaltReason().get());
        }
        if (initialFrame.getRevertReason().isPresent()) {
          LOG.debug(
              "Transaction {} reverted: {}",
              transaction.getHash(),
              initialFrame.getRevertReason().get());
        }
        return TransactionProcessingResult.failed(
            gasUsedByTransaction, refundedGas, validationResult, initialFrame.getRevertReason());
      }
    } catch (final MerkleTrieException re) {
      operationTracer.traceEndTransaction(
          worldState.updater(),
          transaction,
          false,
          Bytes.EMPTY,
          List.of(),
          0,
          EMPTY_ADDRESS_SET,
          0L);

      // need to throw to trigger the heal
      throw re;
    } catch (final RuntimeException re) {
      operationTracer.traceEndTransaction(
          worldState.updater(),
          transaction,
          false,
          Bytes.EMPTY,
          List.of(),
          0,
          EMPTY_ADDRESS_SET,
          0L);

      LOG.error("Critical Exception Processing Transaction", re);
      return TransactionProcessingResult.invalid(
          ValidationResult.invalid(
              TransactionInvalidReason.INTERNAL_ERROR,
              "Internal Error in Besu - " + re + "\n" + printableStackTraceFromThrowable(re)));
    }
  }

  private ImmutableMap<String, Object> createContextVariables(Transaction transaction, boolean isPersistingPrivateState, PrivateMetadataUpdater privateMetadataUpdater){
    final ImmutableMap.Builder<String, Object> contextVariablesBuilder =
      ImmutableMap.<String, Object>builder()
        .put(KEY_IS_PERSISTING_PRIVATE_STATE, isPersistingPrivateState)
        .put(KEY_TRANSACTION, transaction)
        .put(KEY_TRANSACTION_HASH, transaction.getHash());
    if (privateMetadataUpdater != null) {
      contextVariablesBuilder.put(KEY_PRIVATE_METADATA_UPDATER, privateMetadataUpdater);
    }
    return contextVariablesBuilder.build();
  }

  private MessageFrame buildInitialFrame(
    final WorldUpdater worldUpdater,
    long gasAvailable, Address senderAddress, Wei transactionGasPrice, Wei blobGasPrice, BlockHeader blockHeader, Address miningBeneficiary, Set<Address> addressList, Multimap<Address, Bytes32> storageList,      final BlockHashLookup blockHashLookup,
    ImmutableMap<String, Object> contextVariables,
    MutableAccount sender, Transaction transaction
    ){

    final MessageFrame.Builder commonMessageFrameBuilder =
      MessageFrame.builder()
        .maxStackSize(maxStackSize)
        .worldUpdater(worldUpdater.updater())
        .initialGas(gasAvailable)
        .originator(senderAddress)
        .gasPrice(transactionGasPrice)
        .blobGasPrice(blobGasPrice)
        .sender(senderAddress)
        .value(transaction.getValue())
        .apparentValue(transaction.getValue())
        .blockValues(blockHeader)
        .completer(__ -> {})
        .miningBeneficiary(miningBeneficiary)
        .blockHashLookup(blockHashLookup)
        .contextVariables(contextVariables)
        .accessListWarmAddresses(addressList)
        .accessListWarmStorage(storageList);

    if (transaction.getVersionedHashes().isPresent()) {
      commonMessageFrameBuilder.versionedHashes(
        Optional.of(transaction.getVersionedHashes().get().stream().toList()));
    } else {
      commonMessageFrameBuilder.versionedHashes(Optional.empty());
    }

    final MessageFrame initialFrame;
    if (transaction.isContractCreation()) {
      final Address contractAddress =
        Address.contractAddress(senderAddress, sender.getNonce() - 1L);

      final Bytes initCodeBytes = transaction.getPayload();
      initialFrame =
        commonMessageFrameBuilder
          .type(MessageFrame.Type.CONTRACT_CREATION)
          .address(contractAddress)
          .contract(contractAddress)
          .inputData(Bytes.EMPTY)
          .code(contractCreationProcessor.getCodeFromEVMUncached(initCodeBytes))
          .build();
    } else {
      @SuppressWarnings("OptionalGetWithoutIsPresent") // isContractCall tests isPresent
      final Address to = transaction.getTo().get();
      final Optional<Account> maybeContract = Optional.ofNullable(worldState.get(to));
      initialFrame =
        commonMessageFrameBuilder
          .type(MessageFrame.Type.MESSAGE_CALL)
          .address(to)
          .contract(to)
          .inputData(transaction.getPayload())
          .code(
            maybeContract
              .map(c -> messageCallProcessor.getCodeFromEVM(c.getCodeHash(), c.getCode()))
              .orElse(CodeV0.EMPTY_CODE))
          .build();
    }
    return  initialFrame;
  }

  public void process(final MessageFrame frame, final OperationTracer operationTracer) {
    final AbstractMessageProcessor executor = getMessageProcessor(frame.getType());

    executor.process(frame, operationTracer);
  }

  private AbstractMessageProcessor getMessageProcessor(final MessageFrame.Type type) {
    return switch (type) {
      case MESSAGE_CALL -> messageCallProcessor;
      case CONTRACT_CREATION -> contractCreationProcessor;
    };
  }

  protected long refunded(
      final Transaction transaction, final long gasRemaining, final long gasRefund) {
    // Integer truncation takes care of the floor calculation needed after the divide.
    final long maxRefundAllowance =
        (transaction.getGasLimit() - gasRemaining) / gasCalculator.getMaxRefundQuotient();
    final long refundAllowance = Math.min(maxRefundAllowance, gasRefund);
    return gasRemaining + refundAllowance;
  }

  private String printableStackTraceFromThrowable(final RuntimeException re) {
    final StringBuilder builder = new StringBuilder();

    for (final StackTraceElement stackTraceElement : re.getStackTrace()) {
      builder.append("\tat ").append(stackTraceElement.toString()).append("\n");
    }

    return builder.toString();
  }
}<|MERGE_RESOLUTION|>--- conflicted
+++ resolved
@@ -350,40 +350,6 @@
 
       final MessageFrame initialFrame =  buildInitialFrame(contextVariables);
 
-<<<<<<< HEAD
-=======
-      final MessageFrame initialFrame;
-      if (transaction.isContractCreation()) {
-        final Address contractAddress =
-            Address.contractAddress(senderAddress, sender.getNonce() - 1L);
-
-        final Bytes initCodeBytes = transaction.getPayload();
-        Code code = contractCreationProcessor.getCodeFromEVMForCreation(initCodeBytes);
-        initialFrame =
-            commonMessageFrameBuilder
-                .type(MessageFrame.Type.CONTRACT_CREATION)
-                .address(contractAddress)
-                .contract(contractAddress)
-                .inputData(initCodeBytes.slice(code.getSize()))
-                .code(code)
-                .build();
-      } else {
-        @SuppressWarnings("OptionalGetWithoutIsPresent") // isContractCall tests isPresent
-        final Address to = transaction.getTo().get();
-        final Optional<Account> maybeContract = Optional.ofNullable(worldState.get(to));
-        initialFrame =
-            commonMessageFrameBuilder
-                .type(MessageFrame.Type.MESSAGE_CALL)
-                .address(to)
-                .contract(to)
-                .inputData(transaction.getPayload())
-                .code(
-                    maybeContract
-                        .map(c -> messageCallProcessor.getCodeFromEVM(c.getCodeHash(), c.getCode()))
-                        .orElse(CodeV0.EMPTY_CODE))
-                .build();
-      }
->>>>>>> aef93896
       Deque<MessageFrame> messageFrameStack = initialFrame.getMessageFrameStack();
 
       if (initialFrame.getCode().isValid()) {
@@ -583,13 +549,14 @@
         Address.contractAddress(senderAddress, sender.getNonce() - 1L);
 
       final Bytes initCodeBytes = transaction.getPayload();
+      Code code = contractCreationProcessor.getCodeFromEVMForCreation(initCodeBytes);
       initialFrame =
         commonMessageFrameBuilder
           .type(MessageFrame.Type.CONTRACT_CREATION)
           .address(contractAddress)
           .contract(contractAddress)
-          .inputData(Bytes.EMPTY)
-          .code(contractCreationProcessor.getCodeFromEVMUncached(initCodeBytes))
+          .inputData(initCodeBytes.slice(code.getSize()))
+          .code(code)
           .build();
     } else {
       @SuppressWarnings("OptionalGetWithoutIsPresent") // isContractCall tests isPresent
