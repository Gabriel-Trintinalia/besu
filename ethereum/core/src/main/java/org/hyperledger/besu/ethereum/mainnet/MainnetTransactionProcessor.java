/*
 * Copyright ConsenSys AG.
 *
 * Licensed under the Apache License, Version 2.0 (the "License"); you may not use this file except in compliance with
 * the License. You may obtain a copy of the License at
 *
 * http://www.apache.org/licenses/LICENSE-2.0
 *
 * Unless required by applicable law or agreed to in writing, software distributed under the License is distributed on
 * an "AS IS" BASIS, WITHOUT WARRANTIES OR CONDITIONS OF ANY KIND, either express or implied. See the License for the
 * specific language governing permissions and limitations under the License.
 *
 * SPDX-License-Identifier: Apache-2.0
 */
package org.hyperledger.besu.ethereum.mainnet;

import static org.hyperledger.besu.ethereum.mainnet.PrivateStateUtils.KEY_IS_PERSISTING_PRIVATE_STATE;
import static org.hyperledger.besu.ethereum.mainnet.PrivateStateUtils.KEY_PRIVATE_METADATA_UPDATER;
import static org.hyperledger.besu.ethereum.mainnet.PrivateStateUtils.KEY_TRANSACTION;
import static org.hyperledger.besu.ethereum.mainnet.PrivateStateUtils.KEY_TRANSACTION_HASH;

import org.hyperledger.besu.collections.trie.BytesTrieSet;
import org.hyperledger.besu.datatypes.AccessListEntry;
import org.hyperledger.besu.datatypes.Address;
import org.hyperledger.besu.datatypes.Wei;
import org.hyperledger.besu.ethereum.core.ProcessableBlockHeader;
import org.hyperledger.besu.ethereum.core.Transaction;
import org.hyperledger.besu.ethereum.core.feemarket.CoinbaseFeePriceCalculator;
import org.hyperledger.besu.ethereum.mainnet.feemarket.FeeMarket;
import org.hyperledger.besu.ethereum.privacy.storage.PrivateMetadataUpdater;
import org.hyperledger.besu.ethereum.processing.TransactionProcessingResult;
import org.hyperledger.besu.ethereum.transaction.TransactionInvalidReason;
import org.hyperledger.besu.ethereum.trie.MerkleTrieException;
import org.hyperledger.besu.evm.Code;
import org.hyperledger.besu.evm.account.Account;
import org.hyperledger.besu.evm.account.MutableAccount;
import org.hyperledger.besu.evm.blockhash.BlockHashLookup;
import org.hyperledger.besu.evm.code.CodeInvalid;
import org.hyperledger.besu.evm.code.CodeV0;
import org.hyperledger.besu.evm.frame.ExceptionalHaltReason;
import org.hyperledger.besu.evm.frame.MessageFrame;
import org.hyperledger.besu.evm.gascalculator.GasCalculator;
import org.hyperledger.besu.evm.processor.AbstractMessageProcessor;
import org.hyperledger.besu.evm.processor.ContractCreationProcessor;
import org.hyperledger.besu.evm.processor.MessageCallProcessor;
import org.hyperledger.besu.evm.tracing.OperationTracer;
import org.hyperledger.besu.evm.worldstate.EVMWorldUpdater;
import org.hyperledger.besu.evm.worldstate.WorldUpdater;

import java.util.Deque;
import java.util.List;
import java.util.Optional;
import java.util.Set;

import com.google.common.collect.HashMultimap;
import com.google.common.collect.ImmutableMap;
import com.google.common.collect.Multimap;
import org.apache.tuweni.bytes.Bytes;
import org.apache.tuweni.bytes.Bytes32;
import org.slf4j.Logger;
import org.slf4j.LoggerFactory;

public class MainnetTransactionProcessor {

  private static final Logger LOG = LoggerFactory.getLogger(MainnetTransactionProcessor.class);

  private static final Set<Address> EMPTY_ADDRESS_SET = Set.of();

  protected final GasCalculator gasCalculator;

  protected final TransactionValidatorFactory transactionValidatorFactory;

  private final ContractCreationProcessor contractCreationProcessor;

  private final MessageCallProcessor messageCallProcessor;

  private final int maxStackSize;

  private final boolean clearEmptyAccounts;

  protected final boolean warmCoinbase;

  protected final FeeMarket feeMarket;
  private final CoinbaseFeePriceCalculator coinbaseFeePriceCalculator;

  private final Optional<CodeDelegationProcessor> maybeCodeDelegationProcessor;

  private MainnetTransactionProcessor(
      final GasCalculator gasCalculator,
      final TransactionValidatorFactory transactionValidatorFactory,
      final ContractCreationProcessor contractCreationProcessor,
      final MessageCallProcessor messageCallProcessor,
      final boolean clearEmptyAccounts,
      final boolean warmCoinbase,
      final int maxStackSize,
      final FeeMarket feeMarket,
      final CoinbaseFeePriceCalculator coinbaseFeePriceCalculator,
      final CodeDelegationProcessor maybeCodeDelegationProcessor) {
    this.gasCalculator = gasCalculator;
    this.transactionValidatorFactory = transactionValidatorFactory;
    this.contractCreationProcessor = contractCreationProcessor;
    this.messageCallProcessor = messageCallProcessor;
    this.clearEmptyAccounts = clearEmptyAccounts;
    this.warmCoinbase = warmCoinbase;
    this.maxStackSize = maxStackSize;
    this.feeMarket = feeMarket;
    this.coinbaseFeePriceCalculator = coinbaseFeePriceCalculator;
    this.maybeCodeDelegationProcessor = Optional.ofNullable(maybeCodeDelegationProcessor);
  }

  /**
   * Applies a transaction to the current system state.
   *
   * @param worldState The current world state
   * @param blockHeader The current block header
   * @param transaction The transaction to process
   * @param miningBeneficiary The address which is to receive the transaction fee
   * @param blockHashLookup The {@link BlockHashLookup} to use for BLOCKHASH operations
   * @param isPersistingPrivateState Whether the resulting private state will be persisted
   * @param transactionValidationParams Validation parameters that will be used by the {@link
   *     MainnetTransactionValidator}
   * @return the transaction result
   * @see MainnetTransactionValidator
   * @see TransactionValidationParams
   */
  public TransactionProcessingResult processTransaction(
      final WorldUpdater worldState,
      final ProcessableBlockHeader blockHeader,
      final Transaction transaction,
      final Address miningBeneficiary,
      final BlockHashLookup blockHashLookup,
      final Boolean isPersistingPrivateState,
      final TransactionValidationParams transactionValidationParams,
      final Wei blobGasPrice) {
    return processTransaction(
        worldState,
        blockHeader,
        transaction,
        miningBeneficiary,
        OperationTracer.NO_TRACING,
        blockHashLookup,
        isPersistingPrivateState,
        transactionValidationParams,
        null,
        blobGasPrice);
  }

  /**
   * Applies a transaction to the current system state.
   *
   * @param worldState The current world state
   * @param blockHeader The current block header
   * @param transaction The transaction to process
   * @param miningBeneficiary The address which is to receive the transaction fee
   * @param blockHashLookup The {@link BlockHashLookup} to use for BLOCKHASH operations
   * @param isPersistingPrivateState Whether the resulting private state will be persisted
   * @param transactionValidationParams Validation parameters that will be used by the {@link
   *     MainnetTransactionValidator}
   * @param operationTracer operation tracer {@link OperationTracer}
   * @return the transaction result
   * @see MainnetTransactionValidator
   * @see TransactionValidationParams
   */
  public TransactionProcessingResult processTransaction(
      final WorldUpdater worldState,
      final ProcessableBlockHeader blockHeader,
      final Transaction transaction,
      final Address miningBeneficiary,
      final BlockHashLookup blockHashLookup,
      final Boolean isPersistingPrivateState,
      final TransactionValidationParams transactionValidationParams,
      final OperationTracer operationTracer,
      final Wei blobGasPrice) {
    return processTransaction(
        worldState,
        blockHeader,
        transaction,
        miningBeneficiary,
        operationTracer,
        blockHashLookup,
        isPersistingPrivateState,
        transactionValidationParams,
        null,
        blobGasPrice);
  }

  /**
   * Applies a transaction to the current system state.
   *
   * @param worldState The current world state
   * @param blockHeader The current block header
   * @param transaction The transaction to process
   * @param miningBeneficiary The address which is to receive the transaction fee
   * @param operationTracer The tracer to record results of each EVM operation
   * @param blockHashLookup The {@link BlockHashLookup} to use for BLOCKHASH operations
   * @param isPersistingPrivateState Whether the resulting private state will be persisted
   * @return the transaction result
   */
  public TransactionProcessingResult processTransaction(
      final WorldUpdater worldState,
      final ProcessableBlockHeader blockHeader,
      final Transaction transaction,
      final Address miningBeneficiary,
      final OperationTracer operationTracer,
      final BlockHashLookup blockHashLookup,
      final Boolean isPersistingPrivateState,
      final Wei blobGasPrice) {
    return processTransaction(
        worldState,
        blockHeader,
        transaction,
        miningBeneficiary,
        operationTracer,
        blockHashLookup,
        isPersistingPrivateState,
        ImmutableTransactionValidationParams.builder().build(),
        null,
        blobGasPrice);
  }

  /**
   * Applies a transaction to the current system state.
   *
   * @param worldState The current world state
   * @param blockHeader The current block header
   * @param transaction The transaction to process
   * @param miningBeneficiary The address which is to receive the transaction fee
   * @param operationTracer The tracer to record results of each EVM operation
   * @param blockHashLookup The {@link BlockHashLookup} to use for BLOCKHASH operations
   * @param isPersistingPrivateState Whether the resulting private state will be persisted
   * @param transactionValidationParams The transaction validation parameters to use
   * @return the transaction result
   */
  public TransactionProcessingResult processTransaction(
      final WorldUpdater worldState,
      final ProcessableBlockHeader blockHeader,
      final Transaction transaction,
      final Address miningBeneficiary,
      final OperationTracer operationTracer,
      final BlockHashLookup blockHashLookup,
      final Boolean isPersistingPrivateState,
      final TransactionValidationParams transactionValidationParams,
      final Wei blobGasPrice) {
    return processTransaction(
        worldState,
        blockHeader,
        transaction,
        miningBeneficiary,
        operationTracer,
        blockHashLookup,
        isPersistingPrivateState,
        transactionValidationParams,
        null,
        blobGasPrice);
  }

  public TransactionProcessingResult processTransaction(
      final WorldUpdater worldState,
      final ProcessableBlockHeader blockHeader,
      final Transaction transaction,
      final Address miningBeneficiary,
      final OperationTracer operationTracer,
      final BlockHashLookup blockHashLookup,
      final Boolean isPersistingPrivateState,
      final TransactionValidationParams transactionValidationParams,
      final PrivateMetadataUpdater privateMetadataUpdater,
      final Wei blobGasPrice) {
    final EVMWorldUpdater evmWorldUpdater = new EVMWorldUpdater(worldState, gasCalculator);
    try {
      final var transactionValidator = transactionValidatorFactory.get();
      LOG.trace("Starting execution of {}", transaction);
      ValidationResult<TransactionInvalidReason> validationResult =
          transactionValidator.validate(
              transaction,
              blockHeader.getBaseFee(),
              Optional.ofNullable(blobGasPrice),
              transactionValidationParams);
      // Make sure the transaction is intrinsically valid before trying to
      // compare against a sender account (because the transaction may not
      // be signed correctly to extract the sender).
      if (!validationResult.isValid()) {
        LOG.debug("Invalid transaction: {}", validationResult.getErrorMessage());
        return TransactionProcessingResult.invalid(validationResult);
      }

      final Address senderAddress = transaction.getSender();
      final MutableAccount sender = evmWorldUpdater.getOrCreateSenderAccount(senderAddress);

      validationResult =
          transactionValidator.validateForSender(transaction, sender, transactionValidationParams);
      if (!validationResult.isValid()) {
        LOG.debug("Invalid transaction: {}", validationResult.getErrorMessage());
        return TransactionProcessingResult.invalid(validationResult);
      }

      operationTracer.tracePrepareTransaction(evmWorldUpdater, transaction);

      final Set<Address> warmAddressList = new BytesTrieSet<>(Address.SIZE);

      final long previousNonce = sender.incrementNonce();
      LOG.trace(
          "Incremented sender {} nonce ({} -> {})",
          senderAddress,
          previousNonce,
          sender.getNonce());

      final Wei transactionGasPrice =
          feeMarket.getTransactionPriceCalculator().price(transaction, blockHeader.getBaseFee());

      final long blobGas = gasCalculator.blobGasCost(transaction.getBlobCount());

      final Wei upfrontGasCost =
          transaction.getUpfrontGasCost(transactionGasPrice, blobGasPrice, blobGas);
      final Wei previousBalance = sender.decrementBalance(upfrontGasCost);
      LOG.trace(
          "Deducted sender {} upfront gas cost {} ({} -> {})",
          senderAddress,
          upfrontGasCost,
          previousBalance,
          sender.getBalance());

      long codeDelegationRefund = 0L;
      if (transaction.getCodeDelegationList().isPresent()) {
        if (maybeCodeDelegationProcessor.isEmpty()) {
          throw new RuntimeException("Code delegation processor is required for 7702 transactions");
        }

        final CodeDelegationResult codeDelegationResult =
            maybeCodeDelegationProcessor.get().process(evmWorldUpdater, transaction);
        warmAddressList.addAll(codeDelegationResult.accessedDelegatorAddresses());
        codeDelegationRefund =
            gasCalculator.calculateDelegateCodeGasRefund(
                (codeDelegationResult.alreadyExistingDelegators()));

        evmWorldUpdater.commit();
      }

      final List<AccessListEntry> accessListEntries = transaction.getAccessList().orElse(List.of());
      // we need to keep a separate hash set of addresses in case they specify no storage.
      // No-storage is a common pattern, especially for Externally Owned Accounts
      final Multimap<Address, Bytes32> storageList = HashMultimap.create();
      int accessListStorageCount = 0;
      for (final var entry : accessListEntries) {
        final Address address = entry.address();
        warmAddressList.add(address);
        final List<Bytes32> storageKeys = entry.storageKeys();
        storageList.putAll(address, storageKeys);
        accessListStorageCount += storageKeys.size();
      }
      if (warmCoinbase) {
        warmAddressList.add(miningBeneficiary);
      }

      final long intrinsicGas =
          gasCalculator.transactionIntrinsicGasCost(
              transaction.getPayload(), transaction.isContractCreation());
      final long accessListGas =
          gasCalculator.accessListGasCost(accessListEntries.size(), accessListStorageCount);
      final long codeDelegationGas =
          gasCalculator.delegateCodeGasCost(transaction.codeDelegationListSize());
      final long gasAvailable =
          transaction.getGasLimit() - intrinsicGas - accessListGas - codeDelegationGas;
      LOG.trace(
          "Gas available for execution {} = {} - {} - {} - {} (limit - intrinsic - accessList - codeDelegation)",
          gasAvailable,
          transaction.getGasLimit(),
          intrinsicGas,
          accessListGas,
          codeDelegationGas);

      final WorldUpdater worldUpdater = evmWorldUpdater.updater();
      final ImmutableMap.Builder<String, Object> contextVariablesBuilder =
          ImmutableMap.<String, Object>builder()
              .put(KEY_IS_PERSISTING_PRIVATE_STATE, isPersistingPrivateState)
              .put(KEY_TRANSACTION, transaction)
              .put(KEY_TRANSACTION_HASH, transaction.getHash());
      if (privateMetadataUpdater != null) {
        contextVariablesBuilder.put(KEY_PRIVATE_METADATA_UPDATER, privateMetadataUpdater);
      }

      operationTracer.traceStartTransaction(worldUpdater, transaction);

      final MessageFrame.Builder commonMessageFrameBuilder =
          MessageFrame.builder()
              .maxStackSize(maxStackSize)
              .worldUpdater(worldUpdater.updater())
              .initialGas(gasAvailable)
              .originator(senderAddress)
              .gasPrice(transactionGasPrice)
              .blobGasPrice(blobGasPrice)
              .sender(senderAddress)
              .value(transaction.getValue())
              .apparentValue(transaction.getValue())
              .blockValues(blockHeader)
              .completer(__ -> {})
              .miningBeneficiary(miningBeneficiary)
              .blockHashLookup(blockHashLookup)
              .contextVariables(contextVariablesBuilder.build())
              .accessListWarmStorage(storageList);

      if (transaction.getVersionedHashes().isPresent()) {
        commonMessageFrameBuilder.versionedHashes(
            Optional.of(transaction.getVersionedHashes().get().stream().toList()));
      } else {
        commonMessageFrameBuilder.versionedHashes(Optional.empty());
      }

      final MessageFrame initialFrame;
      if (transaction.isContractCreation()) {
        final Address contractAddress =
            Address.contractAddress(senderAddress, sender.getNonce() - 1L);

        final Bytes initCodeBytes = transaction.getPayload();
        Code code = contractCreationProcessor.getCodeFromEVMForCreation(initCodeBytes);
        initialFrame =
            commonMessageFrameBuilder
                .type(MessageFrame.Type.CONTRACT_CREATION)
                .address(contractAddress)
                .contract(contractAddress)
                .inputData(initCodeBytes.slice(code.getSize()))
                .code(code)
                .accessListWarmAddresses(warmAddressList)
                .build();
      } else {
        @SuppressWarnings("OptionalGetWithoutIsPresent") // isContractCall tests isPresent
        final Address to = transaction.getTo().get();
        final Optional<Account> maybeContract = Optional.ofNullable(evmWorldUpdater.get(to));

        if (maybeContract.isPresent() && maybeContract.get().hasDelegatedCode()) {
          warmAddressList.add(maybeContract.get().delegatedCodeAddress().get());
        }

        initialFrame =
            commonMessageFrameBuilder
                .type(MessageFrame.Type.MESSAGE_CALL)
                .address(to)
                .contract(to)
                .inputData(transaction.getPayload())
                .code(
                    maybeContract
                        .map(c -> messageCallProcessor.getCodeFromEVM(c.getCodeHash(), c.getCode()))
                        .orElse(CodeV0.EMPTY_CODE))
                .accessListWarmAddresses(warmAddressList)
                .build();
      }
      Deque<MessageFrame> messageFrameStack = initialFrame.getMessageFrameStack();

      if (initialFrame.getCode().isValid()) {
        while (!messageFrameStack.isEmpty()) {
          process(messageFrameStack.peekFirst(), operationTracer);
        }
      } else {
        initialFrame.setState(MessageFrame.State.EXCEPTIONAL_HALT);
        initialFrame.setExceptionalHaltReason(Optional.of(ExceptionalHaltReason.INVALID_CODE));
        validationResult =
            ValidationResult.invalid(
                TransactionInvalidReason.EOF_CODE_INVALID,
                ((CodeInvalid) initialFrame.getCode()).getInvalidReason());
      }

      if (initialFrame.getState() == MessageFrame.State.COMPLETED_SUCCESS) {
        worldUpdater.commit();
      } else {
        if (initialFrame.getExceptionalHaltReason().isPresent()
            && initialFrame.getCode().isValid()) {
          validationResult =
              ValidationResult.invalid(
                  TransactionInvalidReason.EXECUTION_HALTED,
                  initialFrame.getExceptionalHaltReason().get().toString());
        }
      }

      if (LOG.isTraceEnabled()) {
        LOG.trace(
            "Gas used by transaction: {}, by message call/contract creation: {}",
            transaction.getGasLimit() - initialFrame.getRemainingGas(),
            gasAvailable - initialFrame.getRemainingGas());
      }

      // Refund the sender by what we should and pay the miner fee (note that we're doing them one
      // after the other so that if it is the same account somehow, we end up with the right result)
      final long refundedGas =
          gasCalculator.calculateGasRefund(transaction, initialFrame, codeDelegationRefund);
      final Wei refundedWei = transactionGasPrice.multiply(refundedGas);
      final Wei balancePriorToRefund = sender.getBalance();
      sender.incrementBalance(refundedWei);
      LOG.atTrace()
          .setMessage("refunded sender {}  {} wei ({} -> {})")
          .addArgument(senderAddress)
          .addArgument(refundedWei)
          .addArgument(balancePriorToRefund)
          .addArgument(sender.getBalance())
          .log();
      final long gasUsedByTransaction = transaction.getGasLimit() - initialFrame.getRemainingGas();

      // update the coinbase
      final long usedGas = transaction.getGasLimit() - refundedGas;
      final CoinbaseFeePriceCalculator coinbaseCalculator;
      if (blockHeader.getBaseFee().isPresent()) {
        final Wei baseFee = blockHeader.getBaseFee().get();
        if (transactionGasPrice.compareTo(baseFee) < 0) {
          return TransactionProcessingResult.failed(
              gasUsedByTransaction,
              refundedGas,
              ValidationResult.invalid(
                  TransactionInvalidReason.TRANSACTION_PRICE_TOO_LOW,
                  "transaction price must be greater than base fee"),
              Optional.empty());
        }
        coinbaseCalculator = coinbaseFeePriceCalculator;
      } else {
        coinbaseCalculator = CoinbaseFeePriceCalculator.frontier();
      }

      final Wei coinbaseWeiDelta =
          coinbaseCalculator.price(usedGas, transactionGasPrice, blockHeader.getBaseFee());

      operationTracer.traceBeforeRewardTransaction(worldUpdater, transaction, coinbaseWeiDelta);
      if (!coinbaseWeiDelta.isZero() || !clearEmptyAccounts) {
        final var coinbase = evmWorldUpdater.getOrCreate(miningBeneficiary);
        coinbase.incrementBalance(coinbaseWeiDelta);
      }

      operationTracer.traceEndTransaction(
          evmWorldUpdater.updater(),
          transaction,
          initialFrame.getState() == MessageFrame.State.COMPLETED_SUCCESS,
          initialFrame.getOutputData(),
          initialFrame.getLogs(),
          gasUsedByTransaction,
          initialFrame.getSelfDestructs(),
          0L);

      initialFrame.getSelfDestructs().forEach(evmWorldUpdater::deleteAccount);

      if (clearEmptyAccounts) {
        evmWorldUpdater.clearAccountsThatAreEmpty();
      }

      if (initialFrame.getState() == MessageFrame.State.COMPLETED_SUCCESS) {
        return TransactionProcessingResult.successful(
            initialFrame.getLogs(),
            gasUsedByTransaction,
            refundedGas,
            initialFrame.getOutputData(),
            validationResult);
      } else {
        if (initialFrame.getExceptionalHaltReason().isPresent()) {
          LOG.debug(
              "Transaction {} processing halted: {}",
              transaction.getHash(),
              initialFrame.getExceptionalHaltReason().get());
        }
        if (initialFrame.getRevertReason().isPresent()) {
          LOG.debug(
              "Transaction {} reverted: {}",
              transaction.getHash(),
              initialFrame.getRevertReason().get());
        }
        return TransactionProcessingResult.failed(
            gasUsedByTransaction, refundedGas, validationResult, initialFrame.getRevertReason());
      }
    } catch (final MerkleTrieException re) {
      operationTracer.traceEndTransaction(
          evmWorldUpdater.updater(),
          transaction,
          false,
          Bytes.EMPTY,
          List.of(),
          0,
          EMPTY_ADDRESS_SET,
          0L);

      // need to throw to trigger the heal
      throw re;
    } catch (final RuntimeException re) {
      operationTracer.traceEndTransaction(
          evmWorldUpdater.updater(),
          transaction,
          false,
          Bytes.EMPTY,
          List.of(),
          0,
          EMPTY_ADDRESS_SET,
          0L);

      final var cause = re.getCause();
      if (cause != null && cause instanceof InterruptedException) {
        return TransactionProcessingResult.invalid(
            ValidationResult.invalid(TransactionInvalidReason.EXECUTION_INTERRUPTED));
      }

      LOG.error("Critical Exception Processing Transaction", re);
      return TransactionProcessingResult.invalid(
          ValidationResult.invalid(
              TransactionInvalidReason.INTERNAL_ERROR,
              "Internal Error in Besu - " + re + "\n" + printableStackTraceFromThrowable(re)));
    }
  }

  public void process(final MessageFrame frame, final OperationTracer operationTracer) {
    final AbstractMessageProcessor executor = getMessageProcessor(frame.getType());

    executor.process(frame, operationTracer);
  }

  public AbstractMessageProcessor getMessageProcessor(final MessageFrame.Type type) {
    return switch (type) {
      case MESSAGE_CALL -> messageCallProcessor;
      case CONTRACT_CREATION -> contractCreationProcessor;
    };
  }

<<<<<<< HEAD
  public MessageCallProcessor getMessageCallProcessor() {
    return messageCallProcessor;
  }

  protected long refunded(
      final Transaction transaction, final long gasRemaining, final long gasRefund) {
    // Integer truncation takes care of the floor calculation needed after the divide.
    final long maxRefundAllowance =
        (transaction.getGasLimit() - gasRemaining) / gasCalculator.getMaxRefundQuotient();
    final long refundAllowance = Math.min(maxRefundAllowance, gasRefund);
    return gasRemaining + refundAllowance;
  }

=======
>>>>>>> 42b26a46
  private String printableStackTraceFromThrowable(final RuntimeException re) {
    final StringBuilder builder = new StringBuilder();

    for (final StackTraceElement stackTraceElement : re.getStackTrace()) {
      builder.append("\tat ").append(stackTraceElement.toString()).append("\n");
    }

    return builder.toString();
  }

  public static Builder builder() {
    return new Builder();
  }

  public static class Builder {
    private GasCalculator gasCalculator;
    private TransactionValidatorFactory transactionValidatorFactory;
    private ContractCreationProcessor contractCreationProcessor;
    private MessageCallProcessor messageCallProcessor;
    private boolean clearEmptyAccounts;
    private boolean warmCoinbase;
    private int maxStackSize;
    private FeeMarket feeMarket;
    private CoinbaseFeePriceCalculator coinbaseFeePriceCalculator;
    private CodeDelegationProcessor codeDelegationProcessor;

    public Builder gasCalculator(final GasCalculator gasCalculator) {
      this.gasCalculator = gasCalculator;
      return this;
    }

    public Builder transactionValidatorFactory(
        final TransactionValidatorFactory transactionValidatorFactory) {
      this.transactionValidatorFactory = transactionValidatorFactory;
      return this;
    }

    public Builder contractCreationProcessor(
        final ContractCreationProcessor contractCreationProcessor) {
      this.contractCreationProcessor = contractCreationProcessor;
      return this;
    }

    public Builder messageCallProcessor(final MessageCallProcessor messageCallProcessor) {
      this.messageCallProcessor = messageCallProcessor;
      return this;
    }

    public Builder clearEmptyAccounts(final boolean clearEmptyAccounts) {
      this.clearEmptyAccounts = clearEmptyAccounts;
      return this;
    }

    public Builder warmCoinbase(final boolean warmCoinbase) {
      this.warmCoinbase = warmCoinbase;
      return this;
    }

    public Builder maxStackSize(final int maxStackSize) {
      this.maxStackSize = maxStackSize;
      return this;
    }

    public Builder feeMarket(final FeeMarket feeMarket) {
      this.feeMarket = feeMarket;
      return this;
    }

    public Builder coinbaseFeePriceCalculator(
        final CoinbaseFeePriceCalculator coinbaseFeePriceCalculator) {
      this.coinbaseFeePriceCalculator = coinbaseFeePriceCalculator;
      return this;
    }

    public Builder codeDelegationProcessor(
        final CodeDelegationProcessor maybeCodeDelegationProcessor) {
      this.codeDelegationProcessor = maybeCodeDelegationProcessor;
      return this;
    }

    public Builder populateFrom(final MainnetTransactionProcessor processor) {
      this.gasCalculator = processor.gasCalculator;
      this.transactionValidatorFactory = processor.transactionValidatorFactory;
      this.contractCreationProcessor = processor.contractCreationProcessor;
      this.messageCallProcessor = processor.messageCallProcessor;
      this.clearEmptyAccounts = processor.clearEmptyAccounts;
      this.warmCoinbase = processor.warmCoinbase;
      this.maxStackSize = processor.maxStackSize;
      this.feeMarket = processor.feeMarket;
      this.coinbaseFeePriceCalculator = processor.coinbaseFeePriceCalculator;
      this.codeDelegationProcessor = processor.maybeCodeDelegationProcessor.orElse(null);
      return this;
    }

    public MainnetTransactionProcessor build() {
      return new MainnetTransactionProcessor(
          gasCalculator,
          transactionValidatorFactory,
          contractCreationProcessor,
          messageCallProcessor,
          clearEmptyAccounts,
          warmCoinbase,
          maxStackSize,
          feeMarket,
          coinbaseFeePriceCalculator,
          codeDelegationProcessor);
    }
  }
}<|MERGE_RESOLUTION|>--- conflicted
+++ resolved
@@ -611,22 +611,10 @@
     };
   }
 
-<<<<<<< HEAD
   public MessageCallProcessor getMessageCallProcessor() {
     return messageCallProcessor;
   }
 
-  protected long refunded(
-      final Transaction transaction, final long gasRemaining, final long gasRefund) {
-    // Integer truncation takes care of the floor calculation needed after the divide.
-    final long maxRefundAllowance =
-        (transaction.getGasLimit() - gasRemaining) / gasCalculator.getMaxRefundQuotient();
-    final long refundAllowance = Math.min(maxRefundAllowance, gasRefund);
-    return gasRemaining + refundAllowance;
-  }
-
-=======
->>>>>>> 42b26a46
   private String printableStackTraceFromThrowable(final RuntimeException re) {
     final StringBuilder builder = new StringBuilder();
 
