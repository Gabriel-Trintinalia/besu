/*
 * Copyright contributors to Besu.
 *
 * Licensed under the Apache License, Version 2.0 (the "License"); you may not use this file except in compliance with
 * the License. You may obtain a copy of the License at
 *
 * http://www.apache.org/licenses/LICENSE-2.0
 *
 * Unless required by applicable law or agreed to in writing, software distributed under the License is distributed on
 * an "AS IS" BASIS, WITHOUT WARRANTIES OR CONDITIONS OF ANY KIND, either express or implied. See the License for the
 * specific language governing permissions and limitations under the License.
 *
 * SPDX-License-Identifier: Apache-2.0
 */
package org.hyperledger.besu.ethereum.transaction;

import static org.hyperledger.besu.ethereum.mainnet.feemarket.ExcessBlobGasCalculator.calculateExcessBlobGasForParent;
import static org.hyperledger.besu.ethereum.transaction.BlockStateCallChain.normalizeBlockStateCalls;

import org.hyperledger.besu.datatypes.Address;
import org.hyperledger.besu.datatypes.BlobGas;
import org.hyperledger.besu.datatypes.Hash;
import org.hyperledger.besu.datatypes.StateOverride;
import org.hyperledger.besu.datatypes.Wei;
import org.hyperledger.besu.ethereum.core.Block;
import org.hyperledger.besu.ethereum.core.BlockBody;
import org.hyperledger.besu.ethereum.core.BlockHeader;
import org.hyperledger.besu.ethereum.core.BlockHeaderBuilder;
import org.hyperledger.besu.ethereum.core.BlockHeaderFunctions;
import org.hyperledger.besu.ethereum.core.Difficulty;
import org.hyperledger.besu.ethereum.core.MiningConfiguration;
import org.hyperledger.besu.ethereum.core.MutableWorldState;
import org.hyperledger.besu.ethereum.core.ParsedExtraData;
import org.hyperledger.besu.ethereum.core.Transaction;
import org.hyperledger.besu.ethereum.core.TransactionReceipt;
import org.hyperledger.besu.ethereum.mainnet.BodyValidation;
import org.hyperledger.besu.ethereum.mainnet.ImmutableTransactionValidationParams;
import org.hyperledger.besu.ethereum.mainnet.MainnetBlockHeaderFunctions;
import org.hyperledger.besu.ethereum.mainnet.MainnetTransactionProcessor;
import org.hyperledger.besu.ethereum.mainnet.MiningBeneficiaryCalculator;
import org.hyperledger.besu.ethereum.mainnet.ProtocolSchedule;
import org.hyperledger.besu.ethereum.mainnet.ProtocolSpec;
import org.hyperledger.besu.ethereum.mainnet.TransactionValidationParams;
import org.hyperledger.besu.ethereum.mainnet.feemarket.BaseFeeMarket;
import org.hyperledger.besu.ethereum.mainnet.feemarket.FeeMarket;
import org.hyperledger.besu.ethereum.transaction.exceptions.BlockSimulationException;
import org.hyperledger.besu.ethereum.trie.diffbased.bonsai.cache.NoopBonsaiCachedMerkleTrieLoader;
import org.hyperledger.besu.ethereum.trie.diffbased.bonsai.worldview.BonsaiWorldState;
import org.hyperledger.besu.ethereum.worldstate.WorldStateArchive;
import org.hyperledger.besu.evm.account.MutableAccount;
import org.hyperledger.besu.evm.tracing.OperationTracer;
import org.hyperledger.besu.evm.worldstate.WorldUpdater;
import org.hyperledger.besu.plugin.data.BlockOverrides;

import java.util.ArrayList;
import java.util.List;
import java.util.Optional;
import java.util.function.BiFunction;

import com.google.common.annotations.VisibleForTesting;
import org.apache.tuweni.bytes.Bytes;
<<<<<<< HEAD
import org.apache.tuweni.bytes.Bytes32;
import org.apache.tuweni.units.bigints.UInt256;
=======
>>>>>>> 096ab2a0

/**
 * Simulates the execution of a block, processing transactions and applying state overrides. This
 * class is responsible for simulating the execution of a block, which involves processing
 * transactions and applying state overrides. It provides a way to test and validate the behavior of
 * a block without actually executing it on the blockchain. The simulator takes into account various
 * factors, such as the block header, transaction calls, and state overrides, to simulate the
 * execution of the block. It returns a list of simulation results, which include the final block
 * header, transaction receipts, and other relevant information.
 */
public class BlockSimulator {

  private static final ImmutableTransactionValidationParams STRICT_VALIDATION_PARAMS =
      ImmutableTransactionValidationParams.builder()
          .from(TransactionValidationParams.transactionSimulator())
          .build();

  private static final ImmutableTransactionValidationParams SIMULATION_PARAMS =
      ImmutableTransactionValidationParams.builder()
          .from(TransactionValidationParams.transactionSimulator())
          .isAllowExceedingBalance(true)
          .build();

  private final TransactionSimulator transactionSimulator;
  private final WorldStateArchive worldStateArchive;
  private final ProtocolSchedule protocolSchedule;
  private final MiningConfiguration miningConfiguration;

  public BlockSimulator(
      final WorldStateArchive worldStateArchive,
      final ProtocolSchedule protocolSchedule,
      final TransactionSimulator transactionSimulator,
      final MiningConfiguration miningConfiguration) {
    this.worldStateArchive = worldStateArchive;
    this.protocolSchedule = protocolSchedule;
    this.miningConfiguration = miningConfiguration;
    this.transactionSimulator = transactionSimulator;
  }

  /**
   * Processes a list of BlockStateCalls sequentially, collecting the results.
   *
   * @param header The block header for all simulations.
   * @param blockSimulationParameter The BlockSimulationParameter containing the block state calls.
   * @return A list of BlockSimulationResult objects from processing each BlockStateCall.
   */
  public List<BlockSimulationResult> process(
      final BlockHeader header, final BlockSimulationParameter blockSimulationParameter) {
    try (final MutableWorldState ws = getWorldState(header)) {
      return process(header, blockSimulationParameter, ws);
    } catch (IllegalArgumentException | BlockSimulationException e) {
      throw e;
    } catch (final Exception e) {
      throw new RuntimeException("Error simulating block", e);
    }
  }

  /**
   * Processes a list of BlockStateCalls sequentially, collecting the results.
   *
   * @param blockHeader The block header for all simulations.
   * @param simulationParameter The BlockSimulationParameter containing the block state calls.
   * @param worldState The initial MutableWorldState to start with.
   * @return A list of BlockSimulationResult objects from processing each BlockStateCall.
   */
  public List<BlockSimulationResult> process(
      final BlockHeader blockHeader,
      final BlockSimulationParameter simulationParameter,
      final MutableWorldState worldState) {
    List<BlockSimulationResult> results = new ArrayList<>();

    // Fill gaps between blocks and set the correct block number and timestamp
    List<BlockStateCall> blockStateCalls =
        normalizeBlockStateCalls(simulationParameter.getBlockStateCalls(), blockHeader);

    BlockHeader currentBlockHeader = blockHeader;
    for (BlockStateCall stateCall : blockStateCalls) {
      BlockSimulationResult result =
          processBlockStateCall(
              currentBlockHeader, stateCall, worldState, simulationParameter.isValidation());
      results.add(result);
      currentBlockHeader = result.getBlock().getHeader();
    }
    return results;
  }

  /**
   * Processes a single BlockStateCall, simulating the block execution.
   *
   * @param baseBlockHeader The block header for the simulation.
   * @param blockStateCall The BlockStateCall to process.
   * @param ws The MutableWorldState to use for the simulation.
   * @return A BlockSimulationResult from processing the BlockStateCall.
   */
  private BlockSimulationResult processBlockStateCall(
      final BlockHeader baseBlockHeader,
      final BlockStateCall blockStateCall,
      final MutableWorldState ws,
      final boolean shouldValidate) {

    BlockOverrides blockOverrides = blockStateCall.getBlockOverrides();
    ProtocolSpec protocolSpec =
        protocolSchedule.getForNextBlockHeader(
            baseBlockHeader, blockOverrides.getTimestamp().orElseThrow());

    BlockHeader overridenBaseblockHeader =
        overrideBlockHeader(baseBlockHeader, protocolSpec, blockOverrides, shouldValidate);

    applyStateOverrides(blockStateCall, ws);

    // Create the transaction processor with precompile address overrides
    MainnetTransactionProcessor transactionProcessor =
        new SimulationTransactionProcessorFactory(protocolSchedule)
            .getTransactionProcessor(
                overridenBaseblockHeader, blockStateCall.getStateOverrideMap());

    BlockCallSimulationResult simulatorResults =
        processTransactions(
            overridenBaseblockHeader,
            blockStateCall,
            ws,
            protocolSpec,
            shouldValidate,
            transactionProcessor);

    return createFinalBlock(overridenBaseblockHeader, simulatorResults, blockOverrides, ws);
  }

  protected BlockCallSimulationResult processTransactions(
      final BlockHeader blockHeader,
      final BlockStateCall blockStateCall,
      final MutableWorldState ws,
      final ProtocolSpec protocolSpec,
      final boolean shouldValidate,
      final MainnetTransactionProcessor transactionProcessor) {
    final var transactionReceiptFactory = protocolSpec.getTransactionReceiptFactory();
    TransactionValidationParams transactionValidationParams =
        shouldValidate ? STRICT_VALIDATION_PARAMS : SIMULATION_PARAMS;

    BlockCallSimulationResult blockCallSimulationResult =
        new BlockCallSimulationResult(transactionReceiptFactory, blockHeader.getGasLimit());

    MiningBeneficiaryCalculator miningBeneficiaryCalculator =
        blockStateCall
            .getBlockOverrides()
            .getFeeRecipient()
            .<MiningBeneficiaryCalculator>map(feeRecipient -> header -> feeRecipient)
            .orElseGet(protocolSpec::getMiningBeneficiaryCalculator);

    for (CallParameter callParameter : blockStateCall.getCalls()) {
      final WorldUpdater transactionUpdater = ws.updater();

      long gasLimit =
          transactionSimulator.calculateSimulationGasCap(
              callParameter.getGasLimit(), blockCallSimulationResult.getRemainingGas());

      BiFunction<ProtocolSpec, Optional<BlockHeader>, Wei> blobGasPricePerGasSupplier =
          getBlobGasPricePerGasSupplier(
              blockStateCall.getBlockOverrides(), transactionValidationParams);

      final Optional<TransactionSimulatorResult> transactionSimulatorResult =
          transactionSimulator.processWithWorldUpdater(
              callParameter,
              Optional.empty(), // We have already applied state overrides on block level
              transactionValidationParams,
              OperationTracer.NO_TRACING,
              blockHeader,
              transactionUpdater,
              miningBeneficiaryCalculator,
              gasLimit,
              transactionProcessor,
              blobGasPricePerGasSupplier);

      TransactionSimulatorResult transactionSimulationResult =
          transactionSimulatorResult.orElseThrow(
              () -> new BlockSimulationException("Transaction simulator result is empty"));

      if (transactionSimulationResult.isInvalid()) {
        throw new BlockSimulationException(
            "Transaction simulator result is invalid", transactionSimulationResult);
      }
      transactionUpdater.commit();
      blockCallSimulationResult.add(transactionSimulationResult, ws);
    }
    return blockCallSimulationResult;
  }

  private BlockSimulationResult createFinalBlock(
      final BlockHeader blockHeader,
      final BlockCallSimulationResult results,
      final BlockOverrides blockOverrides,
      final MutableWorldState ws) {

    List<Transaction> transactions = results.getTransactions();
    List<TransactionReceipt> receipts = results.getReceipts();
    List<TransactionSimulatorResult> simulationResults = results.getTransactionSimulationResults();

    BlockHeader finalBlockHeader =
<<<<<<< HEAD
        BlockHeaderBuilder.createDefault()
            .populateFrom(blockHeader)
            .ommersHash(BodyValidation.ommersHash(List.of()))
            .stateRoot(blockOverrides.getStateRoot().orElseGet(ws::rootHash))
            .transactionsRoot(BodyValidation.transactionsRoot(transactions))
            .receiptsRoot(BodyValidation.receiptsRoot(receipts))
            .logsBloom(BodyValidation.logsBloom(receipts))
            .gasUsed(results.getCumulativeGasUsed())
            .withdrawalsRoot(BodyValidation.withdrawalsRoot(List.of()))
            .requestsHash(null)
            .extraData(blockOverrides.getExtraData().orElse(Bytes.EMPTY))
            .blockHeaderFunctions(new BlockSimulationBlockHeaderFunctions(blockOverrides))
            .buildBlockHeader();

    Block block =
        new Block(finalBlockHeader, new BlockBody(transactions, List.of(), Optional.of(List.of())));
    return new BlockSimulationResult(block, receipts, simulationResults);
=======
        createFinalBlockHeader(
            blockHeader,
            ws,
            transactions,
            blockStateCall.getBlockOverrides(),
            receipts,
            currentGasUsed);
    Block block = new Block(finalBlockHeader, new BlockBody(transactions, List.of()));
    return new BlockSimulationResult(block, receipts, transactionSimulations);
  }

  /**
   * Applies state overrides to the world state.
   *
   * @param stateOverrideMap The StateOverrideMap containing the state overrides.
   * @param ws The MutableWorldState to apply the overrides to.
   */
  @VisibleForTesting
  protected void applyStateOverrides(
      final StateOverrideMap stateOverrideMap, final MutableWorldState ws) {
    var updater = ws.updater();
    for (Address accountToOverride : stateOverrideMap.keySet()) {
      final StateOverride override = stateOverrideMap.get(accountToOverride);
      MutableAccount account = updater.getOrCreate(accountToOverride);
      transactionSimulator.applyOverrides(account, override);
    }
    updater.commit();
>>>>>>> 096ab2a0
  }

  /**
   * Applies block header overrides to the block header.
   *
   * @param header The original block header.
   * @param newProtocolSpec The ProtocolSpec for the block.
   * @param blockOverrides The BlockOverrides to apply.
   * @return The modified block header.
   */
  @VisibleForTesting
  protected BlockHeader overrideBlockHeader(
      final BlockHeader header,
      final ProtocolSpec newProtocolSpec,
      final BlockOverrides blockOverrides,
      final boolean shouldValidate) {
    long timestamp = blockOverrides.getTimestamp().orElseThrow();
    long blockNumber = blockOverrides.getBlockNumber().orElseThrow();

    BlockHeaderBuilder builder =
        BlockHeaderBuilder.createDefault()
            .parentHash(header.getHash())
            .timestamp(timestamp)
            .number(blockNumber)
            .coinbase(
                blockOverrides
                    .getFeeRecipient()
                    .orElseGet(() -> miningConfiguration.getCoinbase().orElseThrow()))
            .difficulty(
                blockOverrides.getDifficulty().map(Difficulty::of).orElseGet(header::getDifficulty))
            .gasLimit(
                blockOverrides
                    .getGasLimit()
                    .orElseGet(() -> getNextGasLimit(newProtocolSpec, header, blockNumber)))
            .baseFee(
                blockOverrides
                    .getBaseFeePerGas()
                    .orElseGet(
                        () ->
                            shouldValidate
                                ? getNextBaseFee(newProtocolSpec, header, blockNumber)
                                : Wei.ZERO))
            .extraData(blockOverrides.getExtraData().orElse(Bytes.EMPTY))
            .parentBeaconBlockRoot(Bytes32.ZERO)
            .prevRandao(Bytes32.ZERO);

    blockOverrides.getPrevRandao().ifPresent(builder::prevRandao);
    blockOverrides.getMixHash().ifPresent(builder::mixHash);

    return builder
        .blockHeaderFunctions(new BlockSimulationBlockHeaderFunctions(blockOverrides))
        .buildBlockHeader();
  }

  @VisibleForTesting
  protected void applyStateOverrides(
      final BlockStateCall blockStateCall, final MutableWorldState ws) {
    blockStateCall
        .getStateOverrideMap()
        .ifPresent(
            stateOverrideMap -> {
              var updater = ws.updater();
              for (Address accountToOverride : stateOverrideMap.keySet()) {
                final StateOverride override = stateOverrideMap.get(accountToOverride);
                MutableAccount account = updater.getOrCreate(accountToOverride);
                override.getNonce().ifPresent(account::setNonce);
                if (override.getBalance().isPresent()) {
                  account.setBalance(override.getBalance().get());
                }
                override.getCode().ifPresent(n -> account.setCode(Bytes.fromHexString(n)));
                override
                    .getStateDiff()
                    .ifPresent(
                        d ->
                            d.forEach(
                                (key, value) ->
                                    account.setStorageValue(
                                        UInt256.fromHexString(key), UInt256.fromHexString(value))));
              }
              updater.commit();
            });
  }

  private BiFunction<ProtocolSpec, Optional<BlockHeader>, Wei> getBlobGasPricePerGasSupplier(
      final BlockOverrides blockOverrides,
      final TransactionValidationParams transactionValidationParams) {
    if (blockOverrides.getBlobBaseFee().isPresent()) {
      return (protocolSchedule, blockHeader) -> blockOverrides.getBlobBaseFee().get();
    }
    return (protocolSpec, maybeParentHeader) -> {
      if (transactionValidationParams.isAllowExceedingBalance()) {
        return Wei.ZERO;
      }
      return protocolSpec
          .getFeeMarket()
          .blobGasPricePerGas(
              maybeParentHeader
                  .map(parent -> calculateExcessBlobGasForParent(protocolSpec, parent))
                  .orElse(BlobGas.ZERO));
    };
  }

  private long getNextGasLimit(
      final ProtocolSpec protocolSpec, final BlockHeader parentHeader, final long blockNumber) {
    return protocolSpec
        .getGasLimitCalculator()
        .nextGasLimit(
            parentHeader.getGasLimit(),
            miningConfiguration.getTargetGasLimit().orElse(parentHeader.getGasLimit()),
            blockNumber);
  }

  private Wei getNextBaseFee(
      final ProtocolSpec protocolSpec, final BlockHeader parentHeader, final long blockNumber) {
    return Optional.of(protocolSpec.getFeeMarket())
        .filter(FeeMarket::implementsBaseFee)
        .map(BaseFeeMarket.class::cast)
        .map(
            feeMarket ->
                feeMarket.computeBaseFee(
                    blockNumber,
                    parentHeader.getBaseFee().orElse(Wei.ZERO),
                    parentHeader.getGasUsed(),
                    feeMarket.targetGasUsed(parentHeader)))
        .orElse(null);
  }

  private SimulationWorldState getWorldState(final BlockHeader blockHeader) {
    final MutableWorldState ws =
        worldStateArchive
            .getMutable(blockHeader, false)
            .orElseThrow(
                () ->
                    new IllegalArgumentException(
                        "Public world state not available for block " + blockHeader.toLogString()));
    return new SimulationWorldState((BonsaiWorldState) ws);
  }

  private static class BlockSimulationBlockHeaderFunctions implements BlockHeaderFunctions {

    private final BlockOverrides blockOverrides;
    private final MainnetBlockHeaderFunctions blockHeaderFunctions =
        new MainnetBlockHeaderFunctions();

    private BlockSimulationBlockHeaderFunctions(final BlockOverrides blockOverrides) {
      this.blockOverrides = blockOverrides;
    }

    @Override
    public Hash hash(final BlockHeader header) {
      return blockOverrides.getBlockHash().orElseGet(() -> blockHeaderFunctions.hash(header));
    }

    @Override
    public ParsedExtraData parseExtraData(final BlockHeader header) {
      return blockHeaderFunctions.parseExtraData(header);
    }
  }

  private static class SimulationWorldState extends BonsaiWorldState {

    private SimulationWorldState(final BonsaiWorldState mutableWorldState) {
      super(mutableWorldState, new NoopBonsaiCachedMerkleTrieLoader());
    }

    @Override
    public Hash rootHash() {
      return calculateRootHash(Optional.empty(), getAccumulator().copy());
    }
  }
}<|MERGE_RESOLUTION|>--- conflicted
+++ resolved
@@ -21,6 +21,7 @@
 import org.hyperledger.besu.datatypes.BlobGas;
 import org.hyperledger.besu.datatypes.Hash;
 import org.hyperledger.besu.datatypes.StateOverride;
+import org.hyperledger.besu.datatypes.StateOverrideMap;
 import org.hyperledger.besu.datatypes.Wei;
 import org.hyperledger.besu.ethereum.core.Block;
 import org.hyperledger.besu.ethereum.core.BlockBody;
@@ -59,11 +60,7 @@
 
 import com.google.common.annotations.VisibleForTesting;
 import org.apache.tuweni.bytes.Bytes;
-<<<<<<< HEAD
 import org.apache.tuweni.bytes.Bytes32;
-import org.apache.tuweni.units.bigints.UInt256;
-=======
->>>>>>> 096ab2a0
 
 /**
  * Simulates the execution of a block, processing transactions and applying state overrides. This
@@ -172,7 +169,9 @@
     BlockHeader overridenBaseblockHeader =
         overrideBlockHeader(baseBlockHeader, protocolSpec, blockOverrides, shouldValidate);
 
-    applyStateOverrides(blockStateCall, ws);
+    blockStateCall
+        .getStateOverrideMap()
+        .ifPresent(stateOverrideMap -> applyStateOverrides(stateOverrideMap, ws));
 
     // Create the transaction processor with precompile address overrides
     MainnetTransactionProcessor transactionProcessor =
@@ -262,7 +261,6 @@
     List<TransactionSimulatorResult> simulationResults = results.getTransactionSimulationResults();
 
     BlockHeader finalBlockHeader =
-<<<<<<< HEAD
         BlockHeaderBuilder.createDefault()
             .populateFrom(blockHeader)
             .ommersHash(BodyValidation.ommersHash(List.of()))
@@ -280,16 +278,6 @@
     Block block =
         new Block(finalBlockHeader, new BlockBody(transactions, List.of(), Optional.of(List.of())));
     return new BlockSimulationResult(block, receipts, simulationResults);
-=======
-        createFinalBlockHeader(
-            blockHeader,
-            ws,
-            transactions,
-            blockStateCall.getBlockOverrides(),
-            receipts,
-            currentGasUsed);
-    Block block = new Block(finalBlockHeader, new BlockBody(transactions, List.of()));
-    return new BlockSimulationResult(block, receipts, transactionSimulations);
   }
 
   /**
@@ -308,7 +296,6 @@
       transactionSimulator.applyOverrides(account, override);
     }
     updater.commit();
->>>>>>> 096ab2a0
   }
 
   /**
@@ -363,35 +350,6 @@
         .buildBlockHeader();
   }
 
-  @VisibleForTesting
-  protected void applyStateOverrides(
-      final BlockStateCall blockStateCall, final MutableWorldState ws) {
-    blockStateCall
-        .getStateOverrideMap()
-        .ifPresent(
-            stateOverrideMap -> {
-              var updater = ws.updater();
-              for (Address accountToOverride : stateOverrideMap.keySet()) {
-                final StateOverride override = stateOverrideMap.get(accountToOverride);
-                MutableAccount account = updater.getOrCreate(accountToOverride);
-                override.getNonce().ifPresent(account::setNonce);
-                if (override.getBalance().isPresent()) {
-                  account.setBalance(override.getBalance().get());
-                }
-                override.getCode().ifPresent(n -> account.setCode(Bytes.fromHexString(n)));
-                override
-                    .getStateDiff()
-                    .ifPresent(
-                        d ->
-                            d.forEach(
-                                (key, value) ->
-                                    account.setStorageValue(
-                                        UInt256.fromHexString(key), UInt256.fromHexString(value))));
-              }
-              updater.commit();
-            });
-  }
-
   private BiFunction<ProtocolSpec, Optional<BlockHeader>, Wei> getBlobGasPricePerGasSupplier(
       final BlockOverrides blockOverrides,
       final TransactionValidationParams transactionValidationParams) {
