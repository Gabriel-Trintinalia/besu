--- conflicted
+++ resolved
@@ -142,15 +142,10 @@
     ProtocolSpec newProtocolSpec = protocolSchedule.getForNextBlockHeader(header, timestamp);
 
     // Apply block header overrides and state overrides
-<<<<<<< HEAD
     BlockHeader blockHeader =
         applyBlockHeaderOverrides(
             header, newProtocolSpec, blockOverrides, blockStateCall.isValidate());
-    blockStateCall.getAccountOverrides().ifPresent(overrides -> applyStateOverrides(overrides, ws));
-=======
-    BlockHeader blockHeader = applyBlockHeaderOverrides(header, newProtocolSpec, blockOverrides);
     blockStateCall.getStateOverrideMap().ifPresent(overrides -> applyStateOverrides(overrides, ws));
->>>>>>> 5cc309a2
 
     // Override the mining beneficiary calculator if a fee recipient is specified, otherwise use the
     // default
