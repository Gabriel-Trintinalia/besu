/*
 * Copyright contributors to Hyperledger Besu.
 *
 * Licensed under the Apache License, Version 2.0 (the "License"); you may not use this file except in compliance with
 * the License. You may obtain a copy of the License at
 *
 * http://www.apache.org/licenses/LICENSE-2.0
 *
 * Unless required by applicable law or agreed to in writing, software distributed under the License is distributed on
 * an "AS IS" BASIS, WITHOUT WARRANTIES OR CONDITIONS OF ANY KIND, either express or implied. See the License for the
 * specific language governing permissions and limitations under the License.
 *
 * SPDX-License-Identifier: Apache-2.0
 */
package org.hyperledger.besu.ethereum.eth;

import org.hyperledger.besu.ethereum.eth.messages.EthProtocolMessages;

import java.util.Collections;
import java.util.List;

/**
 * Eth protocol messages as defined in <a
 * href="https://github.com/ethereum/devp2p/blob/master/caps/eth.md">Ethereum Wire Protocol
 * (ETH)</a>}
 */
public class EthProtocolVersion {
  public static final int V62 = 62;
  public static final int V63 = 63;
  public static final int V64 = 64;
  public static final int V65 = 65;
  public static final int V66 = 66;
  public static final int V67 = 67;
  public static final int V68 = 68;

<<<<<<< HEAD
=======
  /** eth/62 (2015) */
  private static final List<Integer> eth62Messages =
      List.of(
          EthProtocolMessages.STATUS,
          EthProtocolMessages.NEW_BLOCK_HASHES,
          EthProtocolMessages.TRANSACTIONS,
          EthProtocolMessages.GET_BLOCK_HEADERS,
          EthProtocolMessages.BLOCK_HEADERS,
          EthProtocolMessages.GET_BLOCK_BODIES,
          EthProtocolMessages.BLOCK_BODIES,
          EthProtocolMessages.NEW_BLOCK);

>>>>>>> 6ab52f16
  /**
   * eth/63 (2016)
   *
   * <p>Version 63 added the GetNodeData, NodeData, GetReceipts and Receipts messages which allow
   * synchronizing transaction execution results.
   */
  private static final List<Integer> eth63Messages =
      List.of(
          EthProtocolMessages.STATUS,
          EthProtocolMessages.NEW_BLOCK_HASHES,
          EthProtocolMessages.TRANSACTIONS,
          EthProtocolMessages.GET_BLOCK_HEADERS,
          EthProtocolMessages.BLOCK_HEADERS,
          EthProtocolMessages.GET_BLOCK_BODIES,
          EthProtocolMessages.BLOCK_BODIES,
          EthProtocolMessages.NEW_BLOCK,
          EthProtocolMessages.GET_NODE_DATA,
          EthProtocolMessages.NODE_DATA,
          EthProtocolMessages.GET_RECEIPTS,
          EthProtocolMessages.RECEIPTS);

  /**
   * eth/65 (EIP-2464, January 2020)
   *
   * <p>Version 65 improved transaction exchange, introducing three additional messages:
   * NewPooledTransactionHashes, GetPooledTransactions, and PooledTransactions.
   */
  private static final List<Integer> eth65Messages =
      List.of(
          EthProtocolMessages.STATUS,
          EthProtocolMessages.NEW_BLOCK_HASHES,
          EthProtocolMessages.TRANSACTIONS,
          EthProtocolMessages.GET_BLOCK_HEADERS,
          EthProtocolMessages.BLOCK_HEADERS,
          EthProtocolMessages.GET_BLOCK_BODIES,
          EthProtocolMessages.BLOCK_BODIES,
          EthProtocolMessages.NEW_BLOCK,
          EthProtocolMessages.GET_NODE_DATA,
          EthProtocolMessages.NODE_DATA,
          EthProtocolMessages.GET_RECEIPTS,
          EthProtocolMessages.RECEIPTS,
          EthProtocolMessages.NEW_POOLED_TRANSACTION_HASHES,
          EthProtocolMessages.GET_POOLED_TRANSACTIONS,
          EthProtocolMessages.POOLED_TRANSACTIONS);

  /**
   * eth/67 (EIP-4938, March 2022)
   *
   * <p>Version 67 removed the GetNodeData and NodeData messages.
   */
  private static final List<Integer> eth67Messages =
      List.of(
          EthProtocolMessages.STATUS,
          EthProtocolMessages.NEW_BLOCK_HASHES,
          EthProtocolMessages.TRANSACTIONS,
          EthProtocolMessages.GET_BLOCK_HEADERS,
          EthProtocolMessages.BLOCK_HEADERS,
          EthProtocolMessages.GET_BLOCK_BODIES,
          EthProtocolMessages.BLOCK_BODIES,
          EthProtocolMessages.NEW_BLOCK,
          EthProtocolMessages.GET_RECEIPTS,
          EthProtocolMessages.RECEIPTS,
          EthProtocolMessages.NEW_POOLED_TRANSACTION_HASHES,
          EthProtocolMessages.GET_POOLED_TRANSACTIONS,
          EthProtocolMessages.POOLED_TRANSACTIONS);

  /**
   * Returns a list of integers containing the supported messages given the protocol version
   *
   * @param protocolVersion the protocol version
   * @return a list containing the codes of supported messages
   */
  public static List<Integer> getSupportedMessages(final int protocolVersion) {
    switch (protocolVersion) {
      case EthProtocolVersion.V63:
      case EthProtocolVersion.V64:
        return eth63Messages;
      case EthProtocolVersion.V65:
      case EthProtocolVersion.V66:
        return eth65Messages;
      case EthProtocolVersion.V67:
      case EthProtocolVersion.V68:
        return eth67Messages;
      default:
        return Collections.emptyList();
    }
  }
}<|MERGE_RESOLUTION|>--- conflicted
+++ resolved
@@ -33,21 +33,6 @@
   public static final int V67 = 67;
   public static final int V68 = 68;
 
-<<<<<<< HEAD
-=======
-  /** eth/62 (2015) */
-  private static final List<Integer> eth62Messages =
-      List.of(
-          EthProtocolMessages.STATUS,
-          EthProtocolMessages.NEW_BLOCK_HASHES,
-          EthProtocolMessages.TRANSACTIONS,
-          EthProtocolMessages.GET_BLOCK_HEADERS,
-          EthProtocolMessages.BLOCK_HEADERS,
-          EthProtocolMessages.GET_BLOCK_BODIES,
-          EthProtocolMessages.BLOCK_BODIES,
-          EthProtocolMessages.NEW_BLOCK);
-
->>>>>>> 6ab52f16
   /**
    * eth/63 (2016)
    *
