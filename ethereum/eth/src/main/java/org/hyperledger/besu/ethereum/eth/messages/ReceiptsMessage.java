--- conflicted
+++ resolved
@@ -16,14 +16,9 @@
 
 import org.hyperledger.besu.ethereum.core.TransactionReceipt;
 import org.hyperledger.besu.ethereum.core.encoding.receipt.TransactionReceiptDecoder;
-<<<<<<< HEAD
 import org.hyperledger.besu.ethereum.core.encoding.receipt.TransactionReceiptDecodingOptions;
 import org.hyperledger.besu.ethereum.core.encoding.receipt.TransactionReceiptEncoder;
-import org.hyperledger.besu.ethereum.core.encoding.receipt.TransactionReceiptEncodingOptions;
-=======
-import org.hyperledger.besu.ethereum.core.encoding.receipt.TransactionReceiptEncoder;
 import org.hyperledger.besu.ethereum.core.encoding.receipt.TransactionReceiptEncodingConfiguration;
->>>>>>> 4f0b87e2
 import org.hyperledger.besu.ethereum.p2p.rlpx.wire.AbstractMessageData;
 import org.hyperledger.besu.ethereum.p2p.rlpx.wire.MessageData;
 import org.hyperledger.besu.ethereum.rlp.BytesValueRLPInput;
@@ -60,11 +55,7 @@
           receiptSet.forEach(
               r ->
                   TransactionReceiptEncoder.writeTo(
-<<<<<<< HEAD
-                      r, tmp, TransactionReceiptEncodingOptions.NETWORK));
-=======
                       r, tmp, TransactionReceiptEncodingConfiguration.NETWORK));
->>>>>>> 4f0b87e2
           tmp.endList();
         });
     tmp.endList();
