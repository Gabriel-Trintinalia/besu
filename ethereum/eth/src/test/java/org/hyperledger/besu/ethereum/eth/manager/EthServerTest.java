--- conflicted
+++ resolved
@@ -29,12 +29,8 @@
 import org.hyperledger.besu.ethereum.core.Transaction;
 import org.hyperledger.besu.ethereum.core.TransactionReceipt;
 import org.hyperledger.besu.ethereum.core.encoding.receipt.TransactionReceiptEncoder;
-<<<<<<< HEAD
-import org.hyperledger.besu.ethereum.core.encoding.receipt.TransactionReceiptEncodingOptions;
+import org.hyperledger.besu.ethereum.core.encoding.receipt.TransactionReceiptEncodingConfiguration;
 import org.hyperledger.besu.ethereum.eth.EthProtocol;
-=======
-import org.hyperledger.besu.ethereum.core.encoding.receipt.TransactionReceiptEncodingConfiguration;
->>>>>>> 4f0b87e2
 import org.hyperledger.besu.ethereum.eth.EthProtocolConfiguration;
 import org.hyperledger.besu.ethereum.eth.messages.BlockBodiesMessage;
 import org.hyperledger.besu.ethereum.eth.messages.BlockHeadersMessage;
@@ -84,7 +80,7 @@
 
     assertThat(
             ethMessages.dispatch(
-                new EthMessage(ethPeer, GetNodeDataMessage.create(hashes)), EthProtocol.ETH63))
+                new EthMessage(ethPeer, GetNodeDataMessage.create(hashes)), EthProtocol.LATEST))
         .contains(NodeDataMessage.create(expectedResult));
   }
 
@@ -100,7 +96,7 @@
 
     assertThat(
             ethMessages.dispatch(
-                new EthMessage(ethPeer, GetNodeDataMessage.create(hashes)), EthProtocol.ETH63))
+                new EthMessage(ethPeer, GetNodeDataMessage.create(hashes)), EthProtocol.LATEST))
         .contains(NodeDataMessage.create(expectedResult));
   }
 
@@ -119,7 +115,7 @@
 
     assertThat(
             ethMessages.dispatch(
-                new EthMessage(ethPeer, GetNodeDataMessage.create(hashes)), EthProtocol.ETH63))
+                new EthMessage(ethPeer, GetNodeDataMessage.create(hashes)), EthProtocol.LATEST))
         .contains(NodeDataMessage.create(expectedResult));
   }
 
@@ -140,7 +136,7 @@
 
     assertThat(
             ethMessages.dispatch(
-                new EthMessage(ethPeer, GetNodeDataMessage.create(hashes)), EthProtocol.ETH63))
+                new EthMessage(ethPeer, GetNodeDataMessage.create(hashes)), EthProtocol.LATEST))
         .contains(NodeDataMessage.create(expectedResult));
   }
 
@@ -166,7 +162,7 @@
 
     // Check response
     final BlockHeadersMessage expectedMsg = BlockHeadersMessage.create(expectedHeaders);
-    final Optional<MessageData> result = ethMessages.dispatch(ethMsg, EthProtocol.ETH63);
+    final Optional<MessageData> result = ethMessages.dispatch(ethMsg, EthProtocol.LATEST);
     assertThat(result).contains(expectedMsg);
   }
 
@@ -188,7 +184,7 @@
 
     // Check response
     final BlockHeadersMessage expectedMsg = BlockHeadersMessage.create(expectedHeaders);
-    final Optional<MessageData> result = ethMessages.dispatch(ethMsg, EthProtocol.ETH63);
+    final Optional<MessageData> result = ethMessages.dispatch(ethMsg, EthProtocol.LATEST);
     assertThat(result).contains(expectedMsg);
   }
 
@@ -213,7 +209,7 @@
 
     // Check response
     final BlockBodiesMessage expectedMsg = BlockBodiesMessage.create(expectedBodies);
-    final Optional<MessageData> result = ethMessages.dispatch(ethMsg, EthProtocol.ETH63);
+    final Optional<MessageData> result = ethMessages.dispatch(ethMsg, EthProtocol.LATEST);
     assertThat(result).contains(expectedMsg);
   }
 
@@ -234,7 +230,7 @@
 
     // Check response
     final BlockBodiesMessage expectedMsg = BlockBodiesMessage.create(expectedBodies);
-    final Optional<MessageData> result = ethMessages.dispatch(ethMsg, EthProtocol.ETH63);
+    final Optional<MessageData> result = ethMessages.dispatch(ethMsg, EthProtocol.LATEST);
     assertThat(result).contains(expectedMsg);
   }
 
@@ -259,7 +255,7 @@
 
     // Check response
     final ReceiptsMessage expectedMsg = ReceiptsMessage.create(expectedResults);
-    final Optional<MessageData> result = ethMessages.dispatch(ethMsg, EthProtocol.ETH63);
+    final Optional<MessageData> result = ethMessages.dispatch(ethMsg, EthProtocol.LATEST);
     assertThat(result).contains(expectedMsg);
   }
 
@@ -279,7 +275,7 @@
 
     // Check response
     final ReceiptsMessage expectedMsg = ReceiptsMessage.create(expectedResults);
-    final Optional<MessageData> result = ethMessages.dispatch(ethMsg, EthProtocol.ETH63);
+    final Optional<MessageData> result = ethMessages.dispatch(ethMsg, EthProtocol.LATEST);
     assertThat(result).contains(expectedMsg);
   }
 
@@ -305,7 +301,7 @@
 
     // Check response
     final PooledTransactionsMessage expectedMsg = PooledTransactionsMessage.create(expectedResult);
-    final Optional<MessageData> result = ethMessages.dispatch(ethMsg, EthProtocol.ETH63);
+    final Optional<MessageData> result = ethMessages.dispatch(ethMsg, EthProtocol.LATEST);
     assertThat(result).contains(expectedMsg);
   }
 
@@ -326,7 +322,7 @@
 
     // Check response
     final PooledTransactionsMessage expectedMsg = PooledTransactionsMessage.create(expectedResult);
-    final Optional<MessageData> result = ethMessages.dispatch(ethMsg, EthProtocol.ETH63);
+    final Optional<MessageData> result = ethMessages.dispatch(ethMsg, EthProtocol.LATEST);
     assertThat(result).contains(expectedMsg);
   }
 
@@ -415,13 +411,9 @@
     final BytesValueRLPOutput rlp = new BytesValueRLPOutput();
     rlp.startList();
     receipts.forEach(
-<<<<<<< HEAD
-        r -> TransactionReceiptEncoder.writeTo(r, rlp, TransactionReceiptEncodingOptions.NETWORK));
-=======
         r ->
             TransactionReceiptEncoder.writeTo(
                 r, rlp, TransactionReceiptEncodingConfiguration.NETWORK));
->>>>>>> 4f0b87e2
     rlp.endList();
     return rlp.encodedSize();
   }
