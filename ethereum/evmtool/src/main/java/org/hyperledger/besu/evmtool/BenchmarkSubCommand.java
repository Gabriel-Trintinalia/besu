--- conflicted
+++ resolved
@@ -66,12 +66,8 @@
     ModExp(ModExpBenchmark::new),
     Secp256k1(Secp256k1Benchmark::new),
     // bls12
-<<<<<<< HEAD
-    Bls12(new BLS12Benchmark()),
-    p256Verify(new P256VerifyBenchmark());
-=======
-    Bls12(BLS12Benchmark::new);
->>>>>>> 27b84a35
+    Bls12(BLS12Benchmark::new),
+    p256Verify(P256VerifyBenchmark::new);
 
     private final BenchmarkExecutor.Builder executorBuilder;
 
