--- conflicted
+++ resolved
@@ -738,7 +738,92 @@
   }
 
   @Test
-<<<<<<< HEAD
+  public void increaseOfMinGasPriceAtRuntimeExcludeTxFromBeingSelected() {
+    final Transaction transaction = createTransaction(0, Wei.of(7L), 100_000);
+    transactionPool.addRemoteTransactions(List.of(transaction));
+
+    ensureTransactionIsValid(transaction, 0, 5);
+
+    final ProcessableBlockHeader blockHeader = createBlock(500_000);
+
+    final Address miningBeneficiary = AddressHelpers.ofValue(1);
+
+    final BlockTransactionSelector selector =
+        createBlockSelector(
+            transactionProcessor,
+            blockHeader,
+            Wei.ZERO,
+            miningBeneficiary,
+            Wei.ZERO,
+            MIN_OCCUPANCY_80_PERCENT);
+
+    // raise the minGasPrice at runtime from 1 wei to 10 wei
+    miningParameters.setMinTransactionGasPrice(Wei.of(10));
+
+    final TransactionSelectionResults results = selector.buildTransactionListForBlock();
+
+    // now the tx gasPrice is below the new minGasPrice, it is not selected but stays in the pool
+    assertThat(results.getSelectedTransactions()).isEmpty();
+    assertThat(results.getNotSelectedTransactions())
+        .containsOnly(entry(transaction, TransactionSelectionResult.CURRENT_TX_PRICE_BELOW_MIN));
+    assertThat(transactionPool.getPendingTransactions())
+        .map(PendingTransaction::getTransaction)
+        .containsOnly(transaction);
+  }
+
+  @Test
+  public void decreaseOfMinGasPriceAtRuntimeIncludeTxThatWasPreviouslyNotSelected() {
+    final Transaction transaction = createTransaction(0, Wei.of(7L), 100_000);
+    transactionPool.addRemoteTransactions(List.of(transaction));
+
+    ensureTransactionIsValid(transaction, 0, 5);
+
+    final ProcessableBlockHeader blockHeader = createBlock(500_000);
+
+    final Address miningBeneficiary = AddressHelpers.ofValue(1);
+
+    final BlockTransactionSelector selector1 =
+        createBlockSelector(
+            transactionProcessor,
+            blockHeader,
+            Wei.ZERO,
+            miningBeneficiary,
+            Wei.ZERO,
+            MIN_OCCUPANCY_80_PERCENT);
+
+    // raise the minGasPrice at runtime from 1 wei to 10 wei
+    miningParameters.setMinTransactionGasPrice(Wei.of(10));
+
+    final TransactionSelectionResults results1 = selector1.buildTransactionListForBlock();
+
+    // now the tx gasPrice is below the new minGasPrice, it is not selected but stays in the pool
+    assertThat(results1.getSelectedTransactions()).isEmpty();
+    assertThat(results1.getNotSelectedTransactions())
+        .containsOnly(entry(transaction, TransactionSelectionResult.CURRENT_TX_PRICE_BELOW_MIN));
+    assertThat(transactionPool.getPendingTransactions())
+        .map(PendingTransaction::getTransaction)
+        .containsOnly(transaction);
+
+    // decrease the minGasPrice at runtime from 10 wei to 5 wei
+    miningParameters.setMinTransactionGasPrice(Wei.of(5));
+
+    final BlockTransactionSelector selector2 =
+        createBlockSelector(
+            transactionProcessor,
+            blockHeader,
+            Wei.ZERO,
+            miningBeneficiary,
+            Wei.ZERO,
+            MIN_OCCUPANCY_80_PERCENT);
+
+    final TransactionSelectionResults results2 = selector2.buildTransactionListForBlock();
+
+    // now the tx gasPrice is above the new minGasPrice and it is selected
+    assertThat(results2.getSelectedTransactions()).contains(transaction);
+    assertThat(results2.getNotSelectedTransactions()).isEmpty();
+  }
+
+  @Test
   public void shouldNotSelectTransactionsWithPriorityFeeLessThanConfig() {
     ProcessableBlockHeader blockHeader = createBlock(5_000_000, Wei.ONE);
     miningParameters.setMinPriorityFeePerGas(Wei.of(7));
@@ -750,24 +835,12 @@
     final Transaction tx3 = createTransaction(3, Wei.of(7), 100_000);
     ensureTransactionIsValid(tx3);
     transactionPool.addRemoteTransactions(List.of(tx1, tx2, tx3));
-=======
-  public void increaseOfMinGasPriceAtRuntimeExcludeTxFromBeingSelected() {
-    final Transaction transaction = createTransaction(0, Wei.of(7L), 100_000);
-    transactionPool.addRemoteTransactions(List.of(transaction));
-
-    ensureTransactionIsValid(transaction, 0, 5);
-
-    final ProcessableBlockHeader blockHeader = createBlock(500_000);
-
-    final Address miningBeneficiary = AddressHelpers.ofValue(1);
->>>>>>> 236779d3
-
-    final BlockTransactionSelector selector =
-        createBlockSelector(
-            transactionProcessor,
-            blockHeader,
-            Wei.ZERO,
-<<<<<<< HEAD
+
+    final BlockTransactionSelector selector =
+        createBlockSelector(
+            transactionProcessor,
+            blockHeader,
+            Wei.ZERO,
             AddressHelpers.ofValue(1),
             Wei.ZERO,
             MIN_OCCUPANCY_100_PERCENT);
@@ -779,76 +852,6 @@
     assertThat(results.getNotSelectedTransactions())
         .containsOnly(
             entry(tx3, TransactionSelectionResult.PRIORITY_FEE_PER_GAS_BELOW_CURRENT_MIN));
-=======
-            miningBeneficiary,
-            Wei.ZERO,
-            MIN_OCCUPANCY_80_PERCENT);
-
-    // raise the minGasPrice at runtime from 1 wei to 10 wei
-    miningParameters.setMinTransactionGasPrice(Wei.of(10));
-
-    final TransactionSelectionResults results = selector.buildTransactionListForBlock();
-
-    // now the tx gasPrice is below the new minGasPrice, it is not selected but stays in the pool
-    assertThat(results.getSelectedTransactions()).isEmpty();
-    assertThat(results.getNotSelectedTransactions())
-        .containsOnly(entry(transaction, TransactionSelectionResult.CURRENT_TX_PRICE_BELOW_MIN));
-    assertThat(transactionPool.getPendingTransactions())
-        .map(PendingTransaction::getTransaction)
-        .containsOnly(transaction);
-  }
-
-  @Test
-  public void decreaseOfMinGasPriceAtRuntimeIncludeTxThatWasPreviouslyNotSelected() {
-    final Transaction transaction = createTransaction(0, Wei.of(7L), 100_000);
-    transactionPool.addRemoteTransactions(List.of(transaction));
-
-    ensureTransactionIsValid(transaction, 0, 5);
-
-    final ProcessableBlockHeader blockHeader = createBlock(500_000);
-
-    final Address miningBeneficiary = AddressHelpers.ofValue(1);
-
-    final BlockTransactionSelector selector1 =
-        createBlockSelector(
-            transactionProcessor,
-            blockHeader,
-            Wei.ZERO,
-            miningBeneficiary,
-            Wei.ZERO,
-            MIN_OCCUPANCY_80_PERCENT);
-
-    // raise the minGasPrice at runtime from 1 wei to 10 wei
-    miningParameters.setMinTransactionGasPrice(Wei.of(10));
-
-    final TransactionSelectionResults results1 = selector1.buildTransactionListForBlock();
-
-    // now the tx gasPrice is below the new minGasPrice, it is not selected but stays in the pool
-    assertThat(results1.getSelectedTransactions()).isEmpty();
-    assertThat(results1.getNotSelectedTransactions())
-        .containsOnly(entry(transaction, TransactionSelectionResult.CURRENT_TX_PRICE_BELOW_MIN));
-    assertThat(transactionPool.getPendingTransactions())
-        .map(PendingTransaction::getTransaction)
-        .containsOnly(transaction);
-
-    // decrease the minGasPrice at runtime from 10 wei to 5 wei
-    miningParameters.setMinTransactionGasPrice(Wei.of(5));
-
-    final BlockTransactionSelector selector2 =
-        createBlockSelector(
-            transactionProcessor,
-            blockHeader,
-            Wei.ZERO,
-            miningBeneficiary,
-            Wei.ZERO,
-            MIN_OCCUPANCY_80_PERCENT);
-
-    final TransactionSelectionResults results2 = selector2.buildTransactionListForBlock();
-
-    // now the tx gasPrice is above the new minGasPrice and it is selected
-    assertThat(results2.getSelectedTransactions()).contains(transaction);
-    assertThat(results2.getNotSelectedTransactions()).isEmpty();
->>>>>>> 236779d3
   }
 
   protected BlockTransactionSelector createBlockSelector(
