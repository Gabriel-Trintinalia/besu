/*
 * Copyright ConsenSys AG.
 *
 * Licensed under the Apache License, Version 2.0 (the "License"); you may not use this file except in compliance with
 * the License. You may obtain a copy of the License at
 *
 * http://www.apache.org/licenses/LICENSE-2.0
 *
 * Unless required by applicable law or agreed to in writing, software distributed under the License is distributed on
 * an "AS IS" BASIS, WITHOUT WARRANTIES OR CONDITIONS OF ANY KIND, either express or implied. See the License for the
 * specific language governing permissions and limitations under the License.
 *
 * SPDX-License-Identifier: Apache-2.0
 */
package org.hyperledger.besu.ethereum.api.jsonrpc;

import static org.assertj.core.api.Assertions.assertThatExceptionOfType;
import static org.hyperledger.besu.ethereum.api.jsonrpc.RpcApis.DEFAULT_RPC_APIS;
import static org.hyperledger.besu.ethereum.api.tls.KnownClientFileUtil.writeToKnownClientsFile;
import static org.hyperledger.besu.ethereum.api.tls.TlsClientAuthConfiguration.Builder.aTlsClientAuthConfiguration;
import static org.hyperledger.besu.ethereum.api.tls.TlsConfiguration.Builder.aTlsConfiguration;
import static org.mockito.Mockito.mock;
import static org.mockito.Mockito.spy;

import org.hyperledger.besu.config.StubGenesisConfigOptions;
import org.hyperledger.besu.ethereum.ProtocolContext;
import org.hyperledger.besu.ethereum.api.ApiConfiguration;
import org.hyperledger.besu.ethereum.api.jsonrpc.health.HealthService;
import org.hyperledger.besu.ethereum.api.jsonrpc.internal.filter.FilterManager;
import org.hyperledger.besu.ethereum.api.jsonrpc.internal.methods.JsonRpcMethod;
import org.hyperledger.besu.ethereum.api.jsonrpc.methods.JsonRpcMethodsFactory;
import org.hyperledger.besu.ethereum.api.jsonrpc.websocket.WebSocketConfiguration;
import org.hyperledger.besu.ethereum.api.query.BlockchainQueries;
import org.hyperledger.besu.ethereum.api.tls.FileBasedPasswordProvider;
import org.hyperledger.besu.ethereum.api.tls.SelfSignedP12Certificate;
import org.hyperledger.besu.ethereum.api.tls.TlsConfiguration;
import org.hyperledger.besu.ethereum.blockcreation.PoWMiningCoordinator;
import org.hyperledger.besu.ethereum.core.MiningParameters;
import org.hyperledger.besu.ethereum.core.PrivacyParameters;
import org.hyperledger.besu.ethereum.core.Synchronizer;
import org.hyperledger.besu.ethereum.eth.EthProtocol;
import org.hyperledger.besu.ethereum.eth.manager.EthPeers;
import org.hyperledger.besu.ethereum.eth.transactions.TransactionPool;
import org.hyperledger.besu.ethereum.mainnet.MainnetProtocolSchedule;
import org.hyperledger.besu.ethereum.p2p.network.P2PNetwork;
import org.hyperledger.besu.ethereum.p2p.rlpx.wire.Capability;
import org.hyperledger.besu.ethereum.permissioning.AccountLocalConfigPermissioningController;
import org.hyperledger.besu.ethereum.permissioning.NodeLocalConfigPermissioningController;
import org.hyperledger.besu.metrics.noop.NoOpMetricsSystem;
import org.hyperledger.besu.metrics.prometheus.MetricsConfiguration;
import org.hyperledger.besu.nat.NatService;

import java.io.IOException;
import java.math.BigInteger;
import java.nio.file.Files;
import java.nio.file.Path;
import java.util.Collections;
import java.util.HashSet;
import java.util.List;
import java.util.Map;
import java.util.Optional;
import java.util.Set;
import java.util.concurrent.CompletionException;

import io.vertx.core.Vertx;
import org.assertj.core.api.Assertions;
import org.junit.jupiter.api.AfterEach;
import org.junit.jupiter.api.BeforeEach;
import org.junit.jupiter.api.Test;
import org.junit.jupiter.api.condition.DisabledOnJre;
import org.junit.jupiter.api.condition.JRE;
import org.junit.jupiter.api.io.TempDir;

class JsonRpcHttpServiceTlsMisconfigurationTest {

  protected static final Vertx vertx = Vertx.vertx();

  private static final String CLIENT_VERSION = "TestClientVersion/0.1.0";
  private static final BigInteger CHAIN_ID = BigInteger.valueOf(123);
  private static final NatService natService = new NatService(Optional.empty());
  private final SelfSignedP12Certificate besuCertificate = SelfSignedP12Certificate.create();
  @TempDir private Path tempDir;
  private Path knownClientsFile;
  private Map<String, JsonRpcMethod> rpcMethods;
  private JsonRpcHttpService service;

  @BeforeEach
  public void beforeEach() {
    knownClientsFile = tempDir.resolve("knownClients");
    writeToKnownClientsFile(
        besuCertificate.getCommonName(),
        besuCertificate.getCertificateHexFingerprint(),
        knownClientsFile);
    final P2PNetwork peerDiscoveryMock = mock(P2PNetwork.class);
    final BlockchainQueries blockchainQueries = mock(BlockchainQueries.class);
    final Synchronizer synchronizer = mock(Synchronizer.class);

    final Set<Capability> supportedCapabilities = new HashSet<>();
    supportedCapabilities.add(EthProtocol.ETH62);
    supportedCapabilities.add(EthProtocol.ETH63);

    rpcMethods =
        spy(
            new JsonRpcMethodsFactory()
                .methods(
                    CLIENT_VERSION,
                    CHAIN_ID,
                    new StubGenesisConfigOptions(),
                    peerDiscoveryMock,
                    blockchainQueries,
                    synchronizer,
                    MainnetProtocolSchedule.fromConfig(
                        new StubGenesisConfigOptions().constantinopleBlock(0).chainId(CHAIN_ID)),
                    mock(ProtocolContext.class),
                    mock(FilterManager.class),
                    mock(TransactionPool.class),
                    mock(MiningParameters.class),
                    mock(PoWMiningCoordinator.class),
                    new NoOpMetricsSystem(),
                    supportedCapabilities,
                    Optional.of(mock(AccountLocalConfigPermissioningController.class)),
                    Optional.of(mock(NodeLocalConfigPermissioningController.class)),
                    DEFAULT_RPC_APIS,
                    mock(PrivacyParameters.class),
                    mock(JsonRpcConfiguration.class),
                    mock(WebSocketConfiguration.class),
                    mock(MetricsConfiguration.class),
                    natService,
                    Collections.emptyMap(),
                    tempDir.getRoot(),
                    mock(EthPeers.class),
                    vertx,
<<<<<<< HEAD
                    mock(ApiConfiguration.class),
=======
                    Optional.empty(),
                    Optional.empty(),
>>>>>>> 6dea9a0f
                    Optional.empty()));
  }

  @AfterEach
  public void shutdownServer() {
    Optional.ofNullable(service).ifPresent(s -> service.stop().join());
  }

  @Test
  void exceptionRaisedWhenNonExistentKeystoreFileIsSpecified() {
    Assertions.setMaxStackTraceElementsDisplayed(60);
    service =
        createJsonRpcHttpService(
            rpcMethods, createJsonRpcConfig(invalidKeystorePathTlsConfiguration()));
    assertThatExceptionOfType(CompletionException.class)
        .isThrownBy(
            () -> {
              service.start().join();
              Assertions.fail("service.start should have failed");
            })
        .withCauseInstanceOf(JsonRpcServiceException.class);
  }

  @Test
  void exceptionRaisedWhenIncorrectKeystorePasswordIsSpecified() {
    service =
        createJsonRpcHttpService(
            rpcMethods, createJsonRpcConfig(invalidPasswordTlsConfiguration()));
    assertThatExceptionOfType(CompletionException.class)
        .isThrownBy(
            () -> {
              service.start().join();
              Assertions.fail("service.start should have failed");
            })
        .withCauseInstanceOf(JsonRpcServiceException.class)
        .withMessageContaining("keystore password was incorrect");
  }

  @Test
  void exceptionRaisedWhenIncorrectKeystorePasswordFileIsSpecified() {
    service =
        createJsonRpcHttpService(
            rpcMethods, createJsonRpcConfig(invalidPasswordFileTlsConfiguration()));
    assertThatExceptionOfType(CompletionException.class)
        .isThrownBy(
            () -> {
              service.start().join();
              Assertions.fail("service.start should have failed");
            })
        .withCauseInstanceOf(JsonRpcServiceException.class)
        .withMessageContaining("Unable to read keystore password file");
  }

  @Test
  @DisabledOnJre({JRE.JAVA_17, JRE.JAVA_18}) // error message changed
  void exceptionRaisedWhenInvalidKeystoreFileIsSpecified() throws IOException {
    service =
        createJsonRpcHttpService(
            rpcMethods, createJsonRpcConfig(invalidKeystoreFileTlsConfiguration()));
    assertThatExceptionOfType(CompletionException.class)
        .isThrownBy(
            () -> {
              service.start().join();
              Assertions.fail("service.start should have failed");
            })
        .withCauseInstanceOf(JsonRpcServiceException.class)
        .withMessageContaining("Tag number over 30 is not supported");
  }

  @Test
  @DisabledOnJre({JRE.JAVA_11, JRE.JAVA_12, JRE.JAVA_13, JRE.JAVA_14, JRE.JAVA_15, JRE.JAVA_16})
  void exceptionRaisedWhenInvalidKeystoreFileIsSpecified_NewJava() throws IOException {
    service =
        createJsonRpcHttpService(
            rpcMethods, createJsonRpcConfig(invalidKeystoreFileTlsConfiguration()));
    assertThatExceptionOfType(CompletionException.class)
        .isThrownBy(
            () -> {
              service.start().join();
              Assertions.fail("service.start should have failed");
            })
        .withCauseInstanceOf(JsonRpcServiceException.class)
        .withMessageContaining("Tag number over 30 is not supported");
  }

  @Test
  void exceptionRaisedWhenInvalidKnownClientsFileIsSpecified() throws IOException {
    service =
        createJsonRpcHttpService(
            rpcMethods, createJsonRpcConfig(invalidKnownClientsTlsConfiguration()));
    assertThatExceptionOfType(CompletionException.class)
        .isThrownBy(
            () -> {
              service.start().join();
              Assertions.fail("service.start should have failed");
            })
        .withCauseInstanceOf(JsonRpcServiceException.class)
        .withMessageContaining("Invalid fingerprint in");
  }

  private TlsConfiguration invalidKeystoreFileTlsConfiguration() throws IOException {
    final Path tempFile = tempDir.resolve("invalidKeystoreFileTlsConfig");
    Files.createFile(tempFile);
    return aTlsConfiguration()
        .withKeyStorePath(tempFile)
        .withKeyStorePasswordSupplier(() -> "invalid_password")
        .withClientAuthConfiguration(
            aTlsClientAuthConfiguration().withKnownClientsFile(knownClientsFile).build())
        .build();
  }

  private TlsConfiguration invalidKeystorePathTlsConfiguration() {
    return aTlsConfiguration()
        .withKeyStorePath(Path.of("/tmp/invalidkeystore.pfx"))
        .withKeyStorePasswordSupplier(() -> "invalid_password")
        .withClientAuthConfiguration(
            aTlsClientAuthConfiguration().withKnownClientsFile(knownClientsFile).build())
        .build();
  }

  private TlsConfiguration invalidPasswordTlsConfiguration() {
    return aTlsConfiguration()
        .withKeyStorePath(besuCertificate.getKeyStoreFile())
        .withKeyStorePasswordSupplier(() -> "invalid_password")
        .withClientAuthConfiguration(
            aTlsClientAuthConfiguration().withKnownClientsFile(knownClientsFile).build())
        .build();
  }

  private TlsConfiguration invalidPasswordFileTlsConfiguration() {
    return TlsConfiguration.Builder.aTlsConfiguration()
        .withKeyStorePath(besuCertificate.getKeyStoreFile())
        .withKeyStorePasswordSupplier(
            new FileBasedPasswordProvider(Path.of("/tmp/invalid_password_file.txt")))
        .withClientAuthConfiguration(
            aTlsClientAuthConfiguration().withKnownClientsFile(knownClientsFile).build())
        .build();
  }

  private TlsConfiguration invalidKnownClientsTlsConfiguration() throws IOException {
    final Path tempKnownClientsFile = tempDir.resolve("invalidKnownClientsTlsConfiguration");
    Files.write(tempKnownClientsFile, List.of("cn invalid_sha256"));

    return TlsConfiguration.Builder.aTlsConfiguration()
        .withKeyStorePath(besuCertificate.getKeyStoreFile())
        .withKeyStorePasswordSupplier(() -> new String(besuCertificate.getPassword()))
        .withClientAuthConfiguration(
            aTlsClientAuthConfiguration().withKnownClientsFile(tempKnownClientsFile).build())
        .build();
  }

  private JsonRpcHttpService createJsonRpcHttpService(
      final Map<String, JsonRpcMethod> rpcMethods, final JsonRpcConfiguration jsonRpcConfig) {
    final Path testDir = tempDir.resolve("createJsonRpcHttpSercice");
    testDir.toFile().mkdirs();
    return new JsonRpcHttpService(
        vertx,
        tempDir,
        jsonRpcConfig,
        new NoOpMetricsSystem(),
        natService,
        rpcMethods,
        HealthService.ALWAYS_HEALTHY,
        HealthService.ALWAYS_HEALTHY);
  }

  private JsonRpcConfiguration createJsonRpcConfig(final TlsConfiguration tlsConfiguration) {
    final JsonRpcConfiguration config = JsonRpcConfiguration.createDefault();
    config.setPort(0);
    config.setHostsAllowlist(Collections.singletonList("*"));
    config.setTlsConfiguration(Optional.of(tlsConfiguration));
    return config;
  }
}<|MERGE_RESOLUTION|>--- conflicted
+++ resolved
@@ -130,12 +130,8 @@
                     tempDir.getRoot(),
                     mock(EthPeers.class),
                     vertx,
-<<<<<<< HEAD
                     mock(ApiConfiguration.class),
-=======
                     Optional.empty(),
-                    Optional.empty(),
->>>>>>> 6dea9a0f
                     Optional.empty()));
   }
 
