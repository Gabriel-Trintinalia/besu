/*
 * Copyright ConsenSys AG.
 *
 * Licensed under the Apache License, Version 2.0 (the "License"); you may not use this file except in compliance with
 * the License. You may obtain a copy of the License at
 *
 * http://www.apache.org/licenses/LICENSE-2.0
 *
 * Unless required by applicable law or agreed to in writing, software distributed under the License is distributed on
 * an "AS IS" BASIS, WITHOUT WARRANTIES OR CONDITIONS OF ANY KIND, either express or implied. See the License for the
 * specific language governing permissions and limitations under the License.
 *
 * SPDX-License-Identifier: Apache-2.0
 */
package org.hyperledger.besu.ethereum.api.jsonrpc;

import static org.assertj.core.api.Assertions.assertThat;
import static org.assertj.core.api.Assertions.assertThatIOException;
import static org.hyperledger.besu.ethereum.api.jsonrpc.RpcApis.DEFAULT_RPC_APIS;
import static org.hyperledger.besu.ethereum.api.tls.KnownClientFileUtil.writeToKnownClientsFile;
import static org.hyperledger.besu.ethereum.api.tls.TlsClientAuthConfiguration.Builder.aTlsClientAuthConfiguration;
import static org.hyperledger.besu.ethereum.api.tls.TlsConfiguration.Builder.aTlsConfiguration;
import static org.mockito.Mockito.mock;
import static org.mockito.Mockito.spy;

import org.hyperledger.besu.config.StubGenesisConfigOptions;
import org.hyperledger.besu.ethereum.ProtocolContext;
import org.hyperledger.besu.ethereum.api.ApiConfiguration;
import org.hyperledger.besu.ethereum.api.jsonrpc.health.HealthService;
import org.hyperledger.besu.ethereum.api.jsonrpc.internal.filter.FilterManager;
import org.hyperledger.besu.ethereum.api.jsonrpc.internal.methods.JsonRpcMethod;
import org.hyperledger.besu.ethereum.api.jsonrpc.methods.JsonRpcMethodsFactory;
import org.hyperledger.besu.ethereum.api.jsonrpc.websocket.WebSocketConfiguration;
import org.hyperledger.besu.ethereum.api.query.BlockchainQueries;
import org.hyperledger.besu.ethereum.api.tls.FileBasedPasswordProvider;
import org.hyperledger.besu.ethereum.api.tls.SelfSignedP12Certificate;
import org.hyperledger.besu.ethereum.api.tls.TlsConfiguration;
import org.hyperledger.besu.ethereum.blockcreation.PoWMiningCoordinator;
import org.hyperledger.besu.ethereum.core.MiningParameters;
import org.hyperledger.besu.ethereum.core.PrivacyParameters;
import org.hyperledger.besu.ethereum.core.Synchronizer;
import org.hyperledger.besu.ethereum.eth.EthProtocol;
import org.hyperledger.besu.ethereum.eth.manager.EthPeers;
import org.hyperledger.besu.ethereum.eth.transactions.TransactionPool;
import org.hyperledger.besu.ethereum.mainnet.MainnetProtocolSchedule;
import org.hyperledger.besu.ethereum.p2p.network.P2PNetwork;
import org.hyperledger.besu.ethereum.p2p.rlpx.wire.Capability;
import org.hyperledger.besu.ethereum.permissioning.AccountLocalConfigPermissioningController;
import org.hyperledger.besu.ethereum.permissioning.NodeLocalConfigPermissioningController;
import org.hyperledger.besu.metrics.noop.NoOpMetricsSystem;
import org.hyperledger.besu.metrics.prometheus.MetricsConfiguration;
import org.hyperledger.besu.nat.NatService;

import java.io.IOException;
import java.io.UncheckedIOException;
import java.math.BigInteger;
import java.nio.file.Files;
import java.nio.file.Path;
import java.util.Collections;
import java.util.HashSet;
import java.util.Map;
import java.util.Optional;
import java.util.Set;
import java.util.function.Supplier;

import io.vertx.core.Vertx;
import io.vertx.core.json.Json;
import io.vertx.core.json.JsonObject;
import okhttp3.MediaType;
import okhttp3.OkHttpClient;
import okhttp3.Request;
import okhttp3.RequestBody;
import okhttp3.Response;
import okhttp3.ResponseBody;
import org.assertj.core.api.Assertions;
import org.junit.jupiter.api.AfterEach;
import org.junit.jupiter.api.BeforeEach;
import org.junit.jupiter.api.Test;
import org.junit.jupiter.api.io.TempDir;

public class JsonRpcHttpServiceTlsClientAuthTest {
  @TempDir private static Path folder;

  protected static final Vertx vertx = Vertx.vertx();

  private static final String JSON_HEADER = "application/json; charset=utf-8";
  private static final String CLIENT_VERSION = "TestClientVersion/0.1.0";
  private static final BigInteger CHAIN_ID = BigInteger.valueOf(123);

  private static final NatService natService = new NatService(Optional.empty());
  private static final SelfSignedP12Certificate CLIENT_AS_CA_CERT =
      SelfSignedP12Certificate.create();
  private JsonRpcHttpService service;
  private String baseUrl;
  private Map<String, JsonRpcMethod> rpcMethods;
  private final JsonRpcTestHelper testHelper = new JsonRpcTestHelper();
  private final SelfSignedP12Certificate besuCertificate = SelfSignedP12Certificate.create();
  private final SelfSignedP12Certificate okHttpClientCertificate =
      SelfSignedP12Certificate.create();
  private final FileBasedPasswordProvider fileBasedPasswordProvider =
      new FileBasedPasswordProvider(createPasswordFile(besuCertificate));

  @BeforeEach
  public void initServer() throws Exception {
    final P2PNetwork peerDiscoveryMock = mock(P2PNetwork.class);
    final BlockchainQueries blockchainQueries = mock(BlockchainQueries.class);
    final Synchronizer synchronizer = mock(Synchronizer.class);

    final Set<Capability> supportedCapabilities = new HashSet<>();
    supportedCapabilities.add(EthProtocol.ETH62);
    supportedCapabilities.add(EthProtocol.ETH63);

    rpcMethods =
        spy(
            new JsonRpcMethodsFactory()
                .methods(
                    CLIENT_VERSION,
                    CHAIN_ID,
                    new StubGenesisConfigOptions(),
                    peerDiscoveryMock,
                    blockchainQueries,
                    synchronizer,
                    MainnetProtocolSchedule.fromConfig(
                        new StubGenesisConfigOptions().constantinopleBlock(0).chainId(CHAIN_ID)),
                    mock(ProtocolContext.class),
                    mock(FilterManager.class),
                    mock(TransactionPool.class),
                    mock(MiningParameters.class),
                    mock(PoWMiningCoordinator.class),
                    new NoOpMetricsSystem(),
                    supportedCapabilities,
                    Optional.of(mock(AccountLocalConfigPermissioningController.class)),
                    Optional.of(mock(NodeLocalConfigPermissioningController.class)),
                    DEFAULT_RPC_APIS,
                    mock(PrivacyParameters.class),
                    mock(JsonRpcConfiguration.class),
                    mock(WebSocketConfiguration.class),
                    mock(MetricsConfiguration.class),
                    natService,
                    Collections.emptyMap(),
                    folder,
                    mock(EthPeers.class),
                    vertx,
<<<<<<< HEAD
                    mock(ApiConfiguration.class),
=======
                    Optional.empty(),
                    Optional.empty(),
>>>>>>> 6dea9a0f
                    Optional.empty()));

    System.setProperty("javax.net.ssl.trustStore", CLIENT_AS_CA_CERT.getKeyStoreFile().toString());
    System.setProperty(
        "javax.net.ssl.trustStorePassword", new String(CLIENT_AS_CA_CERT.getPassword()));

    service = createJsonRpcHttpService(createJsonRpcConfig(this::getRpcHttpTlsConfiguration));
    service.start().join();
    baseUrl = service.url();
  }

  private JsonRpcHttpService createJsonRpcHttpService(final JsonRpcConfiguration jsonRpcConfig)
      throws Exception {
    return new JsonRpcHttpService(
        vertx,
        folder,
        jsonRpcConfig,
        new NoOpMetricsSystem(),
        natService,
        rpcMethods,
        HealthService.ALWAYS_HEALTHY,
        HealthService.ALWAYS_HEALTHY);
  }

  private JsonRpcConfiguration createJsonRpcConfig(
      final Supplier<Optional<TlsConfiguration>> tlsConfigurationSupplier) {
    final JsonRpcConfiguration config = JsonRpcConfiguration.createDefault();
    config.setPort(0);
    config.setHostsAllowlist(Collections.singletonList("*"));
    config.setTlsConfiguration(tlsConfigurationSupplier.get());
    return config;
  }

  private Optional<TlsConfiguration> getRpcHttpTlsConfiguration() {
    final Path knownClientsFile = createTempFile();
    writeToKnownClientsFile(
        okHttpClientCertificate.getCommonName(),
        okHttpClientCertificate.getCertificateHexFingerprint(),
        knownClientsFile);

    final TlsConfiguration tlsConfiguration =
        aTlsConfiguration()
            .withKeyStorePath(besuCertificate.getKeyStoreFile())
            .withKeyStorePasswordSupplier(fileBasedPasswordProvider)
            .withClientAuthConfiguration(
                aTlsClientAuthConfiguration()
                    .withKnownClientsFile(knownClientsFile)
                    .withCaClientsEnabled(true)
                    .build())
            .build();

    return Optional.of(tlsConfiguration);
  }

  private Optional<TlsConfiguration> getRpcHttpTlsConfWithoutKnownClients() {
    final TlsConfiguration tlsConfiguration =
        aTlsConfiguration()
            .withKeyStorePath(besuCertificate.getKeyStoreFile())
            .withKeyStorePasswordSupplier(fileBasedPasswordProvider)
            .withClientAuthConfiguration(
                aTlsClientAuthConfiguration().withCaClientsEnabled(true).build())
            .build();

    return Optional.of(tlsConfiguration);
  }

  private Path createPasswordFile(final SelfSignedP12Certificate selfSignedP12Certificate) {
    try {
      return Files.writeString(
          createTempFile(), new String(selfSignedP12Certificate.getPassword()));
    } catch (final IOException e) {
      throw new UncheckedIOException(e);
    }
  }

  private Path createTempFile() {
    try {
      return Files.createTempFile(folder, "newFile", "");
    } catch (IOException e) {
      throw new UncheckedIOException(e);
    }
  }

  @AfterEach
  public void shutdownServer() {
    System.clearProperty("javax.net.ssl.trustStore");
    System.clearProperty("javax.net.ssl.trustStorePassword");

    service.stop().join();
  }

  @Test
  public void connectionFailsWhenClientCertIsNotProvided() {
    netVersionFailed(this::getTlsHttpClientWithoutCert, baseUrl);
  }

  @Test
  public void connectionFailsWhenClientIsNotWhitelisted() {
    netVersionFailed(this::getTlsHttpClientNotKnownToServer, baseUrl);
  }

  @Test
  public void netVersionSuccessfulOnTlsWithClientCertInKnownClientsFile() throws Exception {
    netVersionSuccessful(this::getTlsHttpClient, baseUrl);
  }

  @Test
  public void netVersionSuccessfulOnTlsWithClientCertAddedAsCA() throws Exception {
    netVersionSuccessful(this::getTlsHttpClientAddedAsCA, baseUrl);
  }

  @Test
  public void netVersionSuccessfulOnTlsWithClientCertAsCAWithoutKnownFiles() throws Exception {
    JsonRpcHttpService jsonRpcHttpService = null;
    try {
      jsonRpcHttpService =
          createJsonRpcHttpService(createJsonRpcConfig(this::getRpcHttpTlsConfWithoutKnownClients));
      jsonRpcHttpService.start().join();
      netVersionSuccessful(this::getTlsHttpClientAddedAsCA, jsonRpcHttpService.url());
    } finally {
      if (jsonRpcHttpService != null) {
        jsonRpcHttpService.stop().join();
      }
    }
  }

  private void netVersionFailed(
      final Supplier<OkHttpClient> okHttpClientSupplier, final String baseUrl) {
    final String id = "123";
    final String json =
        "{\"jsonrpc\":\"2.0\",\"id\":" + Json.encode(id) + ",\"method\":\"net_version\"}";

    final OkHttpClient httpClient = okHttpClientSupplier.get();
    assertThatIOException()
        .isThrownBy(
            () -> {
              try (final Response response =
                  httpClient.newCall(buildPostRequest(json, baseUrl)).execute()) {
                Assertions.fail("Call should have failed. Got: " + response);
              } catch (final Exception e) {
                e.printStackTrace();
                throw e;
              }
            });
  }

  private void netVersionSuccessful(
      final Supplier<OkHttpClient> okHttpClientSupplier, final String baseUrl) throws Exception {
    final String id = "123";
    final String json =
        "{\"jsonrpc\":\"2.0\",\"id\":" + Json.encode(id) + ",\"method\":\"net_version\"}";

    final OkHttpClient httpClient = okHttpClientSupplier.get();
    try (final Response response = httpClient.newCall(buildPostRequest(json, baseUrl)).execute()) {

      assertThat(response.code()).isEqualTo(200);
      // Check general format of result
      final ResponseBody body = response.body();
      assertThat(body).isNotNull();
      final JsonObject jsonObject = new JsonObject(body.string());
      testHelper.assertValidJsonRpcResult(jsonObject, id);
      // Check result
      final String result = jsonObject.getString("result");
      assertThat(result).isEqualTo(String.valueOf(CHAIN_ID));
    } catch (final Exception e) {
      e.printStackTrace();
      throw e;
    }
  }

  private OkHttpClient getTlsHttpClient() {
    return TlsOkHttpClientBuilder.anOkHttpClient()
        .withBesuCertificate(besuCertificate)
        .withOkHttpCertificate(okHttpClientCertificate)
        .build();
  }

  private OkHttpClient getTlsHttpClientAddedAsCA() {
    return TlsOkHttpClientBuilder.anOkHttpClient()
        .withBesuCertificate(besuCertificate)
        .withOkHttpCertificate(CLIENT_AS_CA_CERT)
        .build();
  }

  private OkHttpClient getTlsHttpClientNotKnownToServer() {
    return TlsOkHttpClientBuilder.anOkHttpClient()
        .withBesuCertificate(besuCertificate)
        .withOkHttpCertificate(SelfSignedP12Certificate.create())
        .build();
  }

  private OkHttpClient getTlsHttpClientWithoutCert() {
    return TlsOkHttpClientBuilder.anOkHttpClient().withBesuCertificate(besuCertificate).build();
  }

  private Request buildPostRequest(final String json, final String baseUrl) {
    final RequestBody body = RequestBody.create(json, MediaType.parse(JSON_HEADER));
    return new Request.Builder().post(body).url(baseUrl).build();
  }
}<|MERGE_RESOLUTION|>--- conflicted
+++ resolved
@@ -141,12 +141,8 @@
                     folder,
                     mock(EthPeers.class),
                     vertx,
-<<<<<<< HEAD
                     mock(ApiConfiguration.class),
-=======
                     Optional.empty(),
-                    Optional.empty(),
->>>>>>> 6dea9a0f
                     Optional.empty()));
 
     System.setProperty("javax.net.ssl.trustStore", CLIENT_AS_CA_CERT.getKeyStoreFile().toString());
