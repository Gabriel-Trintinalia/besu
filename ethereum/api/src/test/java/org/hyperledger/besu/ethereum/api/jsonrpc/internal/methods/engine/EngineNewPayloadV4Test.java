--- conflicted
+++ resolved
@@ -287,20 +287,15 @@
             .excessBlobGas(BlobGas.ZERO)
             .blobGasUsed(0L)
             .depositsRoot(maybeDeposits.map(BodyValidation::depositsRoot).orElse(null))
-<<<<<<< HEAD
             .requestsRoot(getRequestsRoot(maybeWithdrawalRequests))
-=======
-            .withdrawalRequestsRoot(
-                maybeWithdrawalRequests.map(BodyValidation::withdrawalRequestsRoot).orElse(null))
->>>>>>> 9006658b
             .parentBeaconBlockRoot(
                 maybeParentBeaconBlockRoot.isPresent() ? maybeParentBeaconBlockRoot : null)
             .buildHeader();
     return mockHeader;
   }
 
-  private Hash getRequestsRoot(Optional<List<WithdrawalRequest>> maybeWithdrawalRequests) {
-    throw new NotImplementedException();
+  private Hash getRequestsRoot(final Optional<List<WithdrawalRequest>> maybeWithdrawalRequests) {
+    throw new NotImplementedException(maybeWithdrawalRequests.toString());
     // return  maybeWithdrawalRequests.map(BodyValidation::requestsRoot).orElse(null));
   }
 
