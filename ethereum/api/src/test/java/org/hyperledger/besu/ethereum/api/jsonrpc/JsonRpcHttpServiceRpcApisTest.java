/*
 * Copyright ConsenSys AG.
 *
 * Licensed under the Apache License, Version 2.0 (the "License"); you may not use this file except in compliance with
 * the License. You may obtain a copy of the License at
 *
 * http://www.apache.org/licenses/LICENSE-2.0
 *
 * Unless required by applicable law or agreed to in writing, software distributed under the License is distributed on
 * an "AS IS" BASIS, WITHOUT WARRANTIES OR CONDITIONS OF ANY KIND, either express or implied. See the License for the
 * specific language governing permissions and limitations under the License.
 *
 * SPDX-License-Identifier: Apache-2.0
 */
package org.hyperledger.besu.ethereum.api.jsonrpc;

import static java.util.Collections.singletonList;
import static org.assertj.core.api.Assertions.assertThat;
import static org.mockito.Mockito.mock;
import static org.mockito.Mockito.spy;
import static org.mockito.Mockito.when;

import org.hyperledger.besu.config.StubGenesisConfigOptions;
import org.hyperledger.besu.cryptoservices.NodeKeyUtils;
import org.hyperledger.besu.datatypes.Hash;
import org.hyperledger.besu.ethereum.ProtocolContext;
import org.hyperledger.besu.ethereum.api.ApiConfiguration;
import org.hyperledger.besu.ethereum.api.jsonrpc.health.HealthService;
import org.hyperledger.besu.ethereum.api.jsonrpc.internal.filter.FilterManager;
import org.hyperledger.besu.ethereum.api.jsonrpc.internal.methods.JsonRpcMethod;
import org.hyperledger.besu.ethereum.api.jsonrpc.internal.response.RpcErrorType;
import org.hyperledger.besu.ethereum.api.jsonrpc.methods.JsonRpcMethodsFactory;
import org.hyperledger.besu.ethereum.api.jsonrpc.websocket.WebSocketConfiguration;
import org.hyperledger.besu.ethereum.api.query.BlockchainQueries;
import org.hyperledger.besu.ethereum.blockcreation.PoWMiningCoordinator;
import org.hyperledger.besu.ethereum.chain.MutableBlockchain;
import org.hyperledger.besu.ethereum.core.Block;
import org.hyperledger.besu.ethereum.core.InMemoryKeyValueStorageProvider;
import org.hyperledger.besu.ethereum.core.MiningParameters;
import org.hyperledger.besu.ethereum.core.PrivacyParameters;
import org.hyperledger.besu.ethereum.core.ProtocolScheduleFixture;
import org.hyperledger.besu.ethereum.core.Synchronizer;
import org.hyperledger.besu.ethereum.eth.EthProtocol;
import org.hyperledger.besu.ethereum.eth.manager.EthPeers;
import org.hyperledger.besu.ethereum.eth.transactions.TransactionPool;
import org.hyperledger.besu.ethereum.p2p.config.DiscoveryConfiguration;
import org.hyperledger.besu.ethereum.p2p.config.NetworkingConfiguration;
import org.hyperledger.besu.ethereum.p2p.config.RlpxConfiguration;
import org.hyperledger.besu.ethereum.p2p.network.DefaultP2PNetwork;
import org.hyperledger.besu.ethereum.p2p.network.P2PNetwork;
import org.hyperledger.besu.ethereum.p2p.rlpx.wire.Capability;
import org.hyperledger.besu.ethereum.permissioning.AccountLocalConfigPermissioningController;
import org.hyperledger.besu.ethereum.permissioning.NodeLocalConfigPermissioningController;
import org.hyperledger.besu.metrics.noop.NoOpMetricsSystem;
import org.hyperledger.besu.metrics.prometheus.MetricsConfiguration;
import org.hyperledger.besu.nat.NatService;

import java.math.BigInteger;
import java.nio.file.Path;
import java.util.ArrayList;
import java.util.Arrays;
import java.util.Collections;
import java.util.HashMap;
import java.util.HashSet;
import java.util.List;
import java.util.Map;
import java.util.Optional;
import java.util.Set;
import java.util.stream.Stream;

import com.google.common.collect.Lists;
import io.vertx.core.Vertx;
import io.vertx.core.json.Json;
import io.vertx.core.json.JsonObject;
import okhttp3.MediaType;
import okhttp3.OkHttpClient;
import okhttp3.Request;
import okhttp3.RequestBody;
import okhttp3.Response;
import org.junit.jupiter.api.AfterEach;
import org.junit.jupiter.api.BeforeEach;
import org.junit.jupiter.api.Test;
import org.junit.jupiter.api.extension.ExtendWith;
import org.junit.jupiter.api.io.TempDir;
import org.mockito.Mock;
import org.mockito.junit.jupiter.MockitoExtension;

@ExtendWith(MockitoExtension.class)
public class JsonRpcHttpServiceRpcApisTest {

  @TempDir private static Path folder;

  private final Vertx vertx = Vertx.vertx();
  private final OkHttpClient client = new OkHttpClient();
  private JsonRpcHttpService service;
  private static String baseUrl;
  private static final MediaType JSON = MediaType.parse("application/json; charset=utf-8");
  private static final String CLIENT_VERSION = "TestClientVersion/0.1.0";
  private static final BigInteger NETWORK_ID = BigInteger.valueOf(123);
  private JsonRpcConfiguration configuration;
  private static final List<String> netServices =
      new ArrayList<>(Arrays.asList("jsonrpc", "ws", "p2p", "metrics"));

  @Mock protected BlockchainQueries blockchainQueries;

  private final JsonRpcTestHelper testHelper = new JsonRpcTestHelper();
  private final NatService natService = new NatService(Optional.empty());

  @BeforeEach
  public void before() {
    configuration = JsonRpcConfiguration.createDefault();
    configuration.setPort(0);
  }

  @AfterEach
  public void after() {
    service.stop().join();
  }

  @Test
  public void requestWithNetMethodShouldSucceedWhenDefaultApisEnabled() throws Exception {
    service = createJsonRpcHttpServiceWithRpcApis(configuration);
    final String id = "123";
    final RequestBody body =
        RequestBody.create(
            "{\"jsonrpc\":\"2.0\",\"id\":" + Json.encode(id) + ",\"method\":\"net_version\"}",
            JSON);

    try (final Response resp = client.newCall(buildRequest(body)).execute()) {
      assertThat(resp.code()).isEqualTo(200);
    }
  }

  @Test
  public void requestWithNetMethodShouldSucceedWhenNetApiIsEnabled() throws Exception {
    service = createJsonRpcHttpServiceWithRpcApis(RpcApis.NET.name());
    final String id = "123";
    final RequestBody body =
        RequestBody.create(
            "{\"jsonrpc\":\"2.0\",\"id\":" + Json.encode(id) + ",\"method\":\"net_version\"}",
            JSON);

    try (final Response resp = client.newCall(buildRequest(body)).execute()) {
      assertThat(resp.code()).isEqualTo(200);
    }
  }

  @Test
  public void requestWithNetMethodShouldSuccessWithCode200WhenNetApiIsNotEnabled()
      throws Exception {
    service = createJsonRpcHttpServiceWithRpcApis(RpcApis.WEB3.name());
    final String id = "123";
    final RequestBody body =
        RequestBody.create(
            "{\"jsonrpc\":\"2.0\",\"id\":" + Json.encode(id) + ",\"method\":\"net_version\"}",
            JSON);

    try (final Response resp = client.newCall(buildRequest(body)).execute()) {
      assertThat(resp.code()).isEqualTo(200);
      // Check general format of result
      final JsonObject json = new JsonObject(resp.body().string());
      final RpcErrorType expectedError = RpcErrorType.METHOD_NOT_ENABLED;
      testHelper.assertValidJsonRpcError(
          json, id, expectedError.getCode(), expectedError.getMessage());
    }
  }

  @Test
  public void requestWithNetMethodShouldSucceedWhenNetApiAndOtherIsEnabled() throws Exception {
    service = createJsonRpcHttpServiceWithRpcApis(RpcApis.NET.name(), RpcApis.WEB3.name());
    final String id = "123";
    final RequestBody body =
        RequestBody.create(
            "{\"jsonrpc\":\"2.0\",\"id\":" + Json.encode(id) + ",\"method\":\"net_version\"}",
            JSON);

    try (final Response resp = client.newCall(buildRequest(body)).execute()) {
      assertThat(resp.code()).isEqualTo(200);
    }
  }

  private JsonRpcConfiguration createJsonRpcConfigurationWithRpcApis(final String... rpcApis) {
    final JsonRpcConfiguration config = JsonRpcConfiguration.createDefault();
    config.setCorsAllowedDomains(singletonList("*"));
    config.setPort(0);
    if (rpcApis != null) {
      config.setRpcApis(Lists.newArrayList(rpcApis));
    }
    return config;
  }

  private JsonRpcHttpService createJsonRpcHttpServiceWithRpcApis(final String... rpcApis)
      throws Exception {
    return createJsonRpcHttpServiceWithRpcApis(createJsonRpcConfigurationWithRpcApis(rpcApis));
  }

  private JsonRpcHttpService createJsonRpcHttpServiceWithRpcApis(final JsonRpcConfiguration config)
      throws Exception {
    final Set<Capability> supportedCapabilities = new HashSet<>();
    supportedCapabilities.add(EthProtocol.ETH62);
    supportedCapabilities.add(EthProtocol.ETH63);

    final Map<String, JsonRpcMethod> rpcMethods =
        spy(
            new JsonRpcMethodsFactory()
                .methods(
                    CLIENT_VERSION,
                    NETWORK_ID,
                    new StubGenesisConfigOptions(),
                    mock(P2PNetwork.class),
                    blockchainQueries,
                    mock(Synchronizer.class),
                    ProtocolScheduleFixture.MAINNET,
                    mock(ProtocolContext.class),
                    mock(FilterManager.class),
                    mock(TransactionPool.class),
                    mock(MiningParameters.class),
                    mock(PoWMiningCoordinator.class),
                    new NoOpMetricsSystem(),
                    supportedCapabilities,
                    Optional.of(mock(AccountLocalConfigPermissioningController.class)),
                    Optional.of(mock(NodeLocalConfigPermissioningController.class)),
                    config.getRpcApis(),
                    mock(PrivacyParameters.class),
                    mock(JsonRpcConfiguration.class),
                    mock(WebSocketConfiguration.class),
                    mock(MetricsConfiguration.class),
                    natService,
                    new HashMap<>(),
                    folder,
                    mock(EthPeers.class),
                    vertx,
<<<<<<< HEAD
                    mock(ApiConfiguration.class),
=======
                    Optional.empty(),
                    Optional.empty(),
>>>>>>> 6dea9a0f
                    Optional.empty()));
    final JsonRpcHttpService jsonRpcHttpService =
        new JsonRpcHttpService(
            vertx,
            folder,
            config,
            new NoOpMetricsSystem(),
            natService,
            rpcMethods,
            HealthService.ALWAYS_HEALTHY,
            HealthService.ALWAYS_HEALTHY);
    jsonRpcHttpService.start().join();

    baseUrl = jsonRpcHttpService.url();
    return jsonRpcHttpService;
  }

  private Request buildRequest(final RequestBody body) {
    return new Request.Builder().post(body).url(baseUrl).build();
  }

  private JsonRpcConfiguration createJsonRpcConfiguration() {
    final JsonRpcConfiguration config = JsonRpcConfiguration.createDefault();
    config.setEnabled(true);
    return config;
  }

  private WebSocketConfiguration createWebSocketConfiguration() {
    final WebSocketConfiguration config = WebSocketConfiguration.createDefault();
    config.setEnabled(true);
    return config;
  }

  private P2PNetwork createP2pNetwork() {
    final NetworkingConfiguration config =
        NetworkingConfiguration.create()
            .setRlpx(RlpxConfiguration.create().setBindPort(0))
            .setDiscovery(DiscoveryConfiguration.create().setBindPort(0));

    final MutableBlockchain blockchain = mock(MutableBlockchain.class);
    final Block genesisBlock = mock(Block.class);
    when(blockchain.getGenesisBlock()).thenReturn(genesisBlock);
    when(genesisBlock.getHash()).thenReturn(Hash.ZERO);
    final P2PNetwork p2pNetwork =
        DefaultP2PNetwork.builder()
            .supportedCapabilities(Capability.create("eth", 63))
            .nodeKey(NodeKeyUtils.generate())
            .vertx(vertx)
            .config(config)
            .metricsSystem(new NoOpMetricsSystem())
            .storageProvider(new InMemoryKeyValueStorageProvider())
            .blockchain(blockchain)
            .blockNumberForks(Collections.emptyList())
            .timestampForks(Collections.emptyList())
            .allConnectionsSupplier(Stream::empty)
            .allActiveConnectionsSupplier(Stream::empty)
            .build();

    p2pNetwork.start();
    return p2pNetwork;
  }

  private MetricsConfiguration createMetricsConfiguration() {
    return MetricsConfiguration.builder().enabled(true).port(0).build();
  }

  private JsonRpcHttpService createJsonRpcHttpService(
      final JsonRpcConfiguration jsonRpcConfiguration,
      final WebSocketConfiguration webSocketConfiguration,
      final P2PNetwork p2pNetwork,
      final MetricsConfiguration metricsConfiguration,
      final NatService natService)
      throws Exception {
    final Set<Capability> supportedCapabilities = new HashSet<>();
    supportedCapabilities.add(EthProtocol.ETH62);
    supportedCapabilities.add(EthProtocol.ETH63);
    jsonRpcConfiguration.setPort(0);
    webSocketConfiguration.setPort(0);

    final Map<String, JsonRpcMethod> rpcMethods =
        spy(
            new JsonRpcMethodsFactory()
                .methods(
                    CLIENT_VERSION,
                    NETWORK_ID,
                    new StubGenesisConfigOptions(),
                    p2pNetwork,
                    blockchainQueries,
                    mock(Synchronizer.class),
                    ProtocolScheduleFixture.MAINNET,
                    mock(ProtocolContext.class),
                    mock(FilterManager.class),
                    mock(TransactionPool.class),
                    mock(MiningParameters.class),
                    mock(PoWMiningCoordinator.class),
                    new NoOpMetricsSystem(),
                    supportedCapabilities,
                    Optional.of(mock(AccountLocalConfigPermissioningController.class)),
                    Optional.of(mock(NodeLocalConfigPermissioningController.class)),
                    jsonRpcConfiguration.getRpcApis(),
                    mock(PrivacyParameters.class),
                    jsonRpcConfiguration,
                    webSocketConfiguration,
                    metricsConfiguration,
                    natService,
                    new HashMap<>(),
                    folder,
                    mock(EthPeers.class),
                    vertx,
<<<<<<< HEAD
                    mock(ApiConfiguration.class),
=======
                    Optional.empty(),
                    Optional.empty(),
>>>>>>> 6dea9a0f
                    Optional.empty()));
    final JsonRpcHttpService jsonRpcHttpService =
        new JsonRpcHttpService(
            vertx,
            folder,
            jsonRpcConfiguration,
            new NoOpMetricsSystem(),
            natService,
            rpcMethods,
            HealthService.ALWAYS_HEALTHY,
            HealthService.ALWAYS_HEALTHY);
    jsonRpcHttpService.start().join();

    baseUrl = jsonRpcHttpService.url();
    return jsonRpcHttpService;
  }

  @Test
  public void netServicesTestWhenJsonrpcWebsocketP2pNetworkAndMatricesIsEnabled() throws Exception {
    final boolean[] servicesStates = new boolean[netServices.size()];
    Arrays.fill(servicesStates, Boolean.TRUE); // All services are enabled
    service = getJsonRpcHttpService(servicesStates);

    final RequestBody body = createNetServicesRequestBody();

    try (final Response resp = client.newCall(buildRequest(body)).execute()) {

      final JsonObject responseBody = new JsonObject(resp.body().string());
      for (int j = 0; j < netServices.size(); j++) {
        assertNetService(servicesStates, responseBody, netServices.get(j));
      }
    }
  }

  @Test
  public void netServicesTestWhenOneIsEnabled() throws Exception {

    for (int i = 0; i < netServices.size(); i++) {

      final boolean[] servicesStates = new boolean[netServices.size()];
      final int enabledServiceIndex = i % netServices.size();
      servicesStates[enabledServiceIndex] = true; // enable only one service at a time
      service = getJsonRpcHttpService(servicesStates);

      final RequestBody body = createNetServicesRequestBody();
      try (final Response resp = client.newCall(buildRequest(body)).execute()) {
        final JsonObject responseBody = new JsonObject(resp.body().string());

        for (int j = 0; j < netServices.size(); j++) {
          assertNetService(servicesStates, responseBody, netServices.get(j));
        }
      }
      service.stop().join();
    }
  }

  private void assertNetService(
      final boolean[] servicesStates, final JsonObject jsonBody, final String serviceName) {

    final boolean isAssertTrue = servicesStates[netServices.indexOf(serviceName)];

    final JsonObject result = jsonBody.getJsonObject("result");
    final JsonObject serviceElement = result.getJsonObject(serviceName);
    if (isAssertTrue) {
      assertThat(
              serviceElement != null
                  && serviceElement.containsKey("host")
                  && serviceElement.containsKey("port"))
          .isTrue();
    } else {
      assertThat(
              serviceElement != null
                  && serviceElement.containsKey("host")
                  && serviceElement.containsKey("port"))
          .isFalse();
    }
  }

  public RequestBody createNetServicesRequestBody() {
    final String id = "123";
    return RequestBody.create(
        "{\"jsonrpc\":\"2.0\",\"id\":" + Json.encode(id) + ",\"method\":\"net_services\"}", JSON);
  }

  public JsonRpcHttpService getJsonRpcHttpService(final boolean[] enabledNetServices)
      throws Exception {

    JsonRpcConfiguration jsonRpcConfiguration = JsonRpcConfiguration.createDefault();
    WebSocketConfiguration webSocketConfiguration = WebSocketConfiguration.createDefault();
    P2PNetwork p2pNetwork = mock(P2PNetwork.class);
    MetricsConfiguration metricsConfiguration = MetricsConfiguration.builder().build();
    final NatService natService = mock(NatService.class);

    if (enabledNetServices[netServices.indexOf("jsonrpc")]) {
      jsonRpcConfiguration = createJsonRpcConfiguration();
    }

    if (enabledNetServices[netServices.indexOf("ws")]) {
      webSocketConfiguration = createWebSocketConfiguration();
    }
    if (enabledNetServices[netServices.indexOf("p2p")]) {
      p2pNetwork = createP2pNetwork();
    }
    if (enabledNetServices[netServices.indexOf("metrics")]) {
      metricsConfiguration = createMetricsConfiguration();
    }

    return createJsonRpcHttpService(
        jsonRpcConfiguration, webSocketConfiguration, p2pNetwork, metricsConfiguration, natService);
  }

  @Test
  public void netServicesTestWhenJsonrpcWebsocketP2pNetworkAndMatricesIsDisabled()
      throws Exception {
    service =
        createJsonRpcHttpService(
            JsonRpcConfiguration.createDefault(),
            WebSocketConfiguration.createDefault(),
            mock(P2PNetwork.class),
            MetricsConfiguration.builder().build(),
            natService);
    final RequestBody body = createNetServicesRequestBody();

    try (final Response resp = client.newCall(buildRequest(body)).execute()) {
      final JsonObject json = new JsonObject(resp.body().string());
      final JsonObject result = json.getJsonObject("result");
      assertThat(result.isEmpty()).isTrue();
    }
  }
}<|MERGE_RESOLUTION|>--- conflicted
+++ resolved
@@ -230,12 +230,8 @@
                     folder,
                     mock(EthPeers.class),
                     vertx,
-<<<<<<< HEAD
                     mock(ApiConfiguration.class),
-=======
                     Optional.empty(),
-                    Optional.empty(),
->>>>>>> 6dea9a0f
                     Optional.empty()));
     final JsonRpcHttpService jsonRpcHttpService =
         new JsonRpcHttpService(
@@ -345,12 +341,8 @@
                     folder,
                     mock(EthPeers.class),
                     vertx,
-<<<<<<< HEAD
                     mock(ApiConfiguration.class),
-=======
                     Optional.empty(),
-                    Optional.empty(),
->>>>>>> 6dea9a0f
                     Optional.empty()));
     final JsonRpcHttpService jsonRpcHttpService =
         new JsonRpcHttpService(
