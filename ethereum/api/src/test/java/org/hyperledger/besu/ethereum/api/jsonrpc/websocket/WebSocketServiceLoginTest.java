/*
 * Copyright Hyperledger Besu contributors
 *
 * Licensed under the Apache License, Version 2.0 (the "License"); you may not use this file except in compliance with
 * the License. You may obtain a copy of the License at
 *
 * http://www.apache.org/licenses/LICENSE-2.0
 *
 * Unless required by applicable law or agreed to in writing, software distributed under the License is distributed on
 * an "AS IS" BASIS, WITHOUT WARRANTIES OR CONDITIONS OF ANY KIND, either express or implied. See the License for the
 * specific language governing permissions and limitations under the License.
 *
 * SPDX-License-Identifier: Apache-2.0
 */
package org.hyperledger.besu.ethereum.api.jsonrpc.websocket;

import static java.nio.charset.StandardCharsets.UTF_8;
import static java.util.concurrent.TimeUnit.MINUTES;
import static org.assertj.core.api.Assertions.assertThat;
import static org.assertj.core.util.Lists.list;
import static org.junit.jupiter.api.Assertions.assertEquals;
import static org.mockito.Mockito.mock;
import static org.mockito.Mockito.reset;
import static org.mockito.Mockito.spy;

import org.hyperledger.besu.config.StubGenesisConfigOptions;
import org.hyperledger.besu.ethereum.ProtocolContext;
import org.hyperledger.besu.ethereum.api.ApiConfiguration;
import org.hyperledger.besu.ethereum.api.handlers.TimeoutOptions;
import org.hyperledger.besu.ethereum.api.jsonrpc.JsonRpcConfiguration;
import org.hyperledger.besu.ethereum.api.jsonrpc.JsonRpcHttpService;
import org.hyperledger.besu.ethereum.api.jsonrpc.RpcApis;
import org.hyperledger.besu.ethereum.api.jsonrpc.RpcMethod;
import org.hyperledger.besu.ethereum.api.jsonrpc.authentication.DefaultAuthenticationService;
import org.hyperledger.besu.ethereum.api.jsonrpc.execution.AuthenticatedJsonRpcProcessor;
import org.hyperledger.besu.ethereum.api.jsonrpc.execution.BaseJsonRpcProcessor;
import org.hyperledger.besu.ethereum.api.jsonrpc.execution.JsonRpcExecutor;
import org.hyperledger.besu.ethereum.api.jsonrpc.internal.filter.FilterManager;
import org.hyperledger.besu.ethereum.api.jsonrpc.internal.methods.JsonRpcMethod;
import org.hyperledger.besu.ethereum.api.jsonrpc.methods.JsonRpcMethodsFactory;
import org.hyperledger.besu.ethereum.api.jsonrpc.websocket.methods.WebSocketMethodsFactory;
import org.hyperledger.besu.ethereum.api.jsonrpc.websocket.subscription.SubscriptionManager;
import org.hyperledger.besu.ethereum.api.query.BlockchainQueries;
import org.hyperledger.besu.ethereum.blockcreation.PoWMiningCoordinator;
import org.hyperledger.besu.ethereum.core.MiningParameters;
import org.hyperledger.besu.ethereum.core.PrivacyParameters;
import org.hyperledger.besu.ethereum.core.Synchronizer;
import org.hyperledger.besu.ethereum.eth.EthProtocol;
import org.hyperledger.besu.ethereum.eth.manager.EthPeers;
import org.hyperledger.besu.ethereum.eth.manager.EthScheduler;
import org.hyperledger.besu.ethereum.eth.transactions.TransactionPool;
import org.hyperledger.besu.ethereum.mainnet.MainnetProtocolSchedule;
import org.hyperledger.besu.ethereum.p2p.network.P2PNetwork;
import org.hyperledger.besu.ethereum.p2p.rlpx.wire.Capability;
import org.hyperledger.besu.metrics.noop.NoOpMetricsSystem;
import org.hyperledger.besu.metrics.prometheus.MetricsConfiguration;
import org.hyperledger.besu.nat.NatService;

import java.math.BigInteger;
import java.net.URISyntaxException;
import java.nio.file.Path;
import java.nio.file.Paths;
import java.util.ArrayList;
import java.util.Arrays;
import java.util.Base64;
import java.util.Collection;
import java.util.Collections;
import java.util.HashMap;
import java.util.HashSet;
import java.util.List;
import java.util.Map;
import java.util.Optional;
import java.util.Set;
import java.util.concurrent.TimeUnit;

import com.google.common.base.Splitter;
import com.google.common.collect.Lists;
import io.vertx.core.AsyncResult;
import io.vertx.core.Handler;
import io.vertx.core.Vertx;
import io.vertx.core.http.HttpClient;
import io.vertx.core.http.HttpClientOptions;
import io.vertx.core.http.HttpClientRequest;
import io.vertx.core.http.HttpClientResponse;
import io.vertx.core.http.HttpMethod;
import io.vertx.core.http.WebSocketConnectOptions;
import io.vertx.core.json.Json;
import io.vertx.core.json.JsonArray;
import io.vertx.core.json.JsonObject;
import io.vertx.ext.auth.JWTOptions;
import io.vertx.ext.auth.User;
import io.vertx.ext.auth.jwt.JWTAuth;
import io.vertx.junit5.VertxExtension;
import io.vertx.junit5.VertxTestContext;
import okhttp3.MediaType;
import okhttp3.OkHttpClient;
import org.assertj.core.api.Assertions;
import org.junit.jupiter.api.AfterEach;
import org.junit.jupiter.api.BeforeEach;
import org.junit.jupiter.api.Test;
import org.junit.jupiter.api.extension.ExtendWith;
import org.junit.jupiter.api.io.TempDir;

@ExtendWith(VertxExtension.class)
public class WebSocketServiceLoginTest {
  private static final int VERTX_AWAIT_TIMEOUT_MILLIS = 10000;

  @TempDir private Path folder;

  private Vertx vertx;
  private VertxTestContext testContext;
  protected static Map<String, JsonRpcMethod> rpcMethods;
  protected static JsonRpcHttpService service;
  protected static OkHttpClient client;
  protected static String baseUrl;
  protected static final MediaType JSON = MediaType.parse("application/json; charset=utf-8");
  protected static final String CLIENT_VERSION = "TestClientVersion/0.1.0";
  protected static final BigInteger CHAIN_ID = BigInteger.valueOf(123);
  protected static P2PNetwork peerDiscoveryMock;
  protected static BlockchainQueries blockchainQueries;
  protected static Synchronizer synchronizer;
  protected static final Collection<String> JSON_RPC_APIS =
      Arrays.asList(
          RpcApis.ETH.name(), RpcApis.NET.name(), RpcApis.WEB3.name(), RpcApis.ADMIN.name());
  protected static final List<String> NO_AUTH_METHODS =
      Arrays.asList(RpcMethod.NET_SERVICES.getMethodName());
  protected static JWTAuth jwtAuth;
  protected static final NatService natService = new NatService(Optional.empty());
  private WebSocketConfiguration websocketConfiguration;
  private WebSocketMessageHandler webSocketMessageHandlerSpy;
  private WebSocketService websocketService;
  private HttpClient httpClient;

  @BeforeEach
  public void before() throws URISyntaxException {
    vertx = Vertx.vertx();
    testContext = new VertxTestContext();

    final String authTomlPath =
        Paths.get(ClassLoader.getSystemResource("JsonRpcHttpService/auth.toml").toURI())
            .toAbsolutePath()
            .toString();

    websocketConfiguration = WebSocketConfiguration.createDefault();
    websocketConfiguration.setPort(0);
    websocketConfiguration.setAuthenticationEnabled(true);
    websocketConfiguration.setAuthenticationCredentialsFile(authTomlPath);
    websocketConfiguration.setHostsAllowlist(Collections.singletonList("*"));
    websocketConfiguration.setRpcApisNoAuth(new ArrayList<>(NO_AUTH_METHODS));
    peerDiscoveryMock = mock(P2PNetwork.class);
    blockchainQueries = mock(BlockchainQueries.class);
    synchronizer = mock(Synchronizer.class);

    final Set<Capability> supportedCapabilities = new HashSet<>();
    supportedCapabilities.add(EthProtocol.ETH62);
    supportedCapabilities.add(EthProtocol.ETH63);
    final StubGenesisConfigOptions genesisConfigOptions =
        new StubGenesisConfigOptions().constantinopleBlock(0).chainId(CHAIN_ID);

    final Map<String, JsonRpcMethod> websocketMethods =
        new WebSocketMethodsFactory(
                new SubscriptionManager(new NoOpMetricsSystem()), new HashMap<>())
            .methods();

    rpcMethods =
        spy(
            new JsonRpcMethodsFactory()
                .methods(
                    CLIENT_VERSION,
                    CHAIN_ID,
                    genesisConfigOptions,
                    peerDiscoveryMock,
                    blockchainQueries,
                    synchronizer,
                    MainnetProtocolSchedule.fromConfig(genesisConfigOptions),
                    mock(ProtocolContext.class),
                    mock(FilterManager.class),
                    mock(TransactionPool.class),
                    mock(MiningParameters.class),
                    mock(PoWMiningCoordinator.class),
                    new NoOpMetricsSystem(),
                    supportedCapabilities,
                    Optional.empty(),
                    Optional.empty(),
                    JSON_RPC_APIS,
                    mock(PrivacyParameters.class),
                    mock(JsonRpcConfiguration.class),
                    mock(WebSocketConfiguration.class),
                    mock(MetricsConfiguration.class),
                    natService,
                    new HashMap<>(),
                    folder,
                    mock(EthPeers.class),
                    vertx,
<<<<<<< HEAD
                    mock(ApiConfiguration.class),
=======
                    Optional.empty(),
                    Optional.empty(),
>>>>>>> 6dea9a0f
                    Optional.empty()));

    websocketMethods.putAll(rpcMethods);
    webSocketMessageHandlerSpy =
        spy(
            new WebSocketMessageHandler(
                vertx,
                new JsonRpcExecutor(
                    new AuthenticatedJsonRpcProcessor(
                        new BaseJsonRpcProcessor(),
                        DefaultAuthenticationService.create(vertx, websocketConfiguration).get(),
                        websocketConfiguration.getRpcApisNoAuth()),
                    websocketMethods),
                mock(EthScheduler.class),
                TimeoutOptions.defaultOptions().getTimeoutSeconds()));

    websocketService =
        new WebSocketService(
            vertx, websocketConfiguration, webSocketMessageHandlerSpy, new NoOpMetricsSystem());
    websocketService.start().join();
    jwtAuth = websocketService.authenticationService.get().getJwtAuthProvider();

    websocketConfiguration.setPort(websocketService.socketAddress().getPort());

    final HttpClientOptions httpClientOptions =
        new HttpClientOptions()
            .setDefaultHost(websocketConfiguration.getHost())
            .setDefaultPort(websocketConfiguration.getPort());

    httpClient = vertx.createHttpClient(httpClientOptions);
  }

  @AfterEach
  public void after() {
    reset(webSocketMessageHandlerSpy);
    websocketService.stop();
  }

  @Test
  public void loginWithBadCredentials() throws InterruptedException {
    httpClient.request(
        HttpMethod.POST,
        websocketConfiguration.getPort(),
        websocketConfiguration.getHost(),
        "/login",
        request -> {
          request.result().putHeader("Content-Type", "application/json; charset=utf-8");
          request.result().end("{\"username\":\"user\",\"password\":\"pass\"}");
          request
              .result()
              .send(
                  response -> {
                    assertThat(response.result().statusCode()).isEqualTo(401);
                    assertThat(response.result().statusMessage()).isEqualTo("Unauthorized");
                    testContext.completeNow();
                  });
        });

    testContext.awaitCompletion(VERTX_AWAIT_TIMEOUT_MILLIS, TimeUnit.MILLISECONDS);
  }

  @Test
  public void loginWithGoodCredentials() throws InterruptedException {
    Handler<AsyncResult<HttpClientResponse>> responseHandler =
        response -> {
          assertThat(response.result().statusCode()).isEqualTo(200);
          assertThat(response.result().statusMessage()).isEqualTo("OK");
          assertThat(response.result().getHeader("Content-Type")).isNotNull();
          assertThat(response.result().getHeader("Content-Type")).isEqualTo("application/json");
          response
              .result()
              .bodyHandler(
                  buffer -> {
                    final String body = buffer.toString();
                    assertThat(body).isNotBlank();

                    final JsonObject respBody = new JsonObject(body);
                    final String token = respBody.getString("token");
                    assertThat(token).isNotNull();
                    assertThat(token).isNotEmpty();

                    websocketService
                        .authenticationService
                        .get()
                        .getJwtAuthProvider()
                        .authenticate(
                            new JsonObject().put("token", token),
                            (r) -> {
                              Assertions.assertThat(r.succeeded()).isTrue();
                              final User user = r.result();
                              user.isAuthorized(
                                  "noauths",
                                  (authed) -> {
                                    assertThat(authed.succeeded()).isTrue();
                                    assertThat(authed.result()).isFalse();
                                  });
                              user.isAuthorized(
                                  "fakePermission",
                                  (authed) -> {
                                    assertThat(authed.succeeded()).isTrue();
                                    assertThat(authed.result()).isTrue();
                                  });
                              user.isAuthorized(
                                  "eth:subscribe",
                                  (authed) -> {
                                    assertThat(authed.succeeded()).isTrue();
                                    assertThat(authed.result()).isTrue();
                                    testContext.completeNow();
                                  });
                            });
                  });
        };
    Handler<AsyncResult<HttpClientRequest>> requestHandler =
        request -> {
          request.result().putHeader("Content-Type", "application/json; charset=utf-8");
          request.result().end("{\"username\":\"user\",\"password\":\"pegasys\"}");
          request.result().send(responseHandler);
        };
    httpClient.request(
        HttpMethod.POST,
        websocketConfiguration.getPort(),
        websocketConfiguration.getHost(),
        "/login",
        requestHandler);

    testContext.awaitCompletion(VERTX_AWAIT_TIMEOUT_MILLIS, TimeUnit.MILLISECONDS);
  }

  @Test
  public void websocketServiceWithBadHeaderAuthenticationToken() throws InterruptedException {

    final String request = "{\"id\": 1, \"method\": \"eth_subscribe\", \"params\": [\"syncing\"]}";
    final String expectedResponse =
        "{\"jsonrpc\":\"2.0\",\"id\":1,\"error\":{\"code\":-40100,\"message\":\"Unauthorized\"}}";

    WebSocketConnectOptions options = new WebSocketConnectOptions();
    options.setURI("/");
    options.setHost(websocketConfiguration.getHost());
    options.setPort(websocketConfiguration.getPort());
    String badtoken = "badtoken";
    options.addHeader("Authorization", "Bearer " + badtoken);
    httpClient.webSocket(
        options,
        webSocket -> {
          webSocket.result().writeTextMessage(request);

          webSocket
              .result()
              .handler(
                  buffer ->
                      testContext.verify(
                          () -> {
                            assertEquals(expectedResponse, buffer.toString());
                            testContext.completeNow();
                          }));
        });

    testContext.awaitCompletion(VERTX_AWAIT_TIMEOUT_MILLIS, TimeUnit.MILLISECONDS);
  }

  @Test
  public void netServicesSucceedWithNoAuth() throws InterruptedException {

    final String id = "123";
    final String request =
        "{\"jsonrpc\":\"2.0\",\"id\":" + Json.encode(id) + ",\"method\":\"net_services\"}";

    final String expectedResponse = "{\"jsonrpc\":\"2.0\",\"id\":\"123\",\"result\":{}}";

    WebSocketConnectOptions options = new WebSocketConnectOptions();
    options.setURI("/");
    options.setHost(websocketConfiguration.getHost());
    options.setPort(websocketConfiguration.getPort());
    httpClient.webSocket(
        options,
        webSocket -> {
          webSocket.result().writeTextMessage(request);

          webSocket
              .result()
              .handler(
                  buffer ->
                      testContext.verify(
                          () -> {
                            assertEquals(expectedResponse, buffer.toString());
                            testContext.completeNow();
                          }));
        });

    testContext.awaitCompletion(VERTX_AWAIT_TIMEOUT_MILLIS, TimeUnit.MILLISECONDS);
  }

  @Test
  public void websocketServiceWithGoodHeaderAuthenticationToken() throws InterruptedException {

    final JWTOptions jwtOptions = new JWTOptions().setExpiresInMinutes(5).setAlgorithm("RS256");

    final JsonObject jwtContents =
        new JsonObject().put("permissions", Lists.newArrayList("eth:*")).put("username", "user");
    final String goodToken = jwtAuth.generateToken(jwtContents, jwtOptions);

    final String requestSub =
        "{\"id\": 1, \"method\": \"eth_subscribe\", \"params\": [\"syncing\"]}";
    final String expectedResponse = "{\"jsonrpc\":\"2.0\",\"id\":1,\"result\":\"0x1\"}";

    WebSocketConnectOptions options = new WebSocketConnectOptions();
    options.setURI("/");
    options.setHost(websocketConfiguration.getHost());
    options.setPort(websocketConfiguration.getPort());
    if (goodToken != null) {
      options.addHeader("Authorization", "Bearer " + goodToken);
    }
    httpClient.webSocket(
        options,
        webSocket -> {
          webSocket.result().writeTextMessage(requestSub);

          webSocket
              .result()
              .handler(
                  buffer ->
                      testContext.verify(
                          () -> {
                            assertEquals(expectedResponse, buffer.toString());
                            testContext.completeNow();
                          }));
        });

    testContext.awaitCompletion(VERTX_AWAIT_TIMEOUT_MILLIS, TimeUnit.MILLISECONDS);
  }

  @Test
  public void loginPopulatesJWTPayloadWithRequiredValues() throws InterruptedException {
    httpClient.request(
        HttpMethod.POST,
        websocketConfiguration.getPort(),
        websocketConfiguration.getHost(),
        "/login",
        request -> {
          request.result().putHeader("Content-Type", "application/json; charset=utf-8");
          request.result().end("{\"username\":\"user\",\"password\":\"pegasys\"}");
          request
              .result()
              .send(
                  response -> {
                    response
                        .result()
                        .bodyHandler(
                            buffer -> {
                              final String body = buffer.toString();
                              assertThat(body).isNotBlank();

                              final JsonObject respBody = new JsonObject(body);
                              final String token = respBody.getString("token");

                              final JsonObject jwtPayload = decodeJwtPayload(token);
                              assertThat(jwtPayload.getString("username")).isEqualTo("user");
                              assertThat(jwtPayload.getJsonArray("permissions"))
                                  .isEqualTo(
                                      new JsonArray(
                                          list(
                                              "fakePermission",
                                              "eth:blockNumber",
                                              "eth:subscribe",
                                              "web3:*")));

                              assertThat(jwtPayload.getString("privacyPublicKey"))
                                  .isEqualTo("A1aVtMxLCUHmBVHXoZzzBgPbW/wj5axDpW9X8l91SGo=");

                              assertThat(jwtPayload.containsKey("iat")).isTrue();
                              assertThat(jwtPayload.containsKey("exp")).isTrue();
                              final long tokenExpiry =
                                  jwtPayload.getLong("exp") - jwtPayload.getLong("iat");
                              assertThat(tokenExpiry).isEqualTo(MINUTES.toSeconds(5));

                              testContext.completeNow();
                            });
                  });
        });

    testContext.awaitCompletion(VERTX_AWAIT_TIMEOUT_MILLIS, TimeUnit.MILLISECONDS);
  }

  private JsonObject decodeJwtPayload(final String token) {
    final List<String> tokenParts = Splitter.on('.').splitToList(token);
    final String payload = tokenParts.get(1);
    return new JsonObject(new String(Base64.getUrlDecoder().decode(payload), UTF_8));
  }
}<|MERGE_RESOLUTION|>--- conflicted
+++ resolved
@@ -192,12 +192,8 @@
                     folder,
                     mock(EthPeers.class),
                     vertx,
-<<<<<<< HEAD
                     mock(ApiConfiguration.class),
-=======
                     Optional.empty(),
-                    Optional.empty(),
->>>>>>> 6dea9a0f
                     Optional.empty()));
 
     websocketMethods.putAll(rpcMethods);
