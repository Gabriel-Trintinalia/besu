--- conflicted
+++ resolved
@@ -80,14 +80,9 @@
       final Path dataDir,
       final EthPeers ethPeers,
       final Vertx consensusEngineServer,
-<<<<<<< HEAD
       final ApiConfiguration apiConfiguration,
-      final Optional<EnodeDnsConfiguration> enodeDnsConfiguration) {
-=======
-      final Optional<Long> maxLogRange,
       final Optional<EnodeDnsConfiguration> enodeDnsConfiguration,
       final Optional<Long> gasCap) {
->>>>>>> 6dea9a0f
     final Map<String, JsonRpcMethod> enabled = new HashMap<>();
     if (!rpcApis.isEmpty()) {
       final JsonRpcMethod modules = new RpcModules(rpcApis);
@@ -129,12 +124,8 @@
                   transactionPool,
                   miningCoordinator,
                   supportedCapabilities,
-<<<<<<< HEAD
-                  apiConfiguration),
-=======
-                  maxLogRange,
+                  apiConfiguration,
                   gasCap),
->>>>>>> 6dea9a0f
               new NetJsonRpcMethods(
                   p2pNetwork,
                   networkId,
