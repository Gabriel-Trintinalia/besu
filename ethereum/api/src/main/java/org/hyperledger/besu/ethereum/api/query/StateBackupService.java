/*
 * Copyright contributors to Hyperledger Besu.
 *
 * Licensed under the Apache License, Version 2.0 (the "License"); you may not use this file except in compliance with
 * the License. You may obtain a copy of the License at
 *
 * http://www.apache.org/licenses/LICENSE-2.0
 *
 * Unless required by applicable law or agreed to in writing, software distributed under the License is distributed on
 * an "AS IS" BASIS, WITHOUT WARRANTIES OR CONDITIONS OF ANY KIND, either express or implied. See the License for the
 * specific language governing permissions and limitations under the License.
 *
 * SPDX-License-Identifier: Apache-2.0
 */
package org.hyperledger.besu.ethereum.api.query;

import static com.google.common.base.Preconditions.checkArgument;
import static com.google.common.base.Preconditions.checkState;

import org.hyperledger.besu.config.JsonUtil;
import org.hyperledger.besu.datatypes.Hash;
import org.hyperledger.besu.ethereum.chain.Blockchain;
import org.hyperledger.besu.ethereum.core.Block;
import org.hyperledger.besu.ethereum.core.BlockHeader;
import org.hyperledger.besu.ethereum.core.TransactionReceipt;
import org.hyperledger.besu.ethereum.core.encoding.receipt.TransactionReceiptEncoder;
<<<<<<< HEAD
import org.hyperledger.besu.ethereum.core.encoding.receipt.TransactionReceiptEncodingOptions;
=======
import org.hyperledger.besu.ethereum.core.encoding.receipt.TransactionReceiptEncodingConfiguration;
>>>>>>> 4f0b87e2
import org.hyperledger.besu.ethereum.eth.manager.EthScheduler;
import org.hyperledger.besu.ethereum.rlp.BytesValueRLPInput;
import org.hyperledger.besu.ethereum.rlp.BytesValueRLPOutput;
import org.hyperledger.besu.ethereum.trie.Node;
import org.hyperledger.besu.ethereum.trie.TrieIterator;
import org.hyperledger.besu.ethereum.trie.TrieIterator.State;
import org.hyperledger.besu.ethereum.trie.common.PmtStateTrieAccountValue;
import org.hyperledger.besu.ethereum.trie.forest.storage.ForestWorldStateKeyValueStorage;
import org.hyperledger.besu.ethereum.trie.patricia.StoredMerklePatriciaTrie;
import org.hyperledger.besu.util.io.RollingFileWriter;

import java.io.IOException;
import java.nio.charset.StandardCharsets;
import java.nio.file.Files;
import java.nio.file.Path;
import java.util.HashMap;
import java.util.List;
import java.util.Map;
import java.util.Optional;
import java.util.concurrent.TimeUnit;
import java.util.concurrent.atomic.AtomicLong;
import java.util.concurrent.locks.Lock;
import java.util.concurrent.locks.ReentrantLock;
import java.util.function.Function;

import com.fasterxml.jackson.annotation.JsonGetter;
import com.fasterxml.jackson.annotation.JsonIgnore;
import org.apache.tuweni.bytes.Bytes;
import org.apache.tuweni.bytes.Bytes32;
import org.slf4j.Logger;
import org.slf4j.LoggerFactory;

public class StateBackupService {

  private static final Logger LOG = LoggerFactory.getLogger(StateBackupService.class);
  private static final Bytes ACCOUNT_END_MARKER;

  static {
    final BytesValueRLPOutput endMarker = new BytesValueRLPOutput();
    endMarker.startList();
    endMarker.endList();
    ACCOUNT_END_MARKER = endMarker.encoded();
  }

  private final String besuVersion;
  private final Lock submissionLock = new ReentrantLock();
  private final EthScheduler scheduler;
  private final Blockchain blockchain;
  private final ForestWorldStateKeyValueStorage worldStateKeyValueStorage;
  private final BackupStatus backupStatus = new BackupStatus();

  private Path backupDir;
  private RollingFileWriter accountFileWriter;

  public StateBackupService(
      final String besuVersion,
      final Blockchain blockchain,
      final Path backupDir,
      final EthScheduler scheduler,
      final ForestWorldStateKeyValueStorage worldStateKeyValueStorage) {
    this.besuVersion = besuVersion;
    this.blockchain = blockchain;
    this.backupDir = backupDir;
    this.scheduler = scheduler;
    this.worldStateKeyValueStorage = worldStateKeyValueStorage;
  }

  public Path getBackupDir() {
    return backupDir;
  }

  public BackupStatus requestBackup(
      final long block, final boolean compress, final Optional<Path> backupDir) {
    boolean requestAccepted = false;
    try {
      if (submissionLock.tryLock(100, TimeUnit.MILLISECONDS)) {
        try {
          if (!backupStatus.isBackingUp()) {
            requestAccepted = true;
            this.backupDir = backupDir.orElse(this.backupDir);
            backupStatus.targetBlock = block;
            backupStatus.compressed = compress;
            backupStatus.currentAccount = Bytes32.ZERO;
            scheduler.scheduleComputationTask(
                () -> {
                  try {
                    return backup(block, compress);

                  } catch (final IOException ioe) {
                    LOG.error("Error writing backups", ioe);
                    return backupStatus;
                  }
                });
          }
        } finally {
          submissionLock.unlock();
        }
      }
    } catch (final InterruptedException e) {
      // ignore
    }
    backupStatus.requestAccepted = requestAccepted;
    return backupStatus;
  }

  public static Path dataFileToIndex(final Path dataName) {
    return Path.of(dataName.toString().replaceAll("(.*)[-.]\\d\\d\\d\\d\\.(.)dat", "$1.$2idx"));
  }

  public static Path accountFileName(
      final Path backupDir,
      final long targetBlock,
      final int fileNumber,
      final boolean compressed) {
    return backupDir.resolve(
        String.format(
            "besu-account-backup-%08d-%04d.%sdat",
            targetBlock, fileNumber, compressed ? "c" : "r"));
  }

  public static Path headerFileName(
      final Path backupDir, final int fileNumber, final boolean compressed) {
    return backupDir.resolve(
        String.format("besu-header-backup-%04d.%sdat", fileNumber, compressed ? "c" : "r"));
  }

  public static Path bodyFileName(
      final Path backupDir, final int fileNumber, final boolean compressed) {
    return backupDir.resolve(
        String.format("besu-body-backup-%04d.%sdat", fileNumber, compressed ? "c" : "r"));
  }

  public static Path receiptFileName(
      final Path backupDir, final int fileNumber, final boolean compressed) {
    return backupDir.resolve(
        String.format("besu-receipt-backup-%04d.%sdat", fileNumber, compressed ? "c" : "r"));
  }

  private Path accountFileName(final int fileNumber, final boolean compressed) {
    return accountFileName(backupDir, backupStatus.targetBlock, fileNumber, compressed);
  }

  private Path headerFileName(final int fileNumber, final boolean compressed) {
    return headerFileName(backupDir, fileNumber, compressed);
  }

  private Path bodyFileName(final int fileNumber, final boolean compressed) {
    return bodyFileName(backupDir, fileNumber, compressed);
  }

  private Path receiptFileName(final int fileNumber, final boolean compressed) {
    return receiptFileName(backupDir, fileNumber, compressed);
  }

  private BackupStatus backup(final long block, final boolean compress) throws IOException {
    checkArgument(
        block >= 0 && block <= blockchain.getChainHeadBlockNumber(),
        "Backup Block must be within blockchain");
    backupStatus.targetBlock = block;
    backupStatus.compressed = compress;
    backupStatus.currentAccount = Bytes32.ZERO;

    backupChainData();
    backupLeaves();

    writeManifest();

    return backupStatus;
  }

  private void writeManifest() throws IOException {
    final Map<String, Object> manifest = new HashMap<>();
    manifest.put("clientVersion", besuVersion);
    manifest.put("compressed", backupStatus.compressed);
    manifest.put("targetBlock", backupStatus.targetBlock);
    manifest.put("accountCount", backupStatus.accountCount);

    Files.write(
        backupDir.resolve("besu-backup-manifest.json"),
        JsonUtil.getJson(manifest).getBytes(StandardCharsets.UTF_8));
  }

  private void backupLeaves() throws IOException {
    final Optional<BlockHeader> header = blockchain.getBlockHeader(backupStatus.targetBlock);
    if (header.isEmpty()) {
      backupStatus.currentAccount = null;
      return;
    }
    final Optional<Bytes> worldStateRoot =
        worldStateKeyValueStorage.getAccountStateTrieNode(header.get().getStateRoot());
    if (worldStateRoot.isEmpty()) {
      backupStatus.currentAccount = null;
      return;
    }

    try (final RollingFileWriter accountFileWriter =
        new RollingFileWriter(this::accountFileName, backupStatus.compressed)) {
      this.accountFileWriter = accountFileWriter;

      final StoredMerklePatriciaTrie<Bytes32, Bytes> accountTrie =
          new StoredMerklePatriciaTrie<>(
              (location, hash) -> worldStateKeyValueStorage.getAccountStateTrieNode(hash),
              header.get().getStateRoot(),
              Function.identity(),
              Function.identity());
      accountTrie.visitLeafs(this::visitAccount);
      backupStatus.currentAccount = null;
    }
  }

  private TrieIterator.State visitAccount(final Bytes32 nodeKey, final Node<Bytes> node) {
    if (node.getValue().isEmpty()) {
      return State.CONTINUE;
    }

    backupStatus.currentAccount = nodeKey;
    final Bytes nodeValue = node.getValue().orElse(Hash.EMPTY);
    final PmtStateTrieAccountValue account =
        PmtStateTrieAccountValue.readFrom(new BytesValueRLPInput(nodeValue, false));

    final Bytes code = worldStateKeyValueStorage.getCode(account.getCodeHash()).orElse(Bytes.EMPTY);
    backupStatus.codeSize.addAndGet(code.size());

    final BytesValueRLPOutput accountOutput = new BytesValueRLPOutput();
    accountOutput.startList();
    accountOutput.writeBytes(nodeKey); // trie hash
    accountOutput.writeBytes(nodeValue); // account rlp
    accountOutput.writeBytes(code); // code
    accountOutput.endList();

    try {
      accountFileWriter.writeBytes(accountOutput.encoded().toArrayUnsafe());
    } catch (final IOException ioe) {
      LOG.error("Failure writing backup", ioe);
      return State.STOP;
    }

    // storage is written for each leaf, otherwise the whole trie would have to fit in memory
    final StoredMerklePatriciaTrie<Bytes32, Bytes> storageTrie =
        new StoredMerklePatriciaTrie<>(
            (location, hash) -> worldStateKeyValueStorage.getAccountStateTrieNode(hash),
            account.getStorageRoot(),
            Function.identity(),
            Function.identity());
    storageTrie.visitLeafs(
        (storageKey, storageValue) ->
            visitAccountStorage(storageKey, storageValue, accountFileWriter));

    try {
      accountFileWriter.writeBytes(ACCOUNT_END_MARKER.toArrayUnsafe());
    } catch (final IOException ioe) {
      LOG.error("Failure writing backup", ioe);
      return State.STOP;
    }

    backupStatus.accountCount.incrementAndGet();
    return State.CONTINUE;
  }

  private void backupChainData() throws IOException {
    try (final RollingFileWriter headerWriter =
            new RollingFileWriter(this::headerFileName, backupStatus.compressed);
        final RollingFileWriter bodyWriter =
            new RollingFileWriter(this::bodyFileName, backupStatus.compressed);
        final RollingFileWriter receiptsWriter =
            new RollingFileWriter(this::receiptFileName, backupStatus.compressed)) {
      for (long blockNumber = 0; blockNumber <= backupStatus.targetBlock; blockNumber++) {
        final Optional<Block> block = blockchain.getBlockByNumber(blockNumber);
        checkState(
            block.isPresent(), "Block data for %s was not found in the archive", blockNumber);

        final Optional<List<TransactionReceipt>> receipts =
            blockchain.getTxReceipts(block.get().getHash());
        checkState(
            receipts.isPresent(), "Receipts for %s was not found in the archive", blockNumber);

        final BytesValueRLPOutput headerOutput = new BytesValueRLPOutput();
        block.get().getHeader().writeTo(headerOutput);
        headerWriter.writeBytes(headerOutput.encoded().toArrayUnsafe());

        final BytesValueRLPOutput bodyOutput = new BytesValueRLPOutput();
        block.get().getBody().writeWrappedBodyTo(bodyOutput);
        bodyWriter.writeBytes(bodyOutput.encoded().toArrayUnsafe());

        final BytesValueRLPOutput receiptsOutput = new BytesValueRLPOutput();
        receiptsOutput.writeList(
            receipts.get(),
            (r, rlpOut) ->
                TransactionReceiptEncoder.writeTo(
<<<<<<< HEAD
                    r, rlpOut, TransactionReceiptEncodingOptions.STORAGE_WITHOUT_COMPACTION));
=======
                    r, rlpOut, TransactionReceiptEncodingConfiguration.STORAGE_WITHOUT_COMPACTION));
>>>>>>> 4f0b87e2
        receiptsWriter.writeBytes(receiptsOutput.encoded().toArrayUnsafe());

        backupStatus.storedBlock = blockNumber;
      }
    }
  }

  private TrieIterator.State visitAccountStorage(
      final Bytes32 nodeKey, final Node<Bytes> node, final RollingFileWriter accountFileWriter) {
    backupStatus.currentStorage = nodeKey;

    final BytesValueRLPOutput output = new BytesValueRLPOutput();
    output.startList();
    output.writeBytes(nodeKey);
    output.writeBytes(node.getValue().orElse(Bytes.EMPTY));
    output.endList();

    try {
      accountFileWriter.writeBytes(output.encoded().toArrayUnsafe());
    } catch (final IOException ioe) {
      LOG.error("Failure writing backup", ioe);
      return State.STOP;
    }

    backupStatus.storageCount.incrementAndGet();
    return State.CONTINUE;
  }

  public static final class BackupStatus {
    long targetBlock;
    long storedBlock;
    boolean compressed;
    Bytes32 currentAccount;
    Bytes32 currentStorage;
    AtomicLong accountCount = new AtomicLong(0);
    AtomicLong codeSize = new AtomicLong(0);
    AtomicLong storageCount = new AtomicLong(0);
    boolean requestAccepted;

    @JsonGetter
    public String getTargetBlock() {
      return "0x" + Long.toHexString(targetBlock);
    }

    @JsonGetter
    public String getStoredBlock() {
      return "0x" + Long.toHexString(storedBlock);
    }

    @JsonGetter
    public String getCurrentAccount() {
      return currentAccount.toHexString();
    }

    @JsonGetter
    public String getCurrentStorage() {
      return currentStorage.toHexString();
    }

    @JsonGetter
    public boolean isBackingUp() {
      return currentAccount != null;
    }

    @JsonIgnore
    public long getAccountCount() {
      return accountCount.get();
    }

    @JsonIgnore
    public long getCodeSize() {
      return codeSize.get();
    }

    @JsonIgnore
    public long getStorageCount() {
      return storageCount.get();
    }

    @JsonIgnore
    public Bytes getCurrentAccountBytes() {
      return currentAccount;
    }

    @JsonIgnore
    public long getStoredBlockNum() {
      return storedBlock;
    }

    @JsonIgnore
    public long getTargetBlockNum() {
      return targetBlock;
    }
  }
}<|MERGE_RESOLUTION|>--- conflicted
+++ resolved
@@ -24,11 +24,7 @@
 import org.hyperledger.besu.ethereum.core.BlockHeader;
 import org.hyperledger.besu.ethereum.core.TransactionReceipt;
 import org.hyperledger.besu.ethereum.core.encoding.receipt.TransactionReceiptEncoder;
-<<<<<<< HEAD
-import org.hyperledger.besu.ethereum.core.encoding.receipt.TransactionReceiptEncodingOptions;
-=======
 import org.hyperledger.besu.ethereum.core.encoding.receipt.TransactionReceiptEncodingConfiguration;
->>>>>>> 4f0b87e2
 import org.hyperledger.besu.ethereum.eth.manager.EthScheduler;
 import org.hyperledger.besu.ethereum.rlp.BytesValueRLPInput;
 import org.hyperledger.besu.ethereum.rlp.BytesValueRLPOutput;
@@ -318,11 +314,7 @@
             receipts.get(),
             (r, rlpOut) ->
                 TransactionReceiptEncoder.writeTo(
-<<<<<<< HEAD
-                    r, rlpOut, TransactionReceiptEncodingOptions.STORAGE_WITHOUT_COMPACTION));
-=======
                     r, rlpOut, TransactionReceiptEncodingConfiguration.STORAGE_WITHOUT_COMPACTION));
->>>>>>> 4f0b87e2
         receiptsWriter.writeBytes(receiptsOutput.encoded().toArrayUnsafe());
 
         backupStatus.storedBlock = blockNumber;
