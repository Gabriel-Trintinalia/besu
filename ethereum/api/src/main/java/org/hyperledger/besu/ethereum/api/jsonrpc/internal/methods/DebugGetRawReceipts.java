--- conflicted
+++ resolved
@@ -24,11 +24,7 @@
 import org.hyperledger.besu.ethereum.api.query.BlockchainQueries;
 import org.hyperledger.besu.ethereum.core.TransactionReceipt;
 import org.hyperledger.besu.ethereum.core.encoding.receipt.TransactionReceiptEncoder;
-<<<<<<< HEAD
-import org.hyperledger.besu.ethereum.core.encoding.receipt.TransactionReceiptEncodingOptions;
-=======
 import org.hyperledger.besu.ethereum.core.encoding.receipt.TransactionReceiptEncodingConfiguration;
->>>>>>> 4f0b87e2
 import org.hyperledger.besu.ethereum.rlp.RLP;
 
 import java.util.List;
@@ -74,11 +70,7 @@
                 RLP.encode(
                         output ->
                             TransactionReceiptEncoder.writeTo(
-<<<<<<< HEAD
-                                receipt, output, TransactionReceiptEncodingOptions.NETWORK))
-=======
                                 receipt, output, TransactionReceiptEncodingConfiguration.NETWORK))
->>>>>>> 4f0b87e2
                     .toHexString())
         .toArray(String[]::new);
   }
